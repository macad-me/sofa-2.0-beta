<?xml version="1.0" encoding="UTF-8"?>
<rss version="2.0">
  <channel>
    <title>SOFA - RSS Update Feed</title>
    <link>https://sofa.macadmins.io/</link>
    <description>Simple Organized Feed for Apple Software Updates - Security releases and updates</description>
    <language>en-us</language>
    <generator>SOFA RSS Generator 2.0</generator>
<<<<<<< HEAD
    <lastBuildDate>Sun, 07 Sep 2025 04:41:30 +0000</lastBuildDate>
=======
    <lastBuildDate>Sun, 07 Sep 2025 05:50:21 +0000</lastBuildDate>
>>>>>>> 31648a7c
    <image>
      <url>https://sofa.macadmins.io/images/custom_logo.png</url>
      <title>SOFA</title>
      <link>https://sofa.macadmins.io/</link>
    </image>
    <item>
      <title>XProtect Configuration Data 5313</title>
      <link>https://support.apple.com/en-us/100100</link>
      <description>Malware signature definitions updated to version 5313</description>
      <guid isPermaLink="false">XProtect_config_5313</guid>
      <pubDate>Wed, 03 Sep 2025 17:01:27 +0000</pubDate>
    </item>
    <item>
      <title>XProtect Remediator 153</title>
      <link>https://support.apple.com/en-us/100100</link>
      <description>Malware removal tool updated to version 153</description>
      <guid isPermaLink="false">XProtect_remediator_153</guid>
      <pubDate>Wed, 03 Sep 2025 17:01:27 +0000</pubDate>
    </item>
    <item>
      <title>Gatekeeper Configuration 140</title>
      <link>https://support.apple.com/en-us/100100</link>
      <description>App notarization and security checks updated to version 140</description>
      <guid isPermaLink="false">XProtect_gatekeeper_140</guid>
      <pubDate>Wed, 03 Sep 2025 17:01:27 +0000</pubDate>
    </item>
    <item>
      <title>Malware Removal Tool (MRT) 1.93</title>
      <link>https://support.apple.com/en-us/100100</link>
      <description>Built-in malware removal updated to version 1.93</description>
      <guid isPermaLink="false">XProtect_mrt_1.93</guid>
      <pubDate>Wed, 03 Sep 2025 17:01:27 +0000</pubDate>
    </item>
    <item>
      <title>XProtect Plugin Service 74</title>
      <link>https://support.apple.com/en-us/100100</link>
      <description>Browser plugin security updated to version 74</description>
      <guid isPermaLink="false">XProtect_plugin_service_74</guid>
      <pubDate>Wed, 03 Sep 2025 17:01:27 +0000</pubDate>
    </item>
    <item>
      <title>iOS 26 beta 9 (23A5336a)</title>
      <link>https://developer.apple.com/go/?id=ios-26-rn</link>
      <description>iOS 26 beta 9 (23A5336a) beta release</description>
      <guid isPermaLink="false">Beta_iOS_26_beta_9_(23A5336a)_26 beta 9</guid>
      <pubDate>Tue, 02 Sep 2025 00:00:00 +0000</pubDate>
    </item>
    <item>
      <title>iPadOS 26 beta 9 (23A5336a)</title>
      <link>https://developer.apple.com/go/?id=ipados-26-rn</link>
      <description>iPadOS 26 beta 9 (23A5336a) beta release</description>
      <guid isPermaLink="false">Beta_iPadOS_26_beta_9_(23A5336a)_26 beta 9</guid>
      <pubDate>Tue, 02 Sep 2025 00:00:00 +0000</pubDate>
    </item>
    <item>
      <title>macOS 26 beta 9 (25A5351b)</title>
      <link>https://developer.apple.com/go/?id=macos-26-rn</link>
      <description>macOS 26 beta 9 (25A5351b) beta release</description>
      <guid isPermaLink="false">Beta_macOS_26_beta_9_(25A5351b)_26 beta 9</guid>
      <pubDate>Tue, 02 Sep 2025 00:00:00 +0000</pubDate>
    </item>
    <item>
      <title>tvOS 26 beta 9 (23J5351a)</title>
      <link>https://developer.apple.com/go/?id=tvos-26-rn</link>
      <description>tvOS 26 beta 9 (23J5351a) beta release</description>
      <guid isPermaLink="false">Beta_tvOS_26_beta_9_(23J5351a)_26 beta 9</guid>
      <pubDate>Tue, 02 Sep 2025 00:00:00 +0000</pubDate>
    </item>
    <item>
      <title>visionOS 26 beta 9 (23M5335b)</title>
      <link>https://developer.apple.com/go/?id=visionos-26-rn</link>
      <description>visionOS 26 beta 9 (23M5335b) beta release</description>
      <guid isPermaLink="false">Beta_visionOS_26_beta_9_(23M5335b)_26 beta 9</guid>
      <pubDate>Tue, 02 Sep 2025 00:00:00 +0000</pubDate>
    </item>
    <item>
      <title>watchOS 26 beta 9 (23R5350b)</title>
      <link>https://developer.apple.com/go/?id=watchos-26-rn</link>
      <description>watchOS 26 beta 9 (23R5350b) beta release</description>
      <guid isPermaLink="false">Beta_watchOS_26_beta_9_(23R5350b)_26 beta 9</guid>
      <pubDate>Tue, 02 Sep 2025 00:00:00 +0000</pubDate>
    </item>
    <item>
      <title>Xcode 26 beta 7 (17A5305kTF)</title>
      <link>https://developer.apple.com/go/?id=xcode-26-sdk-rn</link>
      <description>Xcode 26 beta 7 (17A5305kTF) beta release</description>
      <guid isPermaLink="false">Beta_Xcode_26_beta_7_(17A5305kTF)_26 beta 7</guid>
      <pubDate>Thu, 28 Aug 2025 00:00:00 +0000</pubDate>
    </item>
    <item>
      <title>iOS 18.6.2 and iPadOS 18.6.2</title>
      <link>https://support.apple.com/en-us/124925</link>
      <description>Vulnerabilities Addressed: 1&lt;br&gt;Exploited CVE(s): 1</description>
      <guid isPermaLink="false">iOS_OS_18.6.2</guid>
      <pubDate>Wed, 20 Aug 2025 00:00:00 +0000</pubDate>
    </item>
    <item>
      <title>iPadOS 17.7.10</title>
      <link>https://support.apple.com/en-us/124926</link>
      <description>Vulnerabilities Addressed: 1&lt;br&gt;Exploited CVE(s): 1</description>
      <guid isPermaLink="false">iPadOS_OS_17.7.10</guid>
      <pubDate>Wed, 20 Aug 2025 00:00:00 +0000</pubDate>
    </item>
    <item>
      <title>macOS Sequoia 15.6.1</title>
      <link>https://support.apple.com/en-us/124927</link>
      <description>Vulnerabilities Addressed: 1&lt;br&gt;Exploited CVE(s): 1</description>
      <guid isPermaLink="false">macOS_OS_15.6.1</guid>
      <pubDate>Wed, 20 Aug 2025 00:00:00 +0000</pubDate>
    </item>
    <item>
      <title>macOS Sonoma 14.7.8</title>
      <link>https://support.apple.com/en-us/124928</link>
      <description>Vulnerabilities Addressed: 1&lt;br&gt;Exploited CVE(s): 1</description>
      <guid isPermaLink="false">macOS_OS_14.7.8</guid>
      <pubDate>Wed, 20 Aug 2025 00:00:00 +0000</pubDate>
    </item>
    <item>
      <title>macOS Ventura 13.7.8</title>
      <link>https://support.apple.com/en-us/124929</link>
      <description>Vulnerabilities Addressed: 1&lt;br&gt;Exploited CVE(s): 1</description>
      <guid isPermaLink="false">macOS_OS_13.7.8</guid>
      <pubDate>Wed, 20 Aug 2025 00:00:00 +0000</pubDate>
    </item>
    <item>
      <title>iOS 18.6.1</title>
      <link>https://support.apple.com/en-us/100100</link>
      <description>Vulnerabilities Addressed: 0&lt;br&gt;Exploited CVE(s): 0</description>
      <guid isPermaLink="false">iOS_OS_18.6.1</guid>
      <pubDate>Thu, 14 Aug 2025 00:00:00 +0000</pubDate>
    </item>
    <item>
      <title>watchOS 11.6.1</title>
      <link>https://support.apple.com/en-us/100100</link>
      <description>Vulnerabilities Addressed: 0&lt;br&gt;Exploited CVE(s): 0</description>
      <guid isPermaLink="false">watchOS_OS_11.6.1</guid>
      <pubDate>Thu, 14 Aug 2025 00:00:00 +0000</pubDate>
    </item>
    <item>
      <title>Safari 18.6</title>
      <link>https://support.apple.com/en-us/124152</link>
      <description>Vulnerabilities Addressed: 17&lt;br&gt;Exploited CVE(s): 1</description>
      <guid isPermaLink="false">Safari_OS_18.6</guid>
      <pubDate>Wed, 30 Jul 2025 00:00:00 +0000</pubDate>
    </item>
    <item>
      <title>iOS 18.6 and iPadOS 18.6</title>
      <link>https://support.apple.com/en-us/124147</link>
      <description>Vulnerabilities Addressed: 29&lt;br&gt;Exploited CVE(s): 1</description>
      <guid isPermaLink="false">iOS_OS_18.6</guid>
      <pubDate>Tue, 29 Jul 2025 00:00:00 +0000</pubDate>
    </item>
    <item>
      <title>iPadOS 17.7.9</title>
      <link>https://support.apple.com/en-us/124148</link>
      <description>Vulnerabilities Addressed: 18&lt;br&gt;Exploited CVE(s): 1</description>
      <guid isPermaLink="false">iPadOS_OS_17.7.9</guid>
      <pubDate>Tue, 29 Jul 2025 00:00:00 +0000</pubDate>
    </item>
    <item>
      <title>iPadOS 17.7.9 RC (21H446)</title>
      <link>https://sofa.macadmins.io/</link>
      <description>iPadOS 17.7.9 RC (21H446) beta release</description>
      <guid isPermaLink="false">Beta_iPadOS_17.7.9_RC_(21H446)_17.7.9 RC</guid>
      <pubDate>Mon, 21 Jul 2025 00:00:00 +0000</pubDate>
    </item>
    <item>
      <title>Xcode 16.4 (16F6)</title>
      <link>https://developer.apple.com/go/?id=xcode-16_4-sdk-rn</link>
      <description>Xcode 16.4 (16F6) beta release</description>
      <guid isPermaLink="false">Beta_Xcode_16.4_(16F6)_16.4</guid>
      <pubDate>Wed, 28 May 2025 00:00:00 +0000</pubDate>
    </item>
    <item>
      <title>Xcode 16.3 (16E140)</title>
      <link>https://developer.apple.com/go/?id=xcode-16_3-sdk-rn</link>
      <description>Xcode 16.3 (16E140) beta release</description>
      <guid isPermaLink="false">Beta_Xcode_16.3_(16E140)_16.3</guid>
      <pubDate>Mon, 31 Mar 2025 00:00:00 +0000</pubDate>
    </item>
    <item>
      <title>iPadOS 17.7.6 RC(21H423)</title>
      <link>https://sofa.macadmins.io/</link>
      <description>iPadOS 17.7.6 RC (21H423) beta release</description>
      <guid isPermaLink="false">Beta_iPadOS_17.7.6_RC(21H423)_17.7.6 RC</guid>
      <pubDate>Mon, 24 Mar 2025 00:00:00 +0000</pubDate>
    </item>
    <item>
      <title>AirPlay audio SDK 2.7.1 and AirPlay video SDK 3.6.0.126</title>
      <link>https://support.apple.com/en-us/122403</link>
      <description>Vulnerabilities Addressed: 2&lt;br&gt;Exploited CVE(s): 0</description>
      <guid isPermaLink="false">AirPlay_OS_2.7.1</guid>
<<<<<<< HEAD
      <pubDate>Sun, 31 Aug 2025 04:41:30 +0000</pubDate>
=======
      <pubDate>Sun, 31 Aug 2025 05:50:21 +0000</pubDate>
>>>>>>> 31648a7c
    </item>
    <item>
      <title>App Store Connect 3.0</title>
      <link>https://support.apple.com/en-us/123356</link>
      <description>Vulnerabilities Addressed: 1&lt;br&gt;Exploited CVE(s): 0</description>
      <guid isPermaLink="false">App_OS_3.0</guid>
<<<<<<< HEAD
      <pubDate>Sun, 31 Aug 2025 04:41:30 +0000</pubDate>
=======
      <pubDate>Sun, 31 Aug 2025 05:50:21 +0000</pubDate>
>>>>>>> 31648a7c
    </item>
    <item>
      <title>Apple Music 1.5.0.152 for Windows</title>
      <link>https://support.apple.com/en-us/122043</link>
      <description>Vulnerabilities Addressed: 1&lt;br&gt;Exploited CVE(s): 0</description>
      <guid isPermaLink="false">Apple_OS_1.5.0.152</guid>
<<<<<<< HEAD
      <pubDate>Sun, 31 Aug 2025 04:41:30 +0000</pubDate>
=======
      <pubDate>Sun, 31 Aug 2025 05:50:21 +0000</pubDate>
>>>>>>> 31648a7c
    </item>
    <item>
      <title>Apple Music 3.4.0 for Android</title>
      <link>https://support.apple.com/kb/HT211898</link>
      <description>Vulnerabilities Addressed: 1&lt;br&gt;Exploited CVE(s): 0</description>
      <guid isPermaLink="false">Apple_OS_3.4.0</guid>
<<<<<<< HEAD
      <pubDate>Sun, 31 Aug 2025 04:41:30 +0000</pubDate>
=======
      <pubDate>Sun, 31 Aug 2025 05:50:21 +0000</pubDate>
>>>>>>> 31648a7c
    </item>
    <item>
      <title>Apple Music 3.5.0 for Android</title>
      <link>https://support.apple.com/kb/HT213472</link>
      <description>Vulnerabilities Addressed: 1&lt;br&gt;Exploited CVE(s): 0</description>
      <guid isPermaLink="false">Apple_OS_3.5.0</guid>
<<<<<<< HEAD
      <pubDate>Sun, 31 Aug 2025 04:41:30 +0000</pubDate>
=======
      <pubDate>Sun, 31 Aug 2025 05:50:21 +0000</pubDate>
>>>>>>> 31648a7c
    </item>
    <item>
      <title>Apple Music 3.9.10 for Android</title>
      <link>https://support.apple.com/kb/HT213473</link>
      <description>Vulnerabilities Addressed: 3&lt;br&gt;Exploited CVE(s): 0</description>
      <guid isPermaLink="false">Apple_OS_3.9.10</guid>
<<<<<<< HEAD
      <pubDate>Sun, 31 Aug 2025 04:41:30 +0000</pubDate>
=======
      <pubDate>Sun, 31 Aug 2025 05:50:21 +0000</pubDate>
>>>>>>> 31648a7c
    </item>
    <item>
      <title>Apple Music 4.2.0 for Android</title>
      <link>https://support.apple.com/kb/HT213833</link>
      <description>Vulnerabilities Addressed: 2&lt;br&gt;Exploited CVE(s): 0</description>
      <guid isPermaLink="false">Apple_OS_4.2.0</guid>
<<<<<<< HEAD
      <pubDate>Sun, 31 Aug 2025 04:41:30 +0000</pubDate>
=======
      <pubDate>Sun, 31 Aug 2025 05:50:21 +0000</pubDate>
>>>>>>> 31648a7c
    </item>
    <item>
      <title>Apple Music Classical 2.3 for Android</title>
      <link>https://support.apple.com/en-us/124156</link>
      <description>Vulnerabilities Addressed: 1&lt;br&gt;Exploited CVE(s): 0</description>
      <guid isPermaLink="false">Apple_OS_2.3</guid>
<<<<<<< HEAD
      <pubDate>Sun, 31 Aug 2025 04:41:30 +0000</pubDate>
=======
      <pubDate>Sun, 31 Aug 2025 05:50:21 +0000</pubDate>
>>>>>>> 31648a7c
    </item>
    <item>
      <title>Apple TV 1.5.0.152 for Windows</title>
      <link>https://support.apple.com/en-us/121441</link>
      <description>Vulnerabilities Addressed: 1&lt;br&gt;Exploited CVE(s): 0</description>
      <guid isPermaLink="false">Apple_OS_1.5.0.152</guid>
<<<<<<< HEAD
      <pubDate>Sun, 31 Aug 2025 04:41:30 +0000</pubDate>
=======
      <pubDate>Sun, 31 Aug 2025 05:50:21 +0000</pubDate>
>>>>>>> 31648a7c
    </item>
    <item>
      <title>Apple TV Software 7.9</title>
      <link>https://sofa.macadmins.io/</link>
      <description>Vulnerabilities Addressed: 0&lt;br&gt;Exploited CVE(s): 0</description>
      <guid isPermaLink="false">Apple_OS_7.9</guid>
<<<<<<< HEAD
      <pubDate>Sun, 31 Aug 2025 04:41:30 +0000</pubDate>
=======
      <pubDate>Sun, 31 Aug 2025 05:50:21 +0000</pubDate>
>>>>>>> 31648a7c
    </item>
    <item>
      <title>Boot Camp 6.1.14</title>
      <link>https://support.apple.com/kb/HT212517</link>
      <description>Vulnerabilities Addressed: 1&lt;br&gt;Exploited CVE(s): 0</description>
      <guid isPermaLink="false">Boot_OS_6.1.14</guid>
<<<<<<< HEAD
      <pubDate>Sun, 31 Aug 2025 04:41:30 +0000</pubDate>
=======
      <pubDate>Sun, 31 Aug 2025 05:50:21 +0000</pubDate>
>>>>>>> 31648a7c
    </item>
    <item>
      <title>CarPlay Communication Plug-in R18.1 Updates</title>
      <link>https://support.apple.com/en-us/122403</link>
      <description>Vulnerabilities Addressed: 2&lt;br&gt;Exploited CVE(s): 0</description>
      <guid isPermaLink="false">CarPlay_OS_18.1</guid>
<<<<<<< HEAD
      <pubDate>Sun, 31 Aug 2025 04:41:30 +0000</pubDate>
=======
      <pubDate>Sun, 31 Aug 2025 05:50:21 +0000</pubDate>
>>>>>>> 31648a7c
    </item>
    <item>
      <title>GarageBand 10.4.11</title>
      <link>https://support.apple.com/en-us/120885</link>
      <description>Vulnerabilities Addressed: 1&lt;br&gt;Exploited CVE(s): 0</description>
      <guid isPermaLink="false">GarageBand_OS_10.4.11</guid>
<<<<<<< HEAD
      <pubDate>Sun, 31 Aug 2025 04:41:30 +0000</pubDate>
=======
      <pubDate>Sun, 31 Aug 2025 05:50:21 +0000</pubDate>
>>>>>>> 31648a7c
    </item>
    <item>
      <title>GarageBand 10.4.12</title>
      <link>https://support.apple.com/en-us/121866</link>
      <description>Vulnerabilities Addressed: 1&lt;br&gt;Exploited CVE(s): 0</description>
      <guid isPermaLink="false">GarageBand_OS_10.4.12</guid>
<<<<<<< HEAD
      <pubDate>Sun, 31 Aug 2025 04:41:30 +0000</pubDate>
=======
      <pubDate>Sun, 31 Aug 2025 05:50:21 +0000</pubDate>
>>>>>>> 31648a7c
    </item>
    <item>
      <title>GarageBand 10.4.3</title>
      <link>https://support.apple.com/kb/HT212299</link>
      <description>Vulnerabilities Addressed: 1&lt;br&gt;Exploited CVE(s): 0</description>
      <guid isPermaLink="false">GarageBand_OS_10.4.3</guid>
<<<<<<< HEAD
      <pubDate>Sun, 31 Aug 2025 04:41:30 +0000</pubDate>
=======
      <pubDate>Sun, 31 Aug 2025 05:50:21 +0000</pubDate>
>>>>>>> 31648a7c
    </item>
    <item>
      <title>GarageBand 10.4.6</title>
      <link>https://support.apple.com/kb/HT213191</link>
      <description>Vulnerabilities Addressed: 2&lt;br&gt;Exploited CVE(s): 0</description>
      <guid isPermaLink="false">GarageBand_OS_10.4.6</guid>
<<<<<<< HEAD
      <pubDate>Sun, 31 Aug 2025 04:41:30 +0000</pubDate>
=======
      <pubDate>Sun, 31 Aug 2025 05:50:21 +0000</pubDate>
>>>>>>> 31648a7c
    </item>
    <item>
      <title>GarageBand 10.4.9</title>
      <link>https://support.apple.com/kb/HT214042</link>
      <description>Vulnerabilities Addressed: 1&lt;br&gt;Exploited CVE(s): 0</description>
      <guid isPermaLink="false">GarageBand_OS_10.4.9</guid>
<<<<<<< HEAD
      <pubDate>Sun, 31 Aug 2025 04:41:30 +0000</pubDate>
=======
      <pubDate>Sun, 31 Aug 2025 05:50:21 +0000</pubDate>
>>>>>>> 31648a7c
    </item>
    <item>
      <title>GarageBand for macOS 10.4.8</title>
      <link>https://support.apple.com/kb/HT213650</link>
      <description>Vulnerabilities Addressed: 2&lt;br&gt;Exploited CVE(s): 0</description>
      <guid isPermaLink="false">GarageBand_OS_10.4.8</guid>
<<<<<<< HEAD
      <pubDate>Sun, 31 Aug 2025 04:41:30 +0000</pubDate>
=======
      <pubDate>Sun, 31 Aug 2025 05:50:21 +0000</pubDate>
>>>>>>> 31648a7c
    </item>
    <item>
      <title>Logic Pro 10.7.3</title>
      <link>https://support.apple.com/kb/HT213190</link>
      <description>Vulnerabilities Addressed: 2&lt;br&gt;Exploited CVE(s): 0</description>
      <guid isPermaLink="false">Logic_OS_10.7.3</guid>
<<<<<<< HEAD
      <pubDate>Sun, 31 Aug 2025 04:41:30 +0000</pubDate>
=======
      <pubDate>Sun, 31 Aug 2025 05:50:21 +0000</pubDate>
>>>>>>> 31648a7c
    </item>
    <item>
      <title>Magic Keyboard Firmware Update 2.0.6</title>
      <link>https://support.apple.com/en-us/120303</link>
      <description>Vulnerabilities Addressed: 1&lt;br&gt;Exploited CVE(s): 0</description>
      <guid isPermaLink="false">Magic_OS_2.0.6</guid>
<<<<<<< HEAD
      <pubDate>Sun, 31 Aug 2025 04:41:30 +0000</pubDate>
=======
      <pubDate>Sun, 31 Aug 2025 05:50:21 +0000</pubDate>
>>>>>>> 31648a7c
    </item>
    <item>
      <title>Pro Video Formats 2.2.5</title>
      <link>https://support.apple.com/kb/HT213882</link>
      <description>Vulnerabilities Addressed: 1&lt;br&gt;Exploited CVE(s): 0</description>
      <guid isPermaLink="false">Pro_OS_2.2.5</guid>
<<<<<<< HEAD
      <pubDate>Sun, 31 Aug 2025 04:41:30 +0000</pubDate>
=======
      <pubDate>Sun, 31 Aug 2025 05:50:21 +0000</pubDate>
>>>>>>> 31648a7c
    </item>
    <item>
      <title>Safari 13.0.5</title>
      <link>https://support.apple.com/kb/HT210922</link>
      <description>Vulnerabilities Addressed: 10&lt;br&gt;Exploited CVE(s): 0</description>
      <guid isPermaLink="false">Safari_OS_13.0.5</guid>
<<<<<<< HEAD
      <pubDate>Sun, 31 Aug 2025 04:41:30 +0000</pubDate>
=======
      <pubDate>Sun, 31 Aug 2025 05:50:21 +0000</pubDate>
>>>>>>> 31648a7c
    </item>
    <item>
      <title>Safari 13.1</title>
      <link>https://support.apple.com/kb/HT211104</link>
      <description>Vulnerabilities Addressed: 11&lt;br&gt;Exploited CVE(s): 0</description>
      <guid isPermaLink="false">Safari_OS_13.1</guid>
<<<<<<< HEAD
      <pubDate>Sun, 31 Aug 2025 04:41:30 +0000</pubDate>
=======
      <pubDate>Sun, 31 Aug 2025 05:50:21 +0000</pubDate>
>>>>>>> 31648a7c
    </item>
    <item>
      <title>Safari 13.1.1</title>
      <link>https://support.apple.com/kb/HT211177</link>
      <description>Vulnerabilities Addressed: 10&lt;br&gt;Exploited CVE(s): 0</description>
      <guid isPermaLink="false">Safari_OS_13.1.1</guid>
<<<<<<< HEAD
      <pubDate>Sun, 31 Aug 2025 04:41:30 +0000</pubDate>
=======
      <pubDate>Sun, 31 Aug 2025 05:50:21 +0000</pubDate>
>>>>>>> 31648a7c
    </item>
    <item>
      <title>Safari 13.1.2</title>
      <link>https://support.apple.com/kb/HT211292</link>
      <description>Vulnerabilities Addressed: 13&lt;br&gt;Exploited CVE(s): 0</description>
      <guid isPermaLink="false">Safari_OS_13.1.2</guid>
<<<<<<< HEAD
      <pubDate>Sun, 31 Aug 2025 04:41:30 +0000</pubDate>
=======
      <pubDate>Sun, 31 Aug 2025 05:50:21 +0000</pubDate>
>>>>>>> 31648a7c
    </item>
    <item>
      <title>Safari 14.0</title>
      <link>https://support.apple.com/kb/HT211845</link>
      <description>Vulnerabilities Addressed: 8&lt;br&gt;Exploited CVE(s): 0</description>
      <guid isPermaLink="false">Safari_OS_14.0</guid>
<<<<<<< HEAD
      <pubDate>Sun, 31 Aug 2025 04:41:30 +0000</pubDate>
=======
      <pubDate>Sun, 31 Aug 2025 05:50:21 +0000</pubDate>
>>>>>>> 31648a7c
    </item>
    <item>
      <title>Safari 14.0.1</title>
      <link>https://support.apple.com/kb/HT211934</link>
      <description>Vulnerabilities Addressed: 2&lt;br&gt;Exploited CVE(s): 0</description>
      <guid isPermaLink="false">Safari_OS_14.0.1</guid>
<<<<<<< HEAD
      <pubDate>Sun, 31 Aug 2025 04:41:30 +0000</pubDate>
=======
      <pubDate>Sun, 31 Aug 2025 05:50:21 +0000</pubDate>
>>>>>>> 31648a7c
    </item>
    <item>
      <title>Safari 14.0.2</title>
      <link>https://support.apple.com/kb/HT212007</link>
      <description>Vulnerabilities Addressed: 1&lt;br&gt;Exploited CVE(s): 0</description>
      <guid isPermaLink="false">Safari_OS_14.0.2</guid>
<<<<<<< HEAD
      <pubDate>Sun, 31 Aug 2025 04:41:30 +0000</pubDate>
=======
      <pubDate>Sun, 31 Aug 2025 05:50:21 +0000</pubDate>
>>>>>>> 31648a7c
    </item>
    <item>
      <title>Safari 14.0.3</title>
      <link>https://support.apple.com/kb/HT212152</link>
      <description>Vulnerabilities Addressed: 3&lt;br&gt;Exploited CVE(s): 1</description>
      <guid isPermaLink="false">Safari_OS_14.0.3</guid>
<<<<<<< HEAD
      <pubDate>Sun, 31 Aug 2025 04:41:30 +0000</pubDate>
=======
      <pubDate>Sun, 31 Aug 2025 05:50:21 +0000</pubDate>
>>>>>>> 31648a7c
    </item>
    <item>
      <title>Safari 14.0.3 (v. 14610.4.3.1.7 and 15610.4.3.1.7)</title>
      <link>https://support.apple.com/kb/HT212223</link>
      <description>Vulnerabilities Addressed: 1&lt;br&gt;Exploited CVE(s): 0</description>
      <guid isPermaLink="false">Safari_OS_14.0.3</guid>
<<<<<<< HEAD
      <pubDate>Sun, 31 Aug 2025 04:41:30 +0000</pubDate>
=======
      <pubDate>Sun, 31 Aug 2025 05:50:21 +0000</pubDate>
>>>>>>> 31648a7c
    </item>
    <item>
      <title>Safari 14.1</title>
      <link>https://support.apple.com/kb/HT212340</link>
      <description>Vulnerabilities Addressed: 3&lt;br&gt;Exploited CVE(s): 1</description>
      <guid isPermaLink="false">Safari_OS_14.1</guid>
<<<<<<< HEAD
      <pubDate>Sun, 31 Aug 2025 04:41:30 +0000</pubDate>
=======
      <pubDate>Sun, 31 Aug 2025 05:50:21 +0000</pubDate>
>>>>>>> 31648a7c
    </item>
    <item>
      <title>Safari 14.1.1</title>
      <link>https://support.apple.com/kb/HT212534</link>
      <description>Vulnerabilities Addressed: 10&lt;br&gt;Exploited CVE(s): 1</description>
      <guid isPermaLink="false">Safari_OS_14.1.1</guid>
<<<<<<< HEAD
      <pubDate>Sun, 31 Aug 2025 04:41:30 +0000</pubDate>
=======
      <pubDate>Sun, 31 Aug 2025 05:50:21 +0000</pubDate>
>>>>>>> 31648a7c
    </item>
    <item>
      <title>Safari 14.1.2</title>
      <link>https://support.apple.com/en-us/103151</link>
      <description>Vulnerabilities Addressed: 3&lt;br&gt;Exploited CVE(s): 0</description>
      <guid isPermaLink="false">Safari_OS_14.1.2</guid>
<<<<<<< HEAD
      <pubDate>Sun, 31 Aug 2025 04:41:30 +0000</pubDate>
=======
      <pubDate>Sun, 31 Aug 2025 05:50:21 +0000</pubDate>
>>>>>>> 31648a7c
    </item>
    <item>
      <title>Safari 15.1</title>
      <link>https://support.apple.com/en-us/103166</link>
      <description>Vulnerabilities Addressed: 5&lt;br&gt;Exploited CVE(s): 0</description>
      <guid isPermaLink="false">Safari_OS_15.1</guid>
<<<<<<< HEAD
      <pubDate>Sun, 31 Aug 2025 04:41:30 +0000</pubDate>
=======
      <pubDate>Sun, 31 Aug 2025 05:50:21 +0000</pubDate>
>>>>>>> 31648a7c
    </item>
    <item>
      <title>Safari 15.2</title>
      <link>https://support.apple.com/en-us/103170</link>
      <description>Vulnerabilities Addressed: 7&lt;br&gt;Exploited CVE(s): 0</description>
      <guid isPermaLink="false">Safari_OS_15.2</guid>
<<<<<<< HEAD
      <pubDate>Sun, 31 Aug 2025 04:41:30 +0000</pubDate>
=======
      <pubDate>Sun, 31 Aug 2025 05:50:21 +0000</pubDate>
>>>>>>> 31648a7c
    </item>
    <item>
      <title>Safari 15.3</title>
      <link>https://support.apple.com/kb/HT213058</link>
      <description>Vulnerabilities Addressed: 4&lt;br&gt;Exploited CVE(s): 0</description>
      <guid isPermaLink="false">Safari_OS_15.3</guid>
<<<<<<< HEAD
      <pubDate>Sun, 31 Aug 2025 04:41:30 +0000</pubDate>
=======
      <pubDate>Sun, 31 Aug 2025 05:50:21 +0000</pubDate>
>>>>>>> 31648a7c
    </item>
    <item>
      <title>Safari 15.3 (v. 16612.4.9.1.8 and 15612.4.9.1.8)</title>
      <link>https://support.apple.com/kb/HT213091</link>
      <description>Vulnerabilities Addressed: 1&lt;br&gt;Exploited CVE(s): 1</description>
      <guid isPermaLink="false">Safari_OS_15.3</guid>
<<<<<<< HEAD
      <pubDate>Sun, 31 Aug 2025 04:41:30 +0000</pubDate>
=======
      <pubDate>Sun, 31 Aug 2025 05:50:21 +0000</pubDate>
>>>>>>> 31648a7c
    </item>
    <item>
      <title>Safari 15.4</title>
      <link>https://support.apple.com/kb/HT213187</link>
      <description>Vulnerabilities Addressed: 6&lt;br&gt;Exploited CVE(s): 0</description>
      <guid isPermaLink="false">Safari_OS_15.4</guid>
<<<<<<< HEAD
      <pubDate>Sun, 31 Aug 2025 04:41:30 +0000</pubDate>
=======
      <pubDate>Sun, 31 Aug 2025 05:50:21 +0000</pubDate>
>>>>>>> 31648a7c
    </item>
    <item>
      <title>Safari 15.5</title>
      <link>https://support.apple.com/kb/HT213260</link>
      <description>Vulnerabilities Addressed: 5&lt;br&gt;Exploited CVE(s): 0</description>
      <guid isPermaLink="false">Safari_OS_15.5</guid>
<<<<<<< HEAD
      <pubDate>Sun, 31 Aug 2025 04:41:30 +0000</pubDate>
=======
      <pubDate>Sun, 31 Aug 2025 05:50:21 +0000</pubDate>
>>>>>>> 31648a7c
    </item>
    <item>
      <title>Safari 15.6</title>
      <link>https://support.apple.com/kb/HT213341</link>
      <description>Vulnerabilities Addressed: 7&lt;br&gt;Exploited CVE(s): 1</description>
      <guid isPermaLink="false">Safari_OS_15.6</guid>
<<<<<<< HEAD
      <pubDate>Sun, 31 Aug 2025 04:41:30 +0000</pubDate>
=======
      <pubDate>Sun, 31 Aug 2025 05:50:21 +0000</pubDate>
>>>>>>> 31648a7c
    </item>
    <item>
      <title>Safari 15.6.1</title>
      <link>https://support.apple.com/kb/HT213414</link>
      <description>Vulnerabilities Addressed: 1&lt;br&gt;Exploited CVE(s): 1</description>
      <guid isPermaLink="false">Safari_OS_15.6.1</guid>
<<<<<<< HEAD
      <pubDate>Sun, 31 Aug 2025 04:41:30 +0000</pubDate>
=======
      <pubDate>Sun, 31 Aug 2025 05:50:21 +0000</pubDate>
>>>>>>> 31648a7c
    </item>
    <item>
      <title>Safari 16.1</title>
      <link>https://support.apple.com/kb/HT213495</link>
      <description>Vulnerabilities Addressed: 6&lt;br&gt;Exploited CVE(s): 0</description>
      <guid isPermaLink="false">Safari_OS_16.1</guid>
<<<<<<< HEAD
      <pubDate>Sun, 31 Aug 2025 04:41:30 +0000</pubDate>
=======
      <pubDate>Sun, 31 Aug 2025 05:50:21 +0000</pubDate>
>>>>>>> 31648a7c
    </item>
    <item>
      <title>Safari 16.2</title>
      <link>https://support.apple.com/kb/HT213537</link>
      <description>Vulnerabilities Addressed: 11&lt;br&gt;Exploited CVE(s): 1</description>
      <guid isPermaLink="false">Safari_OS_16.2</guid>
<<<<<<< HEAD
      <pubDate>Sun, 31 Aug 2025 04:41:30 +0000</pubDate>
=======
      <pubDate>Sun, 31 Aug 2025 05:50:21 +0000</pubDate>
>>>>>>> 31648a7c
    </item>
    <item>
      <title>Safari 16.3</title>
      <link>https://support.apple.com/kb/HT213638</link>
      <description>Vulnerabilities Addressed: 3&lt;br&gt;Exploited CVE(s): 0</description>
      <guid isPermaLink="false">Safari_OS_16.3</guid>
<<<<<<< HEAD
      <pubDate>Sun, 31 Aug 2025 04:41:30 +0000</pubDate>
=======
      <pubDate>Sun, 31 Aug 2025 05:50:21 +0000</pubDate>
>>>>>>> 31648a7c
    </item>
    <item>
      <title>Safari 16.4</title>
      <link>https://support.apple.com/kb/HT213671</link>
      <description>Vulnerabilities Addressed: 7&lt;br&gt;Exploited CVE(s): 1</description>
      <guid isPermaLink="false">Safari_OS_16.4</guid>
<<<<<<< HEAD
      <pubDate>Sun, 31 Aug 2025 04:41:30 +0000</pubDate>
=======
      <pubDate>Sun, 31 Aug 2025 05:50:21 +0000</pubDate>
>>>>>>> 31648a7c
    </item>
    <item>
      <title>Safari 16.4.1</title>
      <link>https://support.apple.com/kb/HT213722</link>
      <description>Vulnerabilities Addressed: 1&lt;br&gt;Exploited CVE(s): 1</description>
      <guid isPermaLink="false">Safari_OS_16.4.1</guid>
<<<<<<< HEAD
      <pubDate>Sun, 31 Aug 2025 04:41:30 +0000</pubDate>
=======
      <pubDate>Sun, 31 Aug 2025 05:50:21 +0000</pubDate>
>>>>>>> 31648a7c
    </item>
    <item>
      <title>Safari 16.5</title>
      <link>https://support.apple.com/kb/HT213762</link>
      <description>Vulnerabilities Addressed: 5&lt;br&gt;Exploited CVE(s): 3</description>
      <guid isPermaLink="false">Safari_OS_16.5</guid>
<<<<<<< HEAD
      <pubDate>Sun, 31 Aug 2025 04:41:30 +0000</pubDate>
=======
      <pubDate>Sun, 31 Aug 2025 05:50:21 +0000</pubDate>
>>>>>>> 31648a7c
    </item>
    <item>
      <title>Safari 16.5.1</title>
      <link>https://support.apple.com/kb/HT213816</link>
      <description>Vulnerabilities Addressed: 1&lt;br&gt;Exploited CVE(s): 1</description>
      <guid isPermaLink="false">Safari_OS_16.5.1</guid>
<<<<<<< HEAD
      <pubDate>Sun, 31 Aug 2025 04:41:30 +0000</pubDate>
=======
      <pubDate>Sun, 31 Aug 2025 05:50:21 +0000</pubDate>
>>>>>>> 31648a7c
    </item>
    <item>
      <title>Safari 16.5.2</title>
      <link>https://support.apple.com/kb/HT213826</link>
      <description>Vulnerabilities Addressed: 1&lt;br&gt;Exploited CVE(s): 1</description>
      <guid isPermaLink="false">Safari_OS_16.5.2</guid>
<<<<<<< HEAD
      <pubDate>Sun, 31 Aug 2025 04:41:30 +0000</pubDate>
=======
      <pubDate>Sun, 31 Aug 2025 05:50:21 +0000</pubDate>
>>>>>>> 31648a7c
    </item>
    <item>
      <title>Safari 16.6</title>
      <link>https://support.apple.com/kb/HT213847</link>
      <description>Vulnerabilities Addressed: 11&lt;br&gt;Exploited CVE(s): 0</description>
      <guid isPermaLink="false">Safari_OS_16.6</guid>
<<<<<<< HEAD
      <pubDate>Sun, 31 Aug 2025 04:41:30 +0000</pubDate>
=======
      <pubDate>Sun, 31 Aug 2025 05:50:21 +0000</pubDate>
>>>>>>> 31648a7c
    </item>
    <item>
      <title>Safari 16.6.1</title>
      <link>https://support.apple.com/kb/HT213930</link>
      <description>Vulnerabilities Addressed: 1&lt;br&gt;Exploited CVE(s): 1</description>
      <guid isPermaLink="false">Safari_OS_16.6.1</guid>
<<<<<<< HEAD
      <pubDate>Sun, 31 Aug 2025 04:41:30 +0000</pubDate>
=======
      <pubDate>Sun, 31 Aug 2025 05:50:21 +0000</pubDate>
>>>>>>> 31648a7c
    </item>
    <item>
      <title>Safari 17.1</title>
      <link>https://support.apple.com/kb/HT213986</link>
      <description>Vulnerabilities Addressed: 5&lt;br&gt;Exploited CVE(s): 0</description>
      <guid isPermaLink="false">Safari_OS_17.1</guid>
<<<<<<< HEAD
      <pubDate>Sun, 31 Aug 2025 04:41:30 +0000</pubDate>
=======
      <pubDate>Sun, 31 Aug 2025 05:50:21 +0000</pubDate>
>>>>>>> 31648a7c
    </item>
    <item>
      <title>Safari 17.1.2</title>
      <link>https://support.apple.com/kb/HT214033</link>
      <description>Vulnerabilities Addressed: 2&lt;br&gt;Exploited CVE(s): 2</description>
      <guid isPermaLink="false">Safari_OS_17.1.2</guid>
<<<<<<< HEAD
      <pubDate>Sun, 31 Aug 2025 04:41:30 +0000</pubDate>
=======
      <pubDate>Sun, 31 Aug 2025 05:50:21 +0000</pubDate>
>>>>>>> 31648a7c
    </item>
    <item>
      <title>Safari 17.2</title>
      <link>https://support.apple.com/kb/HT214039</link>
      <description>Vulnerabilities Addressed: 4&lt;br&gt;Exploited CVE(s): 0</description>
      <guid isPermaLink="false">Safari_OS_17.2</guid>
<<<<<<< HEAD
      <pubDate>Sun, 31 Aug 2025 04:41:30 +0000</pubDate>
=======
      <pubDate>Sun, 31 Aug 2025 05:50:21 +0000</pubDate>
>>>>>>> 31648a7c
    </item>
    <item>
      <title>Safari 17.2.1</title>
      <link>https://sofa.macadmins.io/</link>
      <description>Vulnerabilities Addressed: 0&lt;br&gt;Exploited CVE(s): 0</description>
      <guid isPermaLink="false">Safari_OS_17.2.1</guid>
<<<<<<< HEAD
      <pubDate>Sun, 31 Aug 2025 04:41:30 +0000</pubDate>
=======
      <pubDate>Sun, 31 Aug 2025 05:50:21 +0000</pubDate>
>>>>>>> 31648a7c
    </item>
    <item>
      <title>Safari 17.3</title>
      <link>https://support.apple.com/en-us/120339</link>
      <description>Vulnerabilities Addressed: 5&lt;br&gt;Exploited CVE(s): 1</description>
      <guid isPermaLink="false">Safari_OS_17.3</guid>
<<<<<<< HEAD
      <pubDate>Sun, 31 Aug 2025 04:41:30 +0000</pubDate>
=======
      <pubDate>Sun, 31 Aug 2025 05:50:21 +0000</pubDate>
>>>>>>> 31648a7c
    </item>
    <item>
      <title>Safari 17.3.1</title>
      <link>https://sofa.macadmins.io/</link>
      <description>Vulnerabilities Addressed: 0&lt;br&gt;Exploited CVE(s): 0</description>
      <guid isPermaLink="false">Safari_OS_17.3.1</guid>
<<<<<<< HEAD
      <pubDate>Sun, 31 Aug 2025 04:41:30 +0000</pubDate>
=======
      <pubDate>Sun, 31 Aug 2025 05:50:21 +0000</pubDate>
>>>>>>> 31648a7c
    </item>
    <item>
      <title>Safari 17.4</title>
      <link>https://support.apple.com/en-us/120894</link>
      <description>Vulnerabilities Addressed: 6&lt;br&gt;Exploited CVE(s): 0</description>
      <guid isPermaLink="false">Safari_OS_17.4</guid>
<<<<<<< HEAD
      <pubDate>Sun, 31 Aug 2025 04:41:30 +0000</pubDate>
=======
      <pubDate>Sun, 31 Aug 2025 05:50:21 +0000</pubDate>
>>>>>>> 31648a7c
    </item>
    <item>
      <title>Safari 17.4.1</title>
      <link>https://support.apple.com/en-us/120888</link>
      <description>Vulnerabilities Addressed: 1&lt;br&gt;Exploited CVE(s): 0</description>
      <guid isPermaLink="false">Safari_OS_17.4.1</guid>
<<<<<<< HEAD
      <pubDate>Sun, 31 Aug 2025 04:41:30 +0000</pubDate>
=======
      <pubDate>Sun, 31 Aug 2025 05:50:21 +0000</pubDate>
>>>>>>> 31648a7c
    </item>
    <item>
      <title>Safari 17.5</title>
      <link>https://support.apple.com/en-us/120896</link>
      <description>Vulnerabilities Addressed: 10&lt;br&gt;Exploited CVE(s): 0</description>
      <guid isPermaLink="false">Safari_OS_17.5</guid>
<<<<<<< HEAD
      <pubDate>Sun, 31 Aug 2025 04:41:30 +0000</pubDate>
=======
      <pubDate>Sun, 31 Aug 2025 05:50:21 +0000</pubDate>
>>>>>>> 31648a7c
    </item>
    <item>
      <title>Safari 17.6</title>
      <link>https://support.apple.com/en-us/120913</link>
      <description>Vulnerabilities Addressed: 12&lt;br&gt;Exploited CVE(s): 0</description>
      <guid isPermaLink="false">Safari_OS_17.6</guid>
<<<<<<< HEAD
      <pubDate>Sun, 31 Aug 2025 04:41:30 +0000</pubDate>
=======
      <pubDate>Sun, 31 Aug 2025 05:50:21 +0000</pubDate>
>>>>>>> 31648a7c
    </item>
    <item>
      <title>Safari 18.0.1</title>
      <link>https://sofa.macadmins.io/</link>
      <description>Vulnerabilities Addressed: 0&lt;br&gt;Exploited CVE(s): 0</description>
      <guid isPermaLink="false">Safari_OS_18.0.1</guid>
<<<<<<< HEAD
      <pubDate>Sun, 31 Aug 2025 04:41:30 +0000</pubDate>
=======
      <pubDate>Sun, 31 Aug 2025 05:50:21 +0000</pubDate>
>>>>>>> 31648a7c
    </item>
    <item>
      <title>Safari 18.1</title>
      <link>https://support.apple.com/en-us/121571</link>
      <description>Vulnerabilities Addressed: 5&lt;br&gt;Exploited CVE(s): 0</description>
      <guid isPermaLink="false">Safari_OS_18.1</guid>
<<<<<<< HEAD
      <pubDate>Sun, 31 Aug 2025 04:41:30 +0000</pubDate>
=======
      <pubDate>Sun, 31 Aug 2025 05:50:21 +0000</pubDate>
>>>>>>> 31648a7c
    </item>
    <item>
      <title>Safari 18.1.1</title>
      <link>https://support.apple.com/en-us/121756</link>
      <description>Vulnerabilities Addressed: 2&lt;br&gt;Exploited CVE(s): 2</description>
      <guid isPermaLink="false">Safari_OS_18.1.1</guid>
<<<<<<< HEAD
      <pubDate>Sun, 31 Aug 2025 04:41:30 +0000</pubDate>
=======
      <pubDate>Sun, 31 Aug 2025 05:50:21 +0000</pubDate>
>>>>>>> 31648a7c
    </item>
    <item>
      <title>Safari 18.2</title>
      <link>https://support.apple.com/en-us/121846</link>
      <description>Vulnerabilities Addressed: 8&lt;br&gt;Exploited CVE(s): 0</description>
      <guid isPermaLink="false">Safari_OS_18.2</guid>
<<<<<<< HEAD
      <pubDate>Sun, 31 Aug 2025 04:41:30 +0000</pubDate>
=======
      <pubDate>Sun, 31 Aug 2025 05:50:21 +0000</pubDate>
>>>>>>> 31648a7c
    </item>
    <item>
      <title>Safari 18.3</title>
      <link>https://support.apple.com/en-us/122074</link>
      <description>Vulnerabilities Addressed: 8&lt;br&gt;Exploited CVE(s): 0</description>
      <guid isPermaLink="false">Safari_OS_18.3</guid>
<<<<<<< HEAD
      <pubDate>Sun, 31 Aug 2025 04:41:30 +0000</pubDate>
=======
      <pubDate>Sun, 31 Aug 2025 05:50:21 +0000</pubDate>
>>>>>>> 31648a7c
    </item>
    <item>
      <title>Safari 18.3.1</title>
      <link>https://support.apple.com/en-us/122285</link>
      <description>Vulnerabilities Addressed: 1&lt;br&gt;Exploited CVE(s): 1</description>
      <guid isPermaLink="false">Safari_OS_18.3.1</guid>
<<<<<<< HEAD
      <pubDate>Sun, 31 Aug 2025 04:41:30 +0000</pubDate>
=======
      <pubDate>Sun, 31 Aug 2025 05:50:21 +0000</pubDate>
>>>>>>> 31648a7c
    </item>
    <item>
      <title>Safari 18.4</title>
      <link>https://support.apple.com/en-us/122379</link>
      <description>Vulnerabilities Addressed: 14&lt;br&gt;Exploited CVE(s): 0</description>
      <guid isPermaLink="false">Safari_OS_18.4</guid>
<<<<<<< HEAD
      <pubDate>Sun, 31 Aug 2025 04:41:30 +0000</pubDate>
=======
      <pubDate>Sun, 31 Aug 2025 05:50:21 +0000</pubDate>
>>>>>>> 31648a7c
    </item>
    <item>
      <title>Safari 18.5</title>
      <link>https://support.apple.com/en-us/122719</link>
      <description>Vulnerabilities Addressed: 10&lt;br&gt;Exploited CVE(s): 0</description>
      <guid isPermaLink="false">Safari_OS_18.5</guid>
<<<<<<< HEAD
      <pubDate>Sun, 31 Aug 2025 04:41:30 +0000</pubDate>
=======
      <pubDate>Sun, 31 Aug 2025 05:50:21 +0000</pubDate>
>>>>>>> 31648a7c
    </item>
    <item>
      <title>Studio Display Firmware Update 16.4</title>
      <link>https://support.apple.com/kb/HT213672</link>
      <description>Vulnerabilities Addressed: 1&lt;br&gt;Exploited CVE(s): 0</description>
      <guid isPermaLink="false">Studio_OS_16.4</guid>
<<<<<<< HEAD
      <pubDate>Sun, 31 Aug 2025 04:41:30 +0000</pubDate>
=======
      <pubDate>Sun, 31 Aug 2025 05:50:21 +0000</pubDate>
>>>>>>> 31648a7c
    </item>
    <item>
      <title>Windows Migration Assistant 2.2.0.0 (v. 1A11)</title>
      <link>https://support.apple.com/103794</link>
      <description>Vulnerabilities Addressed: 1&lt;br&gt;Exploited CVE(s): 0</description>
      <guid isPermaLink="false">Windows_OS_2.2.0.0</guid>
<<<<<<< HEAD
      <pubDate>Sun, 31 Aug 2025 04:41:30 +0000</pubDate>
=======
      <pubDate>Sun, 31 Aug 2025 05:50:21 +0000</pubDate>
>>>>>>> 31648a7c
    </item>
    <item>
      <title>Xcode 11.4</title>
      <link>https://support.apple.com/kb/HT211108</link>
      <description>Vulnerabilities Addressed: 0&lt;br&gt;Exploited CVE(s): 0</description>
      <guid isPermaLink="false">Xcode_OS_11.4</guid>
<<<<<<< HEAD
      <pubDate>Sun, 31 Aug 2025 04:41:30 +0000</pubDate>
=======
      <pubDate>Sun, 31 Aug 2025 05:50:21 +0000</pubDate>
>>>>>>> 31648a7c
    </item>
    <item>
      <title>Xcode 11.4.1</title>
      <link>https://support.apple.com/kb/HT211141</link>
      <description>Vulnerabilities Addressed: 1&lt;br&gt;Exploited CVE(s): 0</description>
      <guid isPermaLink="false">Xcode_OS_11.4.1</guid>
<<<<<<< HEAD
      <pubDate>Sun, 31 Aug 2025 04:41:30 +0000</pubDate>
=======
      <pubDate>Sun, 31 Aug 2025 05:50:21 +0000</pubDate>
>>>>>>> 31648a7c
    </item>
    <item>
      <title>Xcode 11.5</title>
      <link>https://support.apple.com/kb/HT211183</link>
      <description>Vulnerabilities Addressed: 1&lt;br&gt;Exploited CVE(s): 0</description>
      <guid isPermaLink="false">Xcode_OS_11.5</guid>
<<<<<<< HEAD
      <pubDate>Sun, 31 Aug 2025 04:41:30 +0000</pubDate>
=======
      <pubDate>Sun, 31 Aug 2025 05:50:21 +0000</pubDate>
>>>>>>> 31648a7c
    </item>
    <item>
      <title>Xcode 11.6</title>
      <link>https://sofa.macadmins.io/</link>
      <description>Vulnerabilities Addressed: 0&lt;br&gt;Exploited CVE(s): 0</description>
      <guid isPermaLink="false">Xcode_OS_11.6</guid>
<<<<<<< HEAD
      <pubDate>Sun, 31 Aug 2025 04:41:30 +0000</pubDate>
=======
      <pubDate>Sun, 31 Aug 2025 05:50:21 +0000</pubDate>
>>>>>>> 31648a7c
    </item>
    <item>
      <title>Xcode 12.0</title>
      <link>https://support.apple.com/kb/HT211848</link>
      <description>Vulnerabilities Addressed: 1&lt;br&gt;Exploited CVE(s): 0</description>
      <guid isPermaLink="false">Xcode_OS_12.0</guid>
<<<<<<< HEAD
      <pubDate>Sun, 31 Aug 2025 04:41:30 +0000</pubDate>
=======
      <pubDate>Sun, 31 Aug 2025 05:50:21 +0000</pubDate>
>>>>>>> 31648a7c
    </item>
    <item>
      <title>Xcode 12.4</title>
      <link>https://support.apple.com/kb/HT212153</link>
      <description>Vulnerabilities Addressed: 1&lt;br&gt;Exploited CVE(s): 0</description>
      <guid isPermaLink="false">Xcode_OS_12.4</guid>
<<<<<<< HEAD
      <pubDate>Sun, 31 Aug 2025 04:41:30 +0000</pubDate>
=======
      <pubDate>Sun, 31 Aug 2025 05:50:21 +0000</pubDate>
>>>>>>> 31648a7c
    </item>
    <item>
      <title>Xcode 12.5</title>
      <link>https://support.apple.com/kb/HT212320</link>
      <description>Vulnerabilities Addressed: 1&lt;br&gt;Exploited CVE(s): 0</description>
      <guid isPermaLink="false">Xcode_OS_12.5</guid>
<<<<<<< HEAD
      <pubDate>Sun, 31 Aug 2025 04:41:30 +0000</pubDate>
=======
      <pubDate>Sun, 31 Aug 2025 05:50:21 +0000</pubDate>
>>>>>>> 31648a7c
    </item>
    <item>
      <title>Xcode 13.3</title>
      <link>https://support.apple.com/kb/HT213189</link>
      <description>Vulnerabilities Addressed: 10&lt;br&gt;Exploited CVE(s): 1</description>
      <guid isPermaLink="false">Xcode_OS_13.3</guid>
<<<<<<< HEAD
      <pubDate>Sun, 31 Aug 2025 04:41:30 +0000</pubDate>
=======
      <pubDate>Sun, 31 Aug 2025 05:50:21 +0000</pubDate>
>>>>>>> 31648a7c
    </item>
    <item>
      <title>Xcode 13.4</title>
      <link>https://support.apple.com/kb/HT213261</link>
      <description>Vulnerabilities Addressed: 2&lt;br&gt;Exploited CVE(s): 0</description>
      <guid isPermaLink="false">Xcode_OS_13.4</guid>
<<<<<<< HEAD
      <pubDate>Sun, 31 Aug 2025 04:41:30 +0000</pubDate>
=======
      <pubDate>Sun, 31 Aug 2025 05:50:21 +0000</pubDate>
>>>>>>> 31648a7c
    </item>
    <item>
      <title>Xcode 14.0</title>
      <link>https://support.apple.com/kb/HT213883</link>
      <description>Vulnerabilities Addressed: 1&lt;br&gt;Exploited CVE(s): 0</description>
      <guid isPermaLink="false">Xcode_OS_14.0</guid>
<<<<<<< HEAD
      <pubDate>Sun, 31 Aug 2025 04:41:30 +0000</pubDate>
=======
      <pubDate>Sun, 31 Aug 2025 05:50:21 +0000</pubDate>
>>>>>>> 31648a7c
    </item>
    <item>
      <title>Xcode 14.1</title>
      <link>https://support.apple.com/kb/HT213496</link>
      <description>Vulnerabilities Addressed: 4&lt;br&gt;Exploited CVE(s): 0</description>
      <guid isPermaLink="false">Xcode_OS_14.1</guid>
<<<<<<< HEAD
      <pubDate>Sun, 31 Aug 2025 04:41:30 +0000</pubDate>
=======
      <pubDate>Sun, 31 Aug 2025 05:50:21 +0000</pubDate>
>>>>>>> 31648a7c
    </item>
    <item>
      <title>Xcode 14.3</title>
      <link>https://support.apple.com/kb/HT213679</link>
      <description>Vulnerabilities Addressed: 2&lt;br&gt;Exploited CVE(s): 0</description>
      <guid isPermaLink="false">Xcode_OS_14.3</guid>
<<<<<<< HEAD
      <pubDate>Sun, 31 Aug 2025 04:41:30 +0000</pubDate>
=======
      <pubDate>Sun, 31 Aug 2025 05:50:21 +0000</pubDate>
>>>>>>> 31648a7c
    </item>
    <item>
      <title>Xcode 15.3</title>
      <link>https://support.apple.com/en-us/120887</link>
      <description>Vulnerabilities Addressed: 1&lt;br&gt;Exploited CVE(s): 0</description>
      <guid isPermaLink="false">Xcode_OS_15.3</guid>
<<<<<<< HEAD
      <pubDate>Sun, 31 Aug 2025 04:41:30 +0000</pubDate>
=======
      <pubDate>Sun, 31 Aug 2025 05:50:21 +0000</pubDate>
>>>>>>> 31648a7c
    </item>
    <item>
      <title>Xcode 16.3</title>
      <link>https://support.apple.com/en-us/122380</link>
      <description>Vulnerabilities Addressed: 2&lt;br&gt;Exploited CVE(s): 0</description>
      <guid isPermaLink="false">Xcode_OS_16.3</guid>
<<<<<<< HEAD
      <pubDate>Sun, 31 Aug 2025 04:41:30 +0000</pubDate>
=======
      <pubDate>Sun, 31 Aug 2025 05:50:21 +0000</pubDate>
>>>>>>> 31648a7c
    </item>
    <item>
      <title>iCloud for Windows 10.9.1</title>
      <link>https://sofa.macadmins.io/</link>
      <description>Vulnerabilities Addressed: 0&lt;br&gt;Exploited CVE(s): 0</description>
      <guid isPermaLink="false">iCloud_OS_10.9.1</guid>
<<<<<<< HEAD
      <pubDate>Sun, 31 Aug 2025 04:41:30 +0000</pubDate>
=======
      <pubDate>Sun, 31 Aug 2025 05:50:21 +0000</pubDate>
>>>>>>> 31648a7c
    </item>
    <item>
      <title>iCloud for Windows 10.9.2</title>
      <link>https://support.apple.com/kb/HT210947</link>
      <description>Vulnerabilities Addressed: 9&lt;br&gt;Exploited CVE(s): 0</description>
      <guid isPermaLink="false">iCloud_OS_10.9.2</guid>
<<<<<<< HEAD
      <pubDate>Sun, 31 Aug 2025 04:41:30 +0000</pubDate>
=======
      <pubDate>Sun, 31 Aug 2025 05:50:21 +0000</pubDate>
>>>>>>> 31648a7c
    </item>
    <item>
      <title>iCloud for Windows 10.9.3</title>
      <link>https://support.apple.com/kb/HT211106</link>
      <description>Vulnerabilities Addressed: 13&lt;br&gt;Exploited CVE(s): 0</description>
      <guid isPermaLink="false">iCloud_OS_10.9.3</guid>
<<<<<<< HEAD
      <pubDate>Sun, 31 Aug 2025 04:41:30 +0000</pubDate>
=======
      <pubDate>Sun, 31 Aug 2025 05:50:21 +0000</pubDate>
>>>>>>> 31648a7c
    </item>
    <item>
      <title>iCloud for Windows 11.2</title>
      <link>https://support.apple.com/kb/HT211179</link>
      <description>Vulnerabilities Addressed: 12&lt;br&gt;Exploited CVE(s): 0</description>
      <guid isPermaLink="false">iCloud_OS_11.2</guid>
<<<<<<< HEAD
      <pubDate>Sun, 31 Aug 2025 04:41:30 +0000</pubDate>
=======
      <pubDate>Sun, 31 Aug 2025 05:50:21 +0000</pubDate>
>>>>>>> 31648a7c
    </item>
    <item>
      <title>iCloud for Windows 11.3</title>
      <link>https://support.apple.com/kb/HT211294</link>
      <description>Vulnerabilities Addressed: 32&lt;br&gt;Exploited CVE(s): 0</description>
      <guid isPermaLink="false">iCloud_OS_11.3</guid>
<<<<<<< HEAD
      <pubDate>Sun, 31 Aug 2025 04:41:30 +0000</pubDate>
=======
      <pubDate>Sun, 31 Aug 2025 05:50:21 +0000</pubDate>
>>>>>>> 31648a7c
    </item>
    <item>
      <title>iCloud for Windows 11.4</title>
      <link>https://support.apple.com/kb/HT211846</link>
      <description>Vulnerabilities Addressed: 3&lt;br&gt;Exploited CVE(s): 0</description>
      <guid isPermaLink="false">iCloud_OS_11.4</guid>
<<<<<<< HEAD
      <pubDate>Sun, 31 Aug 2025 04:41:30 +0000</pubDate>
=======
      <pubDate>Sun, 31 Aug 2025 05:50:21 +0000</pubDate>
>>>>>>> 31648a7c
    </item>
    <item>
      <title>iCloud for Windows 11.5</title>
      <link>https://support.apple.com/kb/HT211935</link>
      <description>Vulnerabilities Addressed: 17&lt;br&gt;Exploited CVE(s): 0</description>
      <guid isPermaLink="false">iCloud_OS_11.5</guid>
<<<<<<< HEAD
      <pubDate>Sun, 31 Aug 2025 04:41:30 +0000</pubDate>
=======
      <pubDate>Sun, 31 Aug 2025 05:50:21 +0000</pubDate>
>>>>>>> 31648a7c
    </item>
    <item>
      <title>iCloud for Windows 12.0</title>
      <link>https://support.apple.com/kb/HT212145</link>
      <description>Vulnerabilities Addressed: 4&lt;br&gt;Exploited CVE(s): 0</description>
      <guid isPermaLink="false">iCloud_OS_12.0</guid>
<<<<<<< HEAD
      <pubDate>Sun, 31 Aug 2025 04:41:30 +0000</pubDate>
=======
      <pubDate>Sun, 31 Aug 2025 05:50:21 +0000</pubDate>
>>>>>>> 31648a7c
    </item>
    <item>
      <title>iCloud for Windows 12.3</title>
      <link>https://support.apple.com/kb/HT212321</link>
      <description>Vulnerabilities Addressed: 4&lt;br&gt;Exploited CVE(s): 0</description>
      <guid isPermaLink="false">iCloud_OS_12.3</guid>
<<<<<<< HEAD
      <pubDate>Sun, 31 Aug 2025 04:41:30 +0000</pubDate>
=======
      <pubDate>Sun, 31 Aug 2025 05:50:21 +0000</pubDate>
>>>>>>> 31648a7c
    </item>
    <item>
      <title>iCloud for Windows 12.5</title>
      <link>https://support.apple.com/kb/HT212607</link>
      <description>Vulnerabilities Addressed: 2&lt;br&gt;Exploited CVE(s): 0</description>
      <guid isPermaLink="false">iCloud_OS_12.5</guid>
<<<<<<< HEAD
      <pubDate>Sun, 31 Aug 2025 04:41:30 +0000</pubDate>
=======
      <pubDate>Sun, 31 Aug 2025 05:50:21 +0000</pubDate>
>>>>>>> 31648a7c
    </item>
    <item>
      <title>iCloud for Windows 14.1</title>
      <link>https://support.apple.com/kb/HT213538</link>
      <description>Vulnerabilities Addressed: 3&lt;br&gt;Exploited CVE(s): 0</description>
      <guid isPermaLink="false">iCloud_OS_14.1</guid>
<<<<<<< HEAD
      <pubDate>Sun, 31 Aug 2025 04:41:30 +0000</pubDate>
=======
      <pubDate>Sun, 31 Aug 2025 05:50:21 +0000</pubDate>
>>>>>>> 31648a7c
    </item>
    <item>
      <title>iCloud for Windows 7.17</title>
      <link>https://support.apple.com/kb/HT210948</link>
      <description>Vulnerabilities Addressed: 8&lt;br&gt;Exploited CVE(s): 0</description>
      <guid isPermaLink="false">iCloud_OS_7.17</guid>
<<<<<<< HEAD
      <pubDate>Sun, 31 Aug 2025 04:41:30 +0000</pubDate>
=======
      <pubDate>Sun, 31 Aug 2025 05:50:21 +0000</pubDate>
>>>>>>> 31648a7c
    </item>
    <item>
      <title>iCloud for Windows 7.18</title>
      <link>https://support.apple.com/kb/HT211107</link>
      <description>Vulnerabilities Addressed: 13&lt;br&gt;Exploited CVE(s): 0</description>
      <guid isPermaLink="false">iCloud_OS_7.18</guid>
<<<<<<< HEAD
      <pubDate>Sun, 31 Aug 2025 04:41:30 +0000</pubDate>
=======
      <pubDate>Sun, 31 Aug 2025 05:50:21 +0000</pubDate>
>>>>>>> 31648a7c
    </item>
    <item>
      <title>iCloud for Windows 7.19</title>
      <link>https://support.apple.com/kb/HT211181</link>
      <description>Vulnerabilities Addressed: 12&lt;br&gt;Exploited CVE(s): 0</description>
      <guid isPermaLink="false">iCloud_OS_7.19</guid>
<<<<<<< HEAD
      <pubDate>Sun, 31 Aug 2025 04:41:30 +0000</pubDate>
=======
      <pubDate>Sun, 31 Aug 2025 05:50:21 +0000</pubDate>
>>>>>>> 31648a7c
    </item>
    <item>
      <title>iCloud for Windows 7.20</title>
      <link>https://support.apple.com/kb/HT211295</link>
      <description>Vulnerabilities Addressed: 32&lt;br&gt;Exploited CVE(s): 0</description>
      <guid isPermaLink="false">iCloud_OS_7.20</guid>
<<<<<<< HEAD
      <pubDate>Sun, 31 Aug 2025 04:41:30 +0000</pubDate>
=======
      <pubDate>Sun, 31 Aug 2025 05:50:21 +0000</pubDate>
>>>>>>> 31648a7c
    </item>
    <item>
      <title>iCloud for Windows 7.21</title>
      <link>https://support.apple.com/kb/HT211847</link>
      <description>Vulnerabilities Addressed: 4&lt;br&gt;Exploited CVE(s): 0</description>
      <guid isPermaLink="false">iCloud_OS_7.21</guid>
<<<<<<< HEAD
      <pubDate>Sun, 31 Aug 2025 04:41:30 +0000</pubDate>
=======
      <pubDate>Sun, 31 Aug 2025 05:50:21 +0000</pubDate>
>>>>>>> 31648a7c
    </item>
    <item>
      <title>iMovie 10.2.4</title>
      <link>https://support.apple.com/kb/HT212549</link>
      <description>Vulnerabilities Addressed: 1&lt;br&gt;Exploited CVE(s): 0</description>
      <guid isPermaLink="false">iMovie_OS_10.2.4</guid>
<<<<<<< HEAD
      <pubDate>Sun, 31 Aug 2025 04:41:30 +0000</pubDate>
=======
      <pubDate>Sun, 31 Aug 2025 05:50:21 +0000</pubDate>
>>>>>>> 31648a7c
    </item>
    <item>
      <title>iOS 12.4.5</title>
      <link>https://sofa.macadmins.io/</link>
      <description>Vulnerabilities Addressed: 0&lt;br&gt;Exploited CVE(s): 0</description>
      <guid isPermaLink="false">iOS_OS_12.4.5</guid>
<<<<<<< HEAD
      <pubDate>Sun, 31 Aug 2025 04:41:30 +0000</pubDate>
=======
      <pubDate>Sun, 31 Aug 2025 05:50:21 +0000</pubDate>
>>>>>>> 31648a7c
    </item>
    <item>
      <title>iOS 12.4.6</title>
      <link>https://sofa.macadmins.io/</link>
      <description>Vulnerabilities Addressed: 0&lt;br&gt;Exploited CVE(s): 0</description>
      <guid isPermaLink="false">iOS_OS_12.4.6</guid>
<<<<<<< HEAD
      <pubDate>Sun, 31 Aug 2025 04:41:30 +0000</pubDate>
=======
      <pubDate>Sun, 31 Aug 2025 05:50:21 +0000</pubDate>
>>>>>>> 31648a7c
    </item>
    <item>
      <title>iOS 12.4.7</title>
      <link>https://support.apple.com/kb/HT211169</link>
      <description>Vulnerabilities Addressed: 3&lt;br&gt;Exploited CVE(s): 2</description>
      <guid isPermaLink="false">iOS_OS_12.4.7</guid>
<<<<<<< HEAD
      <pubDate>Sun, 31 Aug 2025 04:41:30 +0000</pubDate>
=======
      <pubDate>Sun, 31 Aug 2025 05:50:21 +0000</pubDate>
>>>>>>> 31648a7c
    </item>
    <item>
      <title>iOS 12.4.8</title>
      <link>https://sofa.macadmins.io/</link>
      <description>Vulnerabilities Addressed: 0&lt;br&gt;Exploited CVE(s): 0</description>
      <guid isPermaLink="false">iOS_OS_12.4.8</guid>
<<<<<<< HEAD
      <pubDate>Sun, 31 Aug 2025 04:41:30 +0000</pubDate>
=======
      <pubDate>Sun, 31 Aug 2025 05:50:21 +0000</pubDate>
>>>>>>> 31648a7c
    </item>
    <item>
      <title>iOS 12.4.9</title>
      <link>https://support.apple.com/kb/HT211940</link>
      <description>Vulnerabilities Addressed: 4&lt;br&gt;Exploited CVE(s): 3</description>
      <guid isPermaLink="false">iOS_OS_12.4.9</guid>
<<<<<<< HEAD
      <pubDate>Sun, 31 Aug 2025 04:41:30 +0000</pubDate>
=======
      <pubDate>Sun, 31 Aug 2025 05:50:21 +0000</pubDate>
>>>>>>> 31648a7c
    </item>
    <item>
      <title>iOS 12.5</title>
      <link>https://support.apple.com/kb/HT212004</link>
      <description>Vulnerabilities Addressed: 1&lt;br&gt;Exploited CVE(s): 0</description>
      <guid isPermaLink="false">iOS_OS_12.5</guid>
<<<<<<< HEAD
      <pubDate>Sun, 31 Aug 2025 04:41:30 +0000</pubDate>
=======
      <pubDate>Sun, 31 Aug 2025 05:50:21 +0000</pubDate>
>>>>>>> 31648a7c
    </item>
    <item>
      <title>iOS 12.5.1</title>
      <link>https://sofa.macadmins.io/</link>
      <description>Vulnerabilities Addressed: 0&lt;br&gt;Exploited CVE(s): 0</description>
      <guid isPermaLink="false">iOS_OS_12.5.1</guid>
<<<<<<< HEAD
      <pubDate>Sun, 31 Aug 2025 04:41:30 +0000</pubDate>
=======
      <pubDate>Sun, 31 Aug 2025 05:50:21 +0000</pubDate>
>>>>>>> 31648a7c
    </item>
    <item>
      <title>iOS 12.5.2</title>
      <link>https://support.apple.com/kb/HT212257</link>
      <description>Vulnerabilities Addressed: 1&lt;br&gt;Exploited CVE(s): 1</description>
      <guid isPermaLink="false">iOS_OS_12.5.2</guid>
<<<<<<< HEAD
      <pubDate>Sun, 31 Aug 2025 04:41:30 +0000</pubDate>
=======
      <pubDate>Sun, 31 Aug 2025 05:50:21 +0000</pubDate>
>>>>>>> 31648a7c
    </item>
    <item>
      <title>iOS 12.5.3</title>
      <link>https://support.apple.com/kb/HT212341</link>
      <description>Vulnerabilities Addressed: 4&lt;br&gt;Exploited CVE(s): 4</description>
      <guid isPermaLink="false">iOS_OS_12.5.3</guid>
<<<<<<< HEAD
      <pubDate>Sun, 31 Aug 2025 04:41:30 +0000</pubDate>
=======
      <pubDate>Sun, 31 Aug 2025 05:50:21 +0000</pubDate>
>>>>>>> 31648a7c
    </item>
    <item>
      <title>iOS 12.5.4</title>
      <link>https://support.apple.com/kb/HT212548</link>
      <description>Vulnerabilities Addressed: 3&lt;br&gt;Exploited CVE(s): 2</description>
      <guid isPermaLink="false">iOS_OS_12.5.4</guid>
<<<<<<< HEAD
      <pubDate>Sun, 31 Aug 2025 04:41:30 +0000</pubDate>
=======
      <pubDate>Sun, 31 Aug 2025 05:50:21 +0000</pubDate>
>>>>>>> 31648a7c
    </item>
    <item>
      <title>iOS 12.5.5</title>
      <link>https://support.apple.com/en-us/103157</link>
      <description>Vulnerabilities Addressed: 4&lt;br&gt;Exploited CVE(s): 4</description>
      <guid isPermaLink="false">iOS_OS_12.5.5</guid>
<<<<<<< HEAD
      <pubDate>Sun, 31 Aug 2025 04:41:30 +0000</pubDate>
=======
      <pubDate>Sun, 31 Aug 2025 05:50:21 +0000</pubDate>
>>>>>>> 31648a7c
    </item>
    <item>
      <title>iOS 12.5.6</title>
      <link>https://support.apple.com/kb/HT213428</link>
      <description>Vulnerabilities Addressed: 2&lt;br&gt;Exploited CVE(s): 2</description>
      <guid isPermaLink="false">iOS_OS_12.5.6</guid>
<<<<<<< HEAD
      <pubDate>Sun, 31 Aug 2025 04:41:30 +0000</pubDate>
=======
      <pubDate>Sun, 31 Aug 2025 05:50:21 +0000</pubDate>
>>>>>>> 31648a7c
    </item>
    <item>
      <title>iOS 12.5.7</title>
      <link>https://support.apple.com/kb/HT213597</link>
      <description>Vulnerabilities Addressed: 1&lt;br&gt;Exploited CVE(s): 1</description>
      <guid isPermaLink="false">iOS_OS_12.5.7</guid>
<<<<<<< HEAD
      <pubDate>Sun, 31 Aug 2025 04:41:30 +0000</pubDate>
=======
      <pubDate>Sun, 31 Aug 2025 05:50:21 +0000</pubDate>
>>>>>>> 31648a7c
    </item>
    <item>
      <title>iOS 13.3.1 and iPadOS 13.3.1</title>
      <link>https://support.apple.com/kb/HT210918</link>
      <description>Vulnerabilities Addressed: 35&lt;br&gt;Exploited CVE(s): 1</description>
      <guid isPermaLink="false">iOS_OS_13.3.1</guid>
<<<<<<< HEAD
      <pubDate>Sun, 31 Aug 2025 04:41:30 +0000</pubDate>
=======
      <pubDate>Sun, 31 Aug 2025 05:50:21 +0000</pubDate>
>>>>>>> 31648a7c
    </item>
    <item>
      <title>iOS 13.4 and iPadOS 13.4</title>
      <link>https://support.apple.com/kb/HT211102</link>
      <description>Vulnerabilities Addressed: 32&lt;br&gt;Exploited CVE(s): 0</description>
      <guid isPermaLink="false">iOS_OS_13.4</guid>
<<<<<<< HEAD
      <pubDate>Sun, 31 Aug 2025 04:41:30 +0000</pubDate>
=======
      <pubDate>Sun, 31 Aug 2025 05:50:21 +0000</pubDate>
>>>>>>> 31648a7c
    </item>
    <item>
      <title>iOS 13.4.1</title>
      <link>https://sofa.macadmins.io/</link>
      <description>Vulnerabilities Addressed: 0&lt;br&gt;Exploited CVE(s): 0</description>
      <guid isPermaLink="false">iOS_OS_13.4.1</guid>
<<<<<<< HEAD
      <pubDate>Sun, 31 Aug 2025 04:41:30 +0000</pubDate>
=======
      <pubDate>Sun, 31 Aug 2025 05:50:21 +0000</pubDate>
>>>>>>> 31648a7c
    </item>
    <item>
      <title>iOS 13.4.1 and iPadOS 13.4.1</title>
      <link>https://sofa.macadmins.io/</link>
      <description>Vulnerabilities Addressed: 0&lt;br&gt;Exploited CVE(s): 0</description>
      <guid isPermaLink="false">iOS_OS_13.4.1</guid>
<<<<<<< HEAD
      <pubDate>Sun, 31 Aug 2025 04:41:30 +0000</pubDate>
=======
      <pubDate>Sun, 31 Aug 2025 05:50:21 +0000</pubDate>
>>>>>>> 31648a7c
    </item>
    <item>
      <title>iOS 13.5 and iPadOS 13.5</title>
      <link>https://support.apple.com/kb/HT211168</link>
      <description>Vulnerabilities Addressed: 47&lt;br&gt;Exploited CVE(s): 2</description>
      <guid isPermaLink="false">iOS_OS_13.5</guid>
<<<<<<< HEAD
      <pubDate>Sun, 31 Aug 2025 04:41:30 +0000</pubDate>
=======
      <pubDate>Sun, 31 Aug 2025 05:50:21 +0000</pubDate>
>>>>>>> 31648a7c
    </item>
    <item>
      <title>iOS 13.5.1 and iPadOS 13.5.1</title>
      <link>https://support.apple.com/kb/HT211214</link>
      <description>Vulnerabilities Addressed: 1&lt;br&gt;Exploited CVE(s): 1</description>
      <guid isPermaLink="false">iOS_OS_13.5.1</guid>
<<<<<<< HEAD
      <pubDate>Sun, 31 Aug 2025 04:41:30 +0000</pubDate>
=======
      <pubDate>Sun, 31 Aug 2025 05:50:21 +0000</pubDate>
>>>>>>> 31648a7c
    </item>
    <item>
      <title>iOS 13.6 and iPadOS 13.6</title>
      <link>https://support.apple.com/kb/HT211288</link>
      <description>Vulnerabilities Addressed: 71&lt;br&gt;Exploited CVE(s): 2</description>
      <guid isPermaLink="false">iOS_OS_13.6</guid>
<<<<<<< HEAD
      <pubDate>Sun, 31 Aug 2025 04:41:30 +0000</pubDate>
=======
      <pubDate>Sun, 31 Aug 2025 05:50:21 +0000</pubDate>
>>>>>>> 31648a7c
    </item>
    <item>
      <title>iOS 13.6.1</title>
      <link>https://sofa.macadmins.io/</link>
      <description>Vulnerabilities Addressed: 0&lt;br&gt;Exploited CVE(s): 0</description>
      <guid isPermaLink="false">iOS_OS_13.6.1</guid>
<<<<<<< HEAD
      <pubDate>Sun, 31 Aug 2025 04:41:30 +0000</pubDate>
=======
      <pubDate>Sun, 31 Aug 2025 05:50:21 +0000</pubDate>
>>>>>>> 31648a7c
    </item>
    <item>
      <title>iOS 13.7</title>
      <link>https://sofa.macadmins.io/</link>
      <description>Vulnerabilities Addressed: 0&lt;br&gt;Exploited CVE(s): 0</description>
      <guid isPermaLink="false">iOS_OS_13.7</guid>
<<<<<<< HEAD
      <pubDate>Sun, 31 Aug 2025 04:41:30 +0000</pubDate>
=======
      <pubDate>Sun, 31 Aug 2025 05:50:21 +0000</pubDate>
>>>>>>> 31648a7c
    </item>
    <item>
      <title>iOS 14.0 and iPadOS 14.0</title>
      <link>https://support.apple.com/kb/HT211850</link>
      <description>Vulnerabilities Addressed: 57&lt;br&gt;Exploited CVE(s): 0</description>
      <guid isPermaLink="false">iOS_OS_14.0</guid>
<<<<<<< HEAD
      <pubDate>Sun, 31 Aug 2025 04:41:30 +0000</pubDate>
=======
      <pubDate>Sun, 31 Aug 2025 05:50:21 +0000</pubDate>
>>>>>>> 31648a7c
    </item>
    <item>
      <title>iOS 14.0.1 and iPadOS 14.0.1</title>
      <link>https://sofa.macadmins.io/</link>
      <description>Vulnerabilities Addressed: 0&lt;br&gt;Exploited CVE(s): 0</description>
      <guid isPermaLink="false">iOS_OS_14.0.1</guid>
<<<<<<< HEAD
      <pubDate>Sun, 31 Aug 2025 04:41:30 +0000</pubDate>
=======
      <pubDate>Sun, 31 Aug 2025 05:50:21 +0000</pubDate>
>>>>>>> 31648a7c
    </item>
    <item>
      <title>iOS 14.1 and iPadOS 14.1</title>
      <link>https://sofa.macadmins.io/</link>
      <description>Vulnerabilities Addressed: 0&lt;br&gt;Exploited CVE(s): 0</description>
      <guid isPermaLink="false">iOS_OS_14.1</guid>
<<<<<<< HEAD
      <pubDate>Sun, 31 Aug 2025 04:41:30 +0000</pubDate>
=======
      <pubDate>Sun, 31 Aug 2025 05:50:21 +0000</pubDate>
>>>>>>> 31648a7c
    </item>
    <item>
      <title>iOS 14.2 and iPadOS 14.2</title>
      <link>https://support.apple.com/kb/HT211929</link>
      <description>Vulnerabilities Addressed: 32&lt;br&gt;Exploited CVE(s): 3</description>
      <guid isPermaLink="false">iOS_OS_14.2</guid>
<<<<<<< HEAD
      <pubDate>Sun, 31 Aug 2025 04:41:30 +0000</pubDate>
=======
      <pubDate>Sun, 31 Aug 2025 05:50:21 +0000</pubDate>
>>>>>>> 31648a7c
    </item>
    <item>
      <title>iOS 14.2.1</title>
      <link>https://sofa.macadmins.io/</link>
      <description>Vulnerabilities Addressed: 0&lt;br&gt;Exploited CVE(s): 0</description>
      <guid isPermaLink="false">iOS_OS_14.2.1</guid>
<<<<<<< HEAD
      <pubDate>Sun, 31 Aug 2025 04:41:30 +0000</pubDate>
=======
      <pubDate>Sun, 31 Aug 2025 05:50:21 +0000</pubDate>
>>>>>>> 31648a7c
    </item>
    <item>
      <title>iOS 14.3 and iPadOS 14.3</title>
      <link>https://support.apple.com/kb/HT212003</link>
      <description>Vulnerabilities Addressed: 19&lt;br&gt;Exploited CVE(s): 0</description>
      <guid isPermaLink="false">iOS_OS_14.3</guid>
<<<<<<< HEAD
      <pubDate>Sun, 31 Aug 2025 04:41:30 +0000</pubDate>
=======
      <pubDate>Sun, 31 Aug 2025 05:50:21 +0000</pubDate>
>>>>>>> 31648a7c
    </item>
    <item>
      <title>iOS 14.4 and iPadOS 14.4</title>
      <link>https://support.apple.com/kb/HT212146</link>
      <description>Vulnerabilities Addressed: 54&lt;br&gt;Exploited CVE(s): 5</description>
      <guid isPermaLink="false">iOS_OS_14.4</guid>
<<<<<<< HEAD
      <pubDate>Sun, 31 Aug 2025 04:41:30 +0000</pubDate>
=======
      <pubDate>Sun, 31 Aug 2025 05:50:21 +0000</pubDate>
>>>>>>> 31648a7c
    </item>
    <item>
      <title>iOS 14.4.1 and iPadOS 14.4.1</title>
      <link>https://support.apple.com/kb/HT212221</link>
      <description>Vulnerabilities Addressed: 1&lt;br&gt;Exploited CVE(s): 0</description>
      <guid isPermaLink="false">iOS_OS_14.4.1</guid>
<<<<<<< HEAD
      <pubDate>Sun, 31 Aug 2025 04:41:30 +0000</pubDate>
=======
      <pubDate>Sun, 31 Aug 2025 05:50:21 +0000</pubDate>
>>>>>>> 31648a7c
    </item>
    <item>
      <title>iOS 14.4.2 and iPadOS 14.4.2</title>
      <link>https://support.apple.com/kb/HT212256</link>
      <description>Vulnerabilities Addressed: 1&lt;br&gt;Exploited CVE(s): 1</description>
      <guid isPermaLink="false">iOS_OS_14.4.2</guid>
<<<<<<< HEAD
      <pubDate>Sun, 31 Aug 2025 04:41:30 +0000</pubDate>
=======
      <pubDate>Sun, 31 Aug 2025 05:50:21 +0000</pubDate>
>>>>>>> 31648a7c
    </item>
    <item>
      <title>iOS 14.5 and iPadOS 14.5</title>
      <link>https://support.apple.com/kb/HT212317</link>
      <description>Vulnerabilities Addressed: 62&lt;br&gt;Exploited CVE(s): 1</description>
      <guid isPermaLink="false">iOS_OS_14.5</guid>
<<<<<<< HEAD
      <pubDate>Sun, 31 Aug 2025 04:41:31 +0000</pubDate>
=======
      <pubDate>Sun, 31 Aug 2025 05:50:21 +0000</pubDate>
>>>>>>> 31648a7c
    </item>
    <item>
      <title>iOS 14.5.1 and iPadOS 14.5.1</title>
      <link>https://support.apple.com/kb/HT212336</link>
      <description>Vulnerabilities Addressed: 2&lt;br&gt;Exploited CVE(s): 2</description>
      <guid isPermaLink="false">iOS_OS_14.5.1</guid>
<<<<<<< HEAD
      <pubDate>Sun, 31 Aug 2025 04:41:31 +0000</pubDate>
=======
      <pubDate>Sun, 31 Aug 2025 05:50:21 +0000</pubDate>
>>>>>>> 31648a7c
    </item>
    <item>
      <title>iOS 14.6 and iPadOS 14.6</title>
      <link>https://support.apple.com/kb/HT212528</link>
      <description>Vulnerabilities Addressed: 51&lt;br&gt;Exploited CVE(s): 0</description>
      <guid isPermaLink="false">iOS_OS_14.6</guid>
<<<<<<< HEAD
      <pubDate>Sun, 31 Aug 2025 04:41:31 +0000</pubDate>
=======
      <pubDate>Sun, 31 Aug 2025 05:50:21 +0000</pubDate>
>>>>>>> 31648a7c
    </item>
    <item>
      <title>iOS 14.7</title>
      <link>https://support.apple.com/kb/HT212601</link>
      <description>Vulnerabilities Addressed: 38&lt;br&gt;Exploited CVE(s): 0</description>
      <guid isPermaLink="false">iOS_OS_14.7</guid>
<<<<<<< HEAD
      <pubDate>Sun, 31 Aug 2025 04:41:31 +0000</pubDate>
=======
      <pubDate>Sun, 31 Aug 2025 05:50:21 +0000</pubDate>
>>>>>>> 31648a7c
    </item>
    <item>
      <title>iOS 14.7.1 and iPadOS 14.7.1</title>
      <link>https://support.apple.com/kb/HT212623</link>
      <description>Vulnerabilities Addressed: 1&lt;br&gt;Exploited CVE(s): 1</description>
      <guid isPermaLink="false">iOS_OS_14.7.1</guid>
<<<<<<< HEAD
      <pubDate>Sun, 31 Aug 2025 04:41:31 +0000</pubDate>
=======
      <pubDate>Sun, 31 Aug 2025 05:50:21 +0000</pubDate>
>>>>>>> 31648a7c
    </item>
    <item>
      <title>iOS 14.8 and iPadOS 14.8</title>
      <link>https://support.apple.com/kb/HT212807</link>
      <description>Vulnerabilities Addressed: 25&lt;br&gt;Exploited CVE(s): 3</description>
      <guid isPermaLink="false">iOS_OS_14.8</guid>
<<<<<<< HEAD
      <pubDate>Sun, 31 Aug 2025 04:41:31 +0000</pubDate>
=======
      <pubDate>Sun, 31 Aug 2025 05:50:21 +0000</pubDate>
>>>>>>> 31648a7c
    </item>
    <item>
      <title>iOS 14.8.1 and iPadOS 14.8.1</title>
      <link>https://support.apple.com/en-us/103162</link>
      <description>Vulnerabilities Addressed: 12&lt;br&gt;Exploited CVE(s): 2</description>
      <guid isPermaLink="false">iOS_OS_14.8.1</guid>
<<<<<<< HEAD
      <pubDate>Sun, 31 Aug 2025 04:41:31 +0000</pubDate>
=======
      <pubDate>Sun, 31 Aug 2025 05:50:21 +0000</pubDate>
>>>>>>> 31648a7c
    </item>
    <item>
      <title>iOS 15.0.1 and iPadOS 15.0.1</title>
      <link>https://support.apple.com/en-us/103160</link>
      <description>Vulnerabilities Addressed: 1&lt;br&gt;Exploited CVE(s): 0</description>
      <guid isPermaLink="false">iOS_OS_15.0.1</guid>
<<<<<<< HEAD
      <pubDate>Sun, 31 Aug 2025 04:41:31 +0000</pubDate>
=======
      <pubDate>Sun, 31 Aug 2025 05:50:21 +0000</pubDate>
>>>>>>> 31648a7c
    </item>
    <item>
      <title>iOS 15.0.2 and iPadOS 15.0.2</title>
      <link>https://support.apple.com/en-us/103159</link>
      <description>Vulnerabilities Addressed: 3&lt;br&gt;Exploited CVE(s): 1</description>
      <guid isPermaLink="false">iOS_OS_15.0.2</guid>
<<<<<<< HEAD
      <pubDate>Sun, 31 Aug 2025 04:41:31 +0000</pubDate>
=======
      <pubDate>Sun, 31 Aug 2025 05:50:21 +0000</pubDate>
>>>>>>> 31648a7c
    </item>
    <item>
      <title>iOS 15.1 and iPadOS 15.1</title>
      <link>https://support.apple.com/en-us/103161</link>
      <description>Vulnerabilities Addressed: 26&lt;br&gt;Exploited CVE(s): 1</description>
      <guid isPermaLink="false">iOS_OS_15.1</guid>
<<<<<<< HEAD
      <pubDate>Sun, 31 Aug 2025 04:41:31 +0000</pubDate>
=======
      <pubDate>Sun, 31 Aug 2025 05:50:21 +0000</pubDate>
>>>>>>> 31648a7c
    </item>
    <item>
      <title>iOS 15.1.1</title>
      <link>https://sofa.macadmins.io/</link>
      <description>Vulnerabilities Addressed: 0&lt;br&gt;Exploited CVE(s): 0</description>
      <guid isPermaLink="false">iOS_OS_15.1.1</guid>
<<<<<<< HEAD
      <pubDate>Sun, 31 Aug 2025 04:41:31 +0000</pubDate>
=======
      <pubDate>Sun, 31 Aug 2025 05:50:21 +0000</pubDate>
>>>>>>> 31648a7c
    </item>
    <item>
      <title>iOS 15.2 and iPadOS 15.2</title>
      <link>https://support.apple.com/en-us/103170</link>
      <description>Vulnerabilities Addressed: 7&lt;br&gt;Exploited CVE(s): 0</description>
      <guid isPermaLink="false">iOS_OS_15.2</guid>
<<<<<<< HEAD
      <pubDate>Sun, 31 Aug 2025 04:41:31 +0000</pubDate>
=======
      <pubDate>Sun, 31 Aug 2025 05:50:21 +0000</pubDate>
>>>>>>> 31648a7c
    </item>
    <item>
      <title>iOS 15.2.1 and iPadOS 15.2.1</title>
      <link>https://support.apple.com/kb/HT213043</link>
      <description>Vulnerabilities Addressed: 1&lt;br&gt;Exploited CVE(s): 0</description>
      <guid isPermaLink="false">iOS_OS_15.2.1</guid>
<<<<<<< HEAD
      <pubDate>Sun, 31 Aug 2025 04:41:31 +0000</pubDate>
=======
      <pubDate>Sun, 31 Aug 2025 05:50:21 +0000</pubDate>
>>>>>>> 31648a7c
    </item>
    <item>
      <title>iOS 15.3 and iPadOS 15.3</title>
      <link>https://support.apple.com/kb/HT213053</link>
      <description>Vulnerabilities Addressed: 10&lt;br&gt;Exploited CVE(s): 1</description>
      <guid isPermaLink="false">iOS_OS_15.3</guid>
<<<<<<< HEAD
      <pubDate>Sun, 31 Aug 2025 04:41:31 +0000</pubDate>
=======
      <pubDate>Sun, 31 Aug 2025 05:50:21 +0000</pubDate>
>>>>>>> 31648a7c
    </item>
    <item>
      <title>iOS 15.3.1 and iPadOS 15.3.1</title>
      <link>https://support.apple.com/kb/HT213093</link>
      <description>Vulnerabilities Addressed: 1&lt;br&gt;Exploited CVE(s): 1</description>
      <guid isPermaLink="false">iOS_OS_15.3.1</guid>
<<<<<<< HEAD
      <pubDate>Sun, 31 Aug 2025 04:41:31 +0000</pubDate>
=======
      <pubDate>Sun, 31 Aug 2025 05:50:21 +0000</pubDate>
>>>>>>> 31648a7c
    </item>
    <item>
      <title>iOS 15.4 and iPadOS 15.4</title>
      <link>https://support.apple.com/kb/HT213182</link>
      <description>Vulnerabilities Addressed: 44&lt;br&gt;Exploited CVE(s): 0</description>
      <guid isPermaLink="false">iOS_OS_15.4</guid>
<<<<<<< HEAD
      <pubDate>Sun, 31 Aug 2025 04:41:31 +0000</pubDate>
=======
      <pubDate>Sun, 31 Aug 2025 05:50:21 +0000</pubDate>
>>>>>>> 31648a7c
    </item>
    <item>
      <title>iOS 15.4.1 and iPadOS 15.4.1</title>
      <link>https://support.apple.com/kb/HT213219</link>
      <description>Vulnerabilities Addressed: 1&lt;br&gt;Exploited CVE(s): 1</description>
      <guid isPermaLink="false">iOS_OS_15.4.1</guid>
<<<<<<< HEAD
      <pubDate>Sun, 31 Aug 2025 04:41:31 +0000</pubDate>
=======
      <pubDate>Sun, 31 Aug 2025 05:50:21 +0000</pubDate>
>>>>>>> 31648a7c
    </item>
    <item>
      <title>iOS 15.5 and iPadOS 15.5</title>
      <link>https://support.apple.com/kb/HT213258</link>
      <description>Vulnerabilities Addressed: 40&lt;br&gt;Exploited CVE(s): 0</description>
      <guid isPermaLink="false">iOS_OS_15.5</guid>
<<<<<<< HEAD
      <pubDate>Sun, 31 Aug 2025 04:41:31 +0000</pubDate>
=======
      <pubDate>Sun, 31 Aug 2025 05:50:21 +0000</pubDate>
>>>>>>> 31648a7c
    </item>
    <item>
      <title>iOS 15.6 and iPadOS 15.6</title>
      <link>https://support.apple.com/kb/HT213346</link>
      <description>Vulnerabilities Addressed: 44&lt;br&gt;Exploited CVE(s): 1</description>
      <guid isPermaLink="false">iOS_OS_15.6</guid>
<<<<<<< HEAD
      <pubDate>Sun, 31 Aug 2025 04:41:31 +0000</pubDate>
=======
      <pubDate>Sun, 31 Aug 2025 05:50:21 +0000</pubDate>
>>>>>>> 31648a7c
    </item>
    <item>
      <title>iOS 15.6.1 and iPadOS 15.6.1</title>
      <link>https://support.apple.com/kb/HT213412</link>
      <description>Vulnerabilities Addressed: 2&lt;br&gt;Exploited CVE(s): 2</description>
      <guid isPermaLink="false">iOS_OS_15.6.1</guid>
<<<<<<< HEAD
      <pubDate>Sun, 31 Aug 2025 04:41:31 +0000</pubDate>
=======
      <pubDate>Sun, 31 Aug 2025 05:50:21 +0000</pubDate>
>>>>>>> 31648a7c
    </item>
    <item>
      <title>iOS 15.7 and iPadOS 15.7</title>
      <link>https://support.apple.com/kb/HT213445</link>
      <description>Vulnerabilities Addressed: 20&lt;br&gt;Exploited CVE(s): 1</description>
      <guid isPermaLink="false">iOS_OS_15.7</guid>
<<<<<<< HEAD
      <pubDate>Sun, 31 Aug 2025 04:41:31 +0000</pubDate>
=======
      <pubDate>Sun, 31 Aug 2025 05:50:21 +0000</pubDate>
>>>>>>> 31648a7c
    </item>
    <item>
      <title>iOS 15.7.1 and iPadOS 15.7.1</title>
      <link>https://support.apple.com/kb/HT213490</link>
      <description>Vulnerabilities Addressed: 18&lt;br&gt;Exploited CVE(s): 1</description>
      <guid isPermaLink="false">iOS_OS_15.7.1</guid>
<<<<<<< HEAD
      <pubDate>Sun, 31 Aug 2025 04:41:31 +0000</pubDate>
=======
      <pubDate>Sun, 31 Aug 2025 05:50:21 +0000</pubDate>
>>>>>>> 31648a7c
    </item>
    <item>
      <title>iOS 15.7.2 and iPadOS 15.7.2</title>
      <link>https://support.apple.com/kb/HT213531</link>
      <description>Vulnerabilities Addressed: 21&lt;br&gt;Exploited CVE(s): 1</description>
      <guid isPermaLink="false">iOS_OS_15.7.2</guid>
<<<<<<< HEAD
      <pubDate>Sun, 31 Aug 2025 04:41:31 +0000</pubDate>
=======
      <pubDate>Sun, 31 Aug 2025 05:50:21 +0000</pubDate>
>>>>>>> 31648a7c
    </item>
    <item>
      <title>iOS 15.7.3 and iPadOS 15.7.3</title>
      <link>https://support.apple.com/kb/HT213598</link>
      <description>Vulnerabilities Addressed: 5&lt;br&gt;Exploited CVE(s): 0</description>
      <guid isPermaLink="false">iOS_OS_15.7.3</guid>
<<<<<<< HEAD
      <pubDate>Sun, 31 Aug 2025 04:41:31 +0000</pubDate>
=======
      <pubDate>Sun, 31 Aug 2025 05:50:21 +0000</pubDate>
>>>>>>> 31648a7c
    </item>
    <item>
      <title>iOS 15.7.4 and iPadOS 15.7.4</title>
      <link>https://support.apple.com/kb/HT213673</link>
      <description>Vulnerabilities Addressed: 25&lt;br&gt;Exploited CVE(s): 1</description>
      <guid isPermaLink="false">iOS_OS_15.7.4</guid>
<<<<<<< HEAD
      <pubDate>Sun, 31 Aug 2025 04:41:31 +0000</pubDate>
=======
      <pubDate>Sun, 31 Aug 2025 05:50:21 +0000</pubDate>
>>>>>>> 31648a7c
    </item>
    <item>
      <title>iOS 15.7.5 and iPadOS 15.7.5</title>
      <link>https://support.apple.com/kb/HT213723</link>
      <description>Vulnerabilities Addressed: 2&lt;br&gt;Exploited CVE(s): 2</description>
      <guid isPermaLink="false">iOS_OS_15.7.5</guid>
<<<<<<< HEAD
      <pubDate>Sun, 31 Aug 2025 04:41:31 +0000</pubDate>
=======
      <pubDate>Sun, 31 Aug 2025 05:50:21 +0000</pubDate>
>>>>>>> 31648a7c
    </item>
    <item>
      <title>iOS 15.7.6 and iPadOS 15.7.6</title>
      <link>https://support.apple.com/kb/HT213765</link>
      <description>Vulnerabilities Addressed: 18&lt;br&gt;Exploited CVE(s): 2</description>
      <guid isPermaLink="false">iOS_OS_15.7.6</guid>
<<<<<<< HEAD
      <pubDate>Sun, 31 Aug 2025 04:41:31 +0000</pubDate>
=======
      <pubDate>Sun, 31 Aug 2025 05:50:21 +0000</pubDate>
>>>>>>> 31648a7c
    </item>
    <item>
      <title>iOS 15.7.7 and iPadOS 15.7.7</title>
      <link>https://support.apple.com/kb/HT213811</link>
      <description>Vulnerabilities Addressed: 3&lt;br&gt;Exploited CVE(s): 3</description>
      <guid isPermaLink="false">iOS_OS_15.7.7</guid>
<<<<<<< HEAD
      <pubDate>Sun, 31 Aug 2025 04:41:31 +0000</pubDate>
=======
      <pubDate>Sun, 31 Aug 2025 05:50:21 +0000</pubDate>
>>>>>>> 31648a7c
    </item>
    <item>
      <title>iOS 15.7.8 and iPadOS 15.7.8</title>
      <link>https://support.apple.com/kb/HT213842</link>
      <description>Vulnerabilities Addressed: 28&lt;br&gt;Exploited CVE(s): 4</description>
      <guid isPermaLink="false">iOS_OS_15.7.8</guid>
<<<<<<< HEAD
      <pubDate>Sun, 31 Aug 2025 04:41:31 +0000</pubDate>
=======
      <pubDate>Sun, 31 Aug 2025 05:50:21 +0000</pubDate>
>>>>>>> 31648a7c
    </item>
    <item>
      <title>iOS 15.7.9 and iPadOS 15.7.9</title>
      <link>https://support.apple.com/kb/HT213913</link>
      <description>Vulnerabilities Addressed: 1&lt;br&gt;Exploited CVE(s): 1</description>
      <guid isPermaLink="false">iOS_OS_15.7.9</guid>
<<<<<<< HEAD
      <pubDate>Sun, 31 Aug 2025 04:41:31 +0000</pubDate>
=======
      <pubDate>Sun, 31 Aug 2025 05:50:21 +0000</pubDate>
>>>>>>> 31648a7c
    </item>
    <item>
      <title>iOS 15.8 and iPadOS 15.8</title>
      <link>https://support.apple.com/kb/HT213990</link>
      <description>Vulnerabilities Addressed: 1&lt;br&gt;Exploited CVE(s): 1</description>
      <guid isPermaLink="false">iOS_OS_15.8</guid>
<<<<<<< HEAD
      <pubDate>Sun, 31 Aug 2025 04:41:31 +0000</pubDate>
=======
      <pubDate>Sun, 31 Aug 2025 05:50:21 +0000</pubDate>
>>>>>>> 31648a7c
    </item>
    <item>
      <title>iOS 15.8.1 and iPadOS 15.8.1</title>
      <link>https://support.apple.com/en-us/120308</link>
      <description>Vulnerabilities Addressed: 2&lt;br&gt;Exploited CVE(s): 2</description>
      <guid isPermaLink="false">iOS_OS_15.8.1</guid>
<<<<<<< HEAD
      <pubDate>Sun, 31 Aug 2025 04:41:31 +0000</pubDate>
=======
      <pubDate>Sun, 31 Aug 2025 05:50:21 +0000</pubDate>
>>>>>>> 31648a7c
    </item>
    <item>
      <title>iOS 15.8.2 and iPadOS 15.8.2</title>
      <link>https://sofa.macadmins.io/</link>
      <description>Vulnerabilities Addressed: 0&lt;br&gt;Exploited CVE(s): 0</description>
      <guid isPermaLink="false">iOS_OS_15.8.2</guid>
<<<<<<< HEAD
      <pubDate>Sun, 31 Aug 2025 04:41:31 +0000</pubDate>
=======
      <pubDate>Sun, 31 Aug 2025 05:50:21 +0000</pubDate>
>>>>>>> 31648a7c
    </item>
    <item>
      <title>iOS 15.8.3 and iPadOS 15.8.3</title>
      <link>https://sofa.macadmins.io/</link>
      <description>Vulnerabilities Addressed: 0&lt;br&gt;Exploited CVE(s): 0</description>
      <guid isPermaLink="false">iOS_OS_15.8.3</guid>
<<<<<<< HEAD
      <pubDate>Sun, 31 Aug 2025 04:41:31 +0000</pubDate>
=======
      <pubDate>Sun, 31 Aug 2025 05:50:21 +0000</pubDate>
>>>>>>> 31648a7c
    </item>
    <item>
      <title>iOS 15.8.4 and iPadOS 15.8.4</title>
      <link>https://support.apple.com/en-us/122345</link>
      <description>Vulnerabilities Addressed: 3&lt;br&gt;Exploited CVE(s): 3</description>
      <guid isPermaLink="false">iOS_OS_15.8.4</guid>
<<<<<<< HEAD
      <pubDate>Sun, 31 Aug 2025 04:41:31 +0000</pubDate>
=======
      <pubDate>Sun, 31 Aug 2025 05:50:21 +0000</pubDate>
>>>>>>> 31648a7c
    </item>
    <item>
      <title>iOS 16.0.1</title>
      <link>https://sofa.macadmins.io/</link>
      <description>Vulnerabilities Addressed: 0&lt;br&gt;Exploited CVE(s): 0</description>
      <guid isPermaLink="false">iOS_OS_16.0.1</guid>
<<<<<<< HEAD
      <pubDate>Sun, 31 Aug 2025 04:41:31 +0000</pubDate>
=======
      <pubDate>Sun, 31 Aug 2025 05:50:22 +0000</pubDate>
>>>>>>> 31648a7c
    </item>
    <item>
      <title>iOS 16.0.2</title>
      <link>https://sofa.macadmins.io/</link>
      <description>Vulnerabilities Addressed: 0&lt;br&gt;Exploited CVE(s): 0</description>
      <guid isPermaLink="false">iOS_OS_16.0.2</guid>
<<<<<<< HEAD
      <pubDate>Sun, 31 Aug 2025 04:41:31 +0000</pubDate>
=======
      <pubDate>Sun, 31 Aug 2025 05:50:22 +0000</pubDate>
>>>>>>> 31648a7c
    </item>
    <item>
      <title>iOS 16.0.3</title>
      <link>https://support.apple.com/kb/HT213480</link>
      <description>Vulnerabilities Addressed: 1&lt;br&gt;Exploited CVE(s): 0</description>
      <guid isPermaLink="false">iOS_OS_16.0.3</guid>
<<<<<<< HEAD
      <pubDate>Sun, 31 Aug 2025 04:41:31 +0000</pubDate>
=======
      <pubDate>Sun, 31 Aug 2025 05:50:22 +0000</pubDate>
>>>>>>> 31648a7c
    </item>
    <item>
      <title>iOS 16.1 and iPadOS 16</title>
      <link>https://support.apple.com/kb/HT213489</link>
      <description>Vulnerabilities Addressed: 43&lt;br&gt;Exploited CVE(s): 1</description>
      <guid isPermaLink="false">iOS_OS_16.1</guid>
<<<<<<< HEAD
      <pubDate>Sun, 31 Aug 2025 04:41:31 +0000</pubDate>
=======
      <pubDate>Sun, 31 Aug 2025 05:50:22 +0000</pubDate>
>>>>>>> 31648a7c
    </item>
    <item>
      <title>iOS 16.1.1 and iPadOS 16.1.1</title>
      <link>https://support.apple.com/kb/HT213505</link>
      <description>Vulnerabilities Addressed: 2&lt;br&gt;Exploited CVE(s): 0</description>
      <guid isPermaLink="false">iOS_OS_16.1.1</guid>
<<<<<<< HEAD
      <pubDate>Sun, 31 Aug 2025 04:41:31 +0000</pubDate>
=======
      <pubDate>Sun, 31 Aug 2025 05:50:22 +0000</pubDate>
>>>>>>> 31648a7c
    </item>
    <item>
      <title>iOS 16.1.2</title>
      <link>https://support.apple.com/kb/HT213516</link>
      <description>Vulnerabilities Addressed: 1&lt;br&gt;Exploited CVE(s): 1</description>
      <guid isPermaLink="false">iOS_OS_16.1.2</guid>
<<<<<<< HEAD
      <pubDate>Sun, 31 Aug 2025 04:41:31 +0000</pubDate>
=======
      <pubDate>Sun, 31 Aug 2025 05:50:22 +0000</pubDate>
>>>>>>> 31648a7c
    </item>
    <item>
      <title>iOS 16.2 and iPadOS 16.2</title>
      <link>https://support.apple.com/kb/HT213530</link>
      <description>Vulnerabilities Addressed: 49&lt;br&gt;Exploited CVE(s): 2</description>
      <guid isPermaLink="false">iOS_OS_16.2</guid>
<<<<<<< HEAD
      <pubDate>Sun, 31 Aug 2025 04:41:31 +0000</pubDate>
=======
      <pubDate>Sun, 31 Aug 2025 05:50:22 +0000</pubDate>
>>>>>>> 31648a7c
    </item>
    <item>
      <title>iOS 16.3 and iPadOS 16.3</title>
      <link>https://support.apple.com/kb/HT213606</link>
      <description>Vulnerabilities Addressed: 21&lt;br&gt;Exploited CVE(s): 1</description>
      <guid isPermaLink="false">iOS_OS_16.3</guid>
<<<<<<< HEAD
      <pubDate>Sun, 31 Aug 2025 04:41:31 +0000</pubDate>
=======
      <pubDate>Sun, 31 Aug 2025 05:50:22 +0000</pubDate>
>>>>>>> 31648a7c
    </item>
    <item>
      <title>iOS 16.3.1 and iPadOS 16.3.1</title>
      <link>https://support.apple.com/kb/HT213635</link>
      <description>Vulnerabilities Addressed: 3&lt;br&gt;Exploited CVE(s): 1</description>
      <guid isPermaLink="false">iOS_OS_16.3.1</guid>
<<<<<<< HEAD
      <pubDate>Sun, 31 Aug 2025 04:41:31 +0000</pubDate>
=======
      <pubDate>Sun, 31 Aug 2025 05:50:22 +0000</pubDate>
>>>>>>> 31648a7c
    </item>
    <item>
      <title>iOS 16.4 and iPadOS 16.4</title>
      <link>https://support.apple.com/kb/HT213676</link>
      <description>Vulnerabilities Addressed: 53&lt;br&gt;Exploited CVE(s): 1</description>
      <guid isPermaLink="false">iOS_OS_16.4</guid>
<<<<<<< HEAD
      <pubDate>Sun, 31 Aug 2025 04:41:31 +0000</pubDate>
=======
      <pubDate>Sun, 31 Aug 2025 05:50:22 +0000</pubDate>
>>>>>>> 31648a7c
    </item>
    <item>
      <title>iOS 16.4.1 and iPadOS 16.4.1</title>
      <link>https://support.apple.com/kb/HT213720</link>
      <description>Vulnerabilities Addressed: 2&lt;br&gt;Exploited CVE(s): 2</description>
      <guid isPermaLink="false">iOS_OS_16.4.1</guid>
<<<<<<< HEAD
      <pubDate>Sun, 31 Aug 2025 04:41:31 +0000</pubDate>
=======
      <pubDate>Sun, 31 Aug 2025 05:50:22 +0000</pubDate>
>>>>>>> 31648a7c
    </item>
    <item>
      <title>iOS 16.5 and iPadOS 16.5</title>
      <link>https://support.apple.com/kb/HT213757</link>
      <description>Vulnerabilities Addressed: 46&lt;br&gt;Exploited CVE(s): 3</description>
      <guid isPermaLink="false">iOS_OS_16.5</guid>
<<<<<<< HEAD
      <pubDate>Sun, 31 Aug 2025 04:41:31 +0000</pubDate>
=======
      <pubDate>Sun, 31 Aug 2025 05:50:22 +0000</pubDate>
>>>>>>> 31648a7c
    </item>
    <item>
      <title>iOS 16.5.1 and iPadOS 16.5.1</title>
      <link>https://support.apple.com/kb/HT213814</link>
      <description>Vulnerabilities Addressed: 2&lt;br&gt;Exploited CVE(s): 2</description>
      <guid isPermaLink="false">iOS_OS_16.5.1</guid>
<<<<<<< HEAD
      <pubDate>Sun, 31 Aug 2025 04:41:31 +0000</pubDate>
=======
      <pubDate>Sun, 31 Aug 2025 05:50:22 +0000</pubDate>
>>>>>>> 31648a7c
    </item>
    <item>
      <title>iOS 16.6 and iPadOS 16.6</title>
      <link>https://support.apple.com/kb/HT213841</link>
      <description>Vulnerabilities Addressed: 44&lt;br&gt;Exploited CVE(s): 2</description>
      <guid isPermaLink="false">iOS_OS_16.6</guid>
<<<<<<< HEAD
      <pubDate>Sun, 31 Aug 2025 04:41:31 +0000</pubDate>
=======
      <pubDate>Sun, 31 Aug 2025 05:50:22 +0000</pubDate>
>>>>>>> 31648a7c
    </item>
    <item>
      <title>iOS 16.6.1 and iPadOS 16.6.1</title>
      <link>https://support.apple.com/kb/HT213905</link>
      <description>Vulnerabilities Addressed: 2&lt;br&gt;Exploited CVE(s): 2</description>
      <guid isPermaLink="false">iOS_OS_16.6.1</guid>
<<<<<<< HEAD
      <pubDate>Sun, 31 Aug 2025 04:41:31 +0000</pubDate>
=======
      <pubDate>Sun, 31 Aug 2025 05:50:22 +0000</pubDate>
>>>>>>> 31648a7c
    </item>
    <item>
      <title>iOS 16.7 and iPadOS 16.7</title>
      <link>https://support.apple.com/kb/HT213927</link>
      <description>Vulnerabilities Addressed: 21&lt;br&gt;Exploited CVE(s): 3</description>
      <guid isPermaLink="false">iOS_OS_16.7</guid>
<<<<<<< HEAD
      <pubDate>Sun, 31 Aug 2025 04:41:31 +0000</pubDate>
=======
      <pubDate>Sun, 31 Aug 2025 05:50:22 +0000</pubDate>
>>>>>>> 31648a7c
    </item>
    <item>
      <title>iOS 16.7.1 and iPadOS 16.7.1</title>
      <link>https://support.apple.com/kb/HT213972</link>
      <description>Vulnerabilities Addressed: 2&lt;br&gt;Exploited CVE(s): 2</description>
      <guid isPermaLink="false">iOS_OS_16.7.1</guid>
<<<<<<< HEAD
      <pubDate>Sun, 31 Aug 2025 04:41:31 +0000</pubDate>
=======
      <pubDate>Sun, 31 Aug 2025 05:50:22 +0000</pubDate>
>>>>>>> 31648a7c
    </item>
    <item>
      <title>iOS 16.7.10 and iPadOS 16.7.10</title>
      <link>https://sofa.macadmins.io/</link>
      <description>Vulnerabilities Addressed: 0&lt;br&gt;Exploited CVE(s): 0</description>
      <guid isPermaLink="false">iOS_OS_16.7.10</guid>
<<<<<<< HEAD
      <pubDate>Sun, 31 Aug 2025 04:41:31 +0000</pubDate>
=======
      <pubDate>Sun, 31 Aug 2025 05:50:22 +0000</pubDate>
>>>>>>> 31648a7c
    </item>
    <item>
      <title>iOS 16.7.11 and iPadOS 16.7.11</title>
      <link>https://support.apple.com/en-us/122346</link>
      <description>Vulnerabilities Addressed: 3&lt;br&gt;Exploited CVE(s): 3</description>
      <guid isPermaLink="false">iOS_OS_16.7.11</guid>
<<<<<<< HEAD
      <pubDate>Sun, 31 Aug 2025 04:41:31 +0000</pubDate>
=======
      <pubDate>Sun, 31 Aug 2025 05:50:22 +0000</pubDate>
>>>>>>> 31648a7c
    </item>
    <item>
      <title>iOS 16.7.2 and iPadOS 16.7.2</title>
      <link>https://support.apple.com/kb/HT213981</link>
      <description>Vulnerabilities Addressed: 23&lt;br&gt;Exploited CVE(s): 0</description>
      <guid isPermaLink="false">iOS_OS_16.7.2</guid>
<<<<<<< HEAD
      <pubDate>Sun, 31 Aug 2025 04:41:31 +0000</pubDate>
=======
      <pubDate>Sun, 31 Aug 2025 05:50:22 +0000</pubDate>
>>>>>>> 31648a7c
    </item>
    <item>
      <title>iOS 16.7.3 and iPadOS 16.7.3</title>
      <link>https://support.apple.com/kb/HT214034</link>
      <description>Vulnerabilities Addressed: 12&lt;br&gt;Exploited CVE(s): 2</description>
      <guid isPermaLink="false">iOS_OS_16.7.3</guid>
<<<<<<< HEAD
      <pubDate>Sun, 31 Aug 2025 04:41:31 +0000</pubDate>
=======
      <pubDate>Sun, 31 Aug 2025 05:50:22 +0000</pubDate>
>>>>>>> 31648a7c
    </item>
    <item>
      <title>iOS 16.7.4 and iPadOS 16.7.4</title>
      <link>https://sofa.macadmins.io/</link>
      <description>Vulnerabilities Addressed: 0&lt;br&gt;Exploited CVE(s): 0</description>
      <guid isPermaLink="false">iOS_OS_16.7.4</guid>
<<<<<<< HEAD
      <pubDate>Sun, 31 Aug 2025 04:41:31 +0000</pubDate>
=======
      <pubDate>Sun, 31 Aug 2025 05:50:22 +0000</pubDate>
>>>>>>> 31648a7c
    </item>
    <item>
      <title>iOS 16.7.5 and iPadOS 16.7.5</title>
      <link>https://support.apple.com/en-us/120310</link>
      <description>Vulnerabilities Addressed: 9&lt;br&gt;Exploited CVE(s): 1</description>
      <guid isPermaLink="false">iOS_OS_16.7.5</guid>
<<<<<<< HEAD
      <pubDate>Sun, 31 Aug 2025 04:41:31 +0000</pubDate>
=======
      <pubDate>Sun, 31 Aug 2025 05:50:22 +0000</pubDate>
>>>>>>> 31648a7c
    </item>
    <item>
      <title>iOS 16.7.6 and iPadOS 16.7.6</title>
      <link>https://support.apple.com/en-us/120880</link>
      <description>Vulnerabilities Addressed: 19&lt;br&gt;Exploited CVE(s): 1</description>
      <guid isPermaLink="false">iOS_OS_16.7.6</guid>
<<<<<<< HEAD
      <pubDate>Sun, 31 Aug 2025 04:41:31 +0000</pubDate>
=======
      <pubDate>Sun, 31 Aug 2025 05:50:22 +0000</pubDate>
>>>>>>> 31648a7c
    </item>
    <item>
      <title>iOS 16.7.7 and iPadOS 16.7.7</title>
      <link>https://support.apple.com/en-us/120892</link>
      <description>Vulnerabilities Addressed: 1&lt;br&gt;Exploited CVE(s): 0</description>
      <guid isPermaLink="false">iOS_OS_16.7.7</guid>
<<<<<<< HEAD
      <pubDate>Sun, 31 Aug 2025 04:41:31 +0000</pubDate>
=======
      <pubDate>Sun, 31 Aug 2025 05:50:22 +0000</pubDate>
>>>>>>> 31648a7c
    </item>
    <item>
      <title>iOS 16.7.8 and iPadOS 16.7.8</title>
      <link>https://support.apple.com/en-us/120898</link>
      <description>Vulnerabilities Addressed: 24&lt;br&gt;Exploited CVE(s): 1</description>
      <guid isPermaLink="false">iOS_OS_16.7.8</guid>
<<<<<<< HEAD
      <pubDate>Sun, 31 Aug 2025 04:41:31 +0000</pubDate>
=======
      <pubDate>Sun, 31 Aug 2025 05:50:22 +0000</pubDate>
>>>>>>> 31648a7c
    </item>
    <item>
      <title>iOS 16.7.9 and iPadOS 16.7.9</title>
      <link>https://support.apple.com/en-us/120908</link>
      <description>Vulnerabilities Addressed: 27&lt;br&gt;Exploited CVE(s): 0</description>
      <guid isPermaLink="false">iOS_OS_16.7.9</guid>
<<<<<<< HEAD
      <pubDate>Sun, 31 Aug 2025 04:41:31 +0000</pubDate>
=======
      <pubDate>Sun, 31 Aug 2025 05:50:22 +0000</pubDate>
>>>>>>> 31648a7c
    </item>
    <item>
      <title>iOS 17.0.1 and iPadOS 17.0.1</title>
      <link>https://support.apple.com/kb/HT213926</link>
      <description>Vulnerabilities Addressed: 3&lt;br&gt;Exploited CVE(s): 3</description>
      <guid isPermaLink="false">iOS_OS_17.0.1</guid>
<<<<<<< HEAD
      <pubDate>Sun, 31 Aug 2025 04:41:31 +0000</pubDate>
=======
      <pubDate>Sun, 31 Aug 2025 05:50:22 +0000</pubDate>
>>>>>>> 31648a7c
    </item>
    <item>
      <title>iOS 17.0.2</title>
      <link>https://sofa.macadmins.io/</link>
      <description>Vulnerabilities Addressed: 0&lt;br&gt;Exploited CVE(s): 0</description>
      <guid isPermaLink="false">iOS_OS_17.0.2</guid>
<<<<<<< HEAD
      <pubDate>Sun, 31 Aug 2025 04:41:31 +0000</pubDate>
=======
      <pubDate>Sun, 31 Aug 2025 05:50:22 +0000</pubDate>
>>>>>>> 31648a7c
    </item>
    <item>
      <title>iOS 17.0.2 and iPadOS 17.0.2</title>
      <link>https://sofa.macadmins.io/</link>
      <description>Vulnerabilities Addressed: 0&lt;br&gt;Exploited CVE(s): 0</description>
      <guid isPermaLink="false">iOS_OS_17.0.2</guid>
<<<<<<< HEAD
      <pubDate>Sun, 31 Aug 2025 04:41:31 +0000</pubDate>
=======
      <pubDate>Sun, 31 Aug 2025 05:50:22 +0000</pubDate>
>>>>>>> 31648a7c
    </item>
    <item>
      <title>iOS 17.0.3 and iPadOS 17.0.3</title>
      <link>https://support.apple.com/kb/HT213961</link>
      <description>Vulnerabilities Addressed: 2&lt;br&gt;Exploited CVE(s): 2</description>
      <guid isPermaLink="false">iOS_OS_17.0.3</guid>
<<<<<<< HEAD
      <pubDate>Sun, 31 Aug 2025 04:41:31 +0000</pubDate>
=======
      <pubDate>Sun, 31 Aug 2025 05:50:22 +0000</pubDate>
>>>>>>> 31648a7c
    </item>
    <item>
      <title>iOS 17.1 and iPadOS 17.1</title>
      <link>https://support.apple.com/kb/HT213982</link>
      <description>Vulnerabilities Addressed: 38&lt;br&gt;Exploited CVE(s): 0</description>
      <guid isPermaLink="false">iOS_OS_17.1</guid>
<<<<<<< HEAD
      <pubDate>Sun, 31 Aug 2025 04:41:31 +0000</pubDate>
=======
      <pubDate>Sun, 31 Aug 2025 05:50:22 +0000</pubDate>
>>>>>>> 31648a7c
    </item>
    <item>
      <title>iOS 17.1.1 and iPadOS 17.1.1</title>
      <link>https://sofa.macadmins.io/</link>
      <description>Vulnerabilities Addressed: 0&lt;br&gt;Exploited CVE(s): 0</description>
      <guid isPermaLink="false">iOS_OS_17.1.1</guid>
<<<<<<< HEAD
      <pubDate>Sun, 31 Aug 2025 04:41:31 +0000</pubDate>
=======
      <pubDate>Sun, 31 Aug 2025 05:50:22 +0000</pubDate>
>>>>>>> 31648a7c
    </item>
    <item>
      <title>iOS 17.1.2 and iPadOS 17.1.2</title>
      <link>https://support.apple.com/kb/HT214031</link>
      <description>Vulnerabilities Addressed: 2&lt;br&gt;Exploited CVE(s): 2</description>
      <guid isPermaLink="false">iOS_OS_17.1.2</guid>
<<<<<<< HEAD
      <pubDate>Sun, 31 Aug 2025 04:41:31 +0000</pubDate>
=======
      <pubDate>Sun, 31 Aug 2025 05:50:22 +0000</pubDate>
>>>>>>> 31648a7c
    </item>
    <item>
      <title>iOS 17.2 and iPadOS 17.2</title>
      <link>https://support.apple.com/kb/HT214035</link>
      <description>Vulnerabilities Addressed: 23&lt;br&gt;Exploited CVE(s): 0</description>
      <guid isPermaLink="false">iOS_OS_17.2</guid>
<<<<<<< HEAD
      <pubDate>Sun, 31 Aug 2025 04:41:31 +0000</pubDate>
=======
      <pubDate>Sun, 31 Aug 2025 05:50:22 +0000</pubDate>
>>>>>>> 31648a7c
    </item>
    <item>
      <title>iOS 17.2.1</title>
      <link>https://sofa.macadmins.io/</link>
      <description>Vulnerabilities Addressed: 0&lt;br&gt;Exploited CVE(s): 0</description>
      <guid isPermaLink="false">iOS_OS_17.2.1</guid>
<<<<<<< HEAD
      <pubDate>Sun, 31 Aug 2025 04:41:31 +0000</pubDate>
=======
      <pubDate>Sun, 31 Aug 2025 05:50:22 +0000</pubDate>
>>>>>>> 31648a7c
    </item>
    <item>
      <title>iOS 17.3 and iPadOS 17.3</title>
      <link>https://support.apple.com/en-us/120304</link>
      <description>Vulnerabilities Addressed: 20&lt;br&gt;Exploited CVE(s): 1</description>
      <guid isPermaLink="false">iOS_OS_17.3</guid>
<<<<<<< HEAD
      <pubDate>Sun, 31 Aug 2025 04:41:31 +0000</pubDate>
=======
      <pubDate>Sun, 31 Aug 2025 05:50:22 +0000</pubDate>
>>>>>>> 31648a7c
    </item>
    <item>
      <title>iOS 17.3.1 and iPadOS 17.3.1</title>
      <link>https://sofa.macadmins.io/</link>
      <description>Vulnerabilities Addressed: 0&lt;br&gt;Exploited CVE(s): 0</description>
      <guid isPermaLink="false">iOS_OS_17.3.1</guid>
<<<<<<< HEAD
      <pubDate>Sun, 31 Aug 2025 04:41:31 +0000</pubDate>
=======
      <pubDate>Sun, 31 Aug 2025 05:50:22 +0000</pubDate>
>>>>>>> 31648a7c
    </item>
    <item>
      <title>iOS 17.4 and iPadOS 17.4</title>
      <link>https://support.apple.com/en-us/120893</link>
      <description>Vulnerabilities Addressed: 41&lt;br&gt;Exploited CVE(s): 2</description>
      <guid isPermaLink="false">iOS_OS_17.4</guid>
<<<<<<< HEAD
      <pubDate>Sun, 31 Aug 2025 04:41:31 +0000</pubDate>
=======
      <pubDate>Sun, 31 Aug 2025 05:50:22 +0000</pubDate>
>>>>>>> 31648a7c
    </item>
    <item>
      <title>iOS 17.4.1 and iPadOS 17.4.1</title>
      <link>https://support.apple.com/en-us/120890</link>
      <description>Vulnerabilities Addressed: 1&lt;br&gt;Exploited CVE(s): 0</description>
      <guid isPermaLink="false">iOS_OS_17.4.1</guid>
<<<<<<< HEAD
      <pubDate>Sun, 31 Aug 2025 04:41:31 +0000</pubDate>
=======
      <pubDate>Sun, 31 Aug 2025 05:50:22 +0000</pubDate>
>>>>>>> 31648a7c
    </item>
    <item>
      <title>iOS 17.5 and iPadOS 17.5</title>
      <link>https://support.apple.com/en-us/120905</link>
      <description>Vulnerabilities Addressed: 49&lt;br&gt;Exploited CVE(s): 0</description>
      <guid isPermaLink="false">iOS_OS_17.5</guid>
<<<<<<< HEAD
      <pubDate>Sun, 31 Aug 2025 04:41:31 +0000</pubDate>
=======
      <pubDate>Sun, 31 Aug 2025 05:50:22 +0000</pubDate>
>>>>>>> 31648a7c
    </item>
    <item>
      <title>iOS 17.5.1 and iPadOS 17.5.1</title>
      <link>https://sofa.macadmins.io/</link>
      <description>Vulnerabilities Addressed: 0&lt;br&gt;Exploited CVE(s): 0</description>
      <guid isPermaLink="false">iOS_OS_17.5.1</guid>
<<<<<<< HEAD
      <pubDate>Sun, 31 Aug 2025 04:41:31 +0000</pubDate>
=======
      <pubDate>Sun, 31 Aug 2025 05:50:22 +0000</pubDate>
>>>>>>> 31648a7c
    </item>
    <item>
      <title>iOS 17.6 and iPadOS 17.6</title>
      <link>https://support.apple.com/en-us/120909</link>
      <description>Vulnerabilities Addressed: 40&lt;br&gt;Exploited CVE(s): 0</description>
      <guid isPermaLink="false">iOS_OS_17.6</guid>
<<<<<<< HEAD
      <pubDate>Sun, 31 Aug 2025 04:41:31 +0000</pubDate>
=======
      <pubDate>Sun, 31 Aug 2025 05:50:22 +0000</pubDate>
>>>>>>> 31648a7c
    </item>
    <item>
      <title>iOS 17.6.1 and iPadOS 17.6.1</title>
      <link>https://sofa.macadmins.io/</link>
      <description>Vulnerabilities Addressed: 0&lt;br&gt;Exploited CVE(s): 0</description>
      <guid isPermaLink="false">iOS_OS_17.6.1</guid>
<<<<<<< HEAD
      <pubDate>Sun, 31 Aug 2025 04:41:31 +0000</pubDate>
=======
      <pubDate>Sun, 31 Aug 2025 05:50:22 +0000</pubDate>
>>>>>>> 31648a7c
    </item>
    <item>
      <title>iOS 17.7 and iPadOS 17.7</title>
      <link>https://support.apple.com/en-us/121246</link>
      <description>Vulnerabilities Addressed: 18&lt;br&gt;Exploited CVE(s): 0</description>
      <guid isPermaLink="false">iOS_OS_17.7</guid>
<<<<<<< HEAD
      <pubDate>Sun, 31 Aug 2025 04:41:31 +0000</pubDate>
=======
      <pubDate>Sun, 31 Aug 2025 05:50:22 +0000</pubDate>
>>>>>>> 31648a7c
    </item>
    <item>
      <title>iOS 17.7.1 and iPadOS 17.7.1</title>
      <link>https://support.apple.com/en-us/121567</link>
      <description>Vulnerabilities Addressed: 23&lt;br&gt;Exploited CVE(s): 0</description>
      <guid isPermaLink="false">iOS_OS_17.7.1</guid>
<<<<<<< HEAD
      <pubDate>Sun, 31 Aug 2025 04:41:31 +0000</pubDate>
=======
      <pubDate>Sun, 31 Aug 2025 05:50:22 +0000</pubDate>
>>>>>>> 31648a7c
    </item>
    <item>
      <title>iOS 17.7.2 and iPadOS 17.7.2</title>
      <link>https://support.apple.com/en-us/121754</link>
      <description>Vulnerabilities Addressed: 2&lt;br&gt;Exploited CVE(s): 2</description>
      <guid isPermaLink="false">iOS_OS_17.7.2</guid>
<<<<<<< HEAD
      <pubDate>Sun, 31 Aug 2025 04:41:31 +0000</pubDate>
=======
      <pubDate>Sun, 31 Aug 2025 05:50:22 +0000</pubDate>
>>>>>>> 31648a7c
    </item>
    <item>
      <title>iOS 18.0.1 and iPadOS 18.0.1</title>
      <link>https://support.apple.com/en-us/121373</link>
      <description>Vulnerabilities Addressed: 2&lt;br&gt;Exploited CVE(s): 0</description>
      <guid isPermaLink="false">iOS_OS_18.0.1</guid>
<<<<<<< HEAD
      <pubDate>Sun, 31 Aug 2025 04:41:31 +0000</pubDate>
=======
      <pubDate>Sun, 31 Aug 2025 05:50:22 +0000</pubDate>
>>>>>>> 31648a7c
    </item>
    <item>
      <title>iOS 18.1 and iPadOS 18.1</title>
      <link>https://support.apple.com/en-us/121563</link>
      <description>Vulnerabilities Addressed: 42&lt;br&gt;Exploited CVE(s): 0</description>
      <guid isPermaLink="false">iOS_OS_18.1</guid>
<<<<<<< HEAD
      <pubDate>Sun, 31 Aug 2025 04:41:31 +0000</pubDate>
=======
      <pubDate>Sun, 31 Aug 2025 05:50:22 +0000</pubDate>
>>>>>>> 31648a7c
    </item>
    <item>
      <title>iOS 18.1.1 and iPadOS 18.1.1</title>
      <link>https://support.apple.com/en-us/121752</link>
      <description>Vulnerabilities Addressed: 2&lt;br&gt;Exploited CVE(s): 2</description>
      <guid isPermaLink="false">iOS_OS_18.1.1</guid>
<<<<<<< HEAD
      <pubDate>Sun, 31 Aug 2025 04:41:31 +0000</pubDate>
=======
      <pubDate>Sun, 31 Aug 2025 05:50:22 +0000</pubDate>
>>>>>>> 31648a7c
    </item>
    <item>
      <title>iOS 18.2 and iPadOS 18.2</title>
      <link>https://support.apple.com/en-us/121837</link>
      <description>Vulnerabilities Addressed: 41&lt;br&gt;Exploited CVE(s): 0</description>
      <guid isPermaLink="false">iOS_OS_18.2</guid>
<<<<<<< HEAD
      <pubDate>Sun, 31 Aug 2025 04:41:31 +0000</pubDate>
=======
      <pubDate>Sun, 31 Aug 2025 05:50:22 +0000</pubDate>
>>>>>>> 31648a7c
    </item>
    <item>
      <title>iOS 18.2.1 and iPadOS 18.2.1</title>
      <link>https://sofa.macadmins.io/</link>
      <description>Vulnerabilities Addressed: 0&lt;br&gt;Exploited CVE(s): 0</description>
      <guid isPermaLink="false">iOS_OS_18.2.1</guid>
<<<<<<< HEAD
      <pubDate>Sun, 31 Aug 2025 04:41:31 +0000</pubDate>
=======
      <pubDate>Sun, 31 Aug 2025 05:50:22 +0000</pubDate>
>>>>>>> 31648a7c
    </item>
    <item>
      <title>iOS 18.3 and iPadOS 18.3</title>
      <link>https://support.apple.com/en-us/122066</link>
      <description>Vulnerabilities Addressed: 38&lt;br&gt;Exploited CVE(s): 1</description>
      <guid isPermaLink="false">iOS_OS_18.3</guid>
<<<<<<< HEAD
      <pubDate>Sun, 31 Aug 2025 04:41:31 +0000</pubDate>
=======
      <pubDate>Sun, 31 Aug 2025 05:50:22 +0000</pubDate>
>>>>>>> 31648a7c
    </item>
    <item>
      <title>iOS 18.3.1 and iPadOS 18.3.1</title>
      <link>https://support.apple.com/en-us/122174</link>
      <description>Vulnerabilities Addressed: 2&lt;br&gt;Exploited CVE(s): 2</description>
      <guid isPermaLink="false">iOS_OS_18.3.1</guid>
<<<<<<< HEAD
      <pubDate>Sun, 31 Aug 2025 04:41:31 +0000</pubDate>
=======
      <pubDate>Sun, 31 Aug 2025 05:50:22 +0000</pubDate>
>>>>>>> 31648a7c
    </item>
    <item>
      <title>iOS 18.3.2 and iPadOS 18.3.2</title>
      <link>https://support.apple.com/en-us/122281</link>
      <description>Vulnerabilities Addressed: 1&lt;br&gt;Exploited CVE(s): 1</description>
      <guid isPermaLink="false">iOS_OS_18.3.2</guid>
<<<<<<< HEAD
      <pubDate>Sun, 31 Aug 2025 04:41:31 +0000</pubDate>
=======
      <pubDate>Sun, 31 Aug 2025 05:50:22 +0000</pubDate>
>>>>>>> 31648a7c
    </item>
    <item>
      <title>iOS 18.4 and iPadOS 18.4</title>
      <link>https://support.apple.com/en-us/122371</link>
      <description>Vulnerabilities Addressed: 76&lt;br&gt;Exploited CVE(s): 0</description>
      <guid isPermaLink="false">iOS_OS_18.4</guid>
<<<<<<< HEAD
      <pubDate>Sun, 31 Aug 2025 04:41:31 +0000</pubDate>
=======
      <pubDate>Sun, 31 Aug 2025 05:50:22 +0000</pubDate>
>>>>>>> 31648a7c
    </item>
    <item>
      <title>iOS 18.4.1 and iPadOS 18.4.1</title>
      <link>https://support.apple.com/en-us/122282</link>
      <description>Vulnerabilities Addressed: 2&lt;br&gt;Exploited CVE(s): 2</description>
      <guid isPermaLink="false">iOS_OS_18.4.1</guid>
<<<<<<< HEAD
      <pubDate>Sun, 31 Aug 2025 04:41:31 +0000</pubDate>
=======
      <pubDate>Sun, 31 Aug 2025 05:50:22 +0000</pubDate>
>>>>>>> 31648a7c
    </item>
    <item>
      <title>iOS 18.5 and iPadOS 18.5</title>
      <link>https://support.apple.com/en-us/122404</link>
      <description>Vulnerabilities Addressed: 34&lt;br&gt;Exploited CVE(s): 0</description>
      <guid isPermaLink="false">iOS_OS_18.5</guid>
<<<<<<< HEAD
      <pubDate>Sun, 31 Aug 2025 04:41:31 +0000</pubDate>
=======
      <pubDate>Sun, 31 Aug 2025 05:50:22 +0000</pubDate>
>>>>>>> 31648a7c
    </item>
    <item>
      <title>iPadOS 14.7</title>
      <link>https://support.apple.com/kb/HT212601</link>
      <description>Vulnerabilities Addressed: 38&lt;br&gt;Exploited CVE(s): 0</description>
      <guid isPermaLink="false">iPadOS_OS_14.7</guid>
<<<<<<< HEAD
      <pubDate>Sun, 31 Aug 2025 04:41:31 +0000</pubDate>
=======
      <pubDate>Sun, 31 Aug 2025 05:50:22 +0000</pubDate>
>>>>>>> 31648a7c
    </item>
    <item>
      <title>iPadOS 17.7.3</title>
      <link>https://support.apple.com/en-us/121838</link>
      <description>Vulnerabilities Addressed: 17&lt;br&gt;Exploited CVE(s): 0</description>
      <guid isPermaLink="false">iPadOS_OS_17.7.3</guid>
<<<<<<< HEAD
      <pubDate>Sun, 31 Aug 2025 04:41:31 +0000</pubDate>
=======
      <pubDate>Sun, 31 Aug 2025 05:50:22 +0000</pubDate>
>>>>>>> 31648a7c
    </item>
    <item>
      <title>iPadOS 17.7.4</title>
      <link>https://support.apple.com/en-us/122067</link>
      <description>Vulnerabilities Addressed: 19&lt;br&gt;Exploited CVE(s): 0</description>
      <guid isPermaLink="false">iPadOS_OS_17.7.4</guid>
<<<<<<< HEAD
      <pubDate>Sun, 31 Aug 2025 04:41:31 +0000</pubDate>
=======
      <pubDate>Sun, 31 Aug 2025 05:50:22 +0000</pubDate>
>>>>>>> 31648a7c
    </item>
    <item>
      <title>iPadOS 17.7.5</title>
      <link>https://support.apple.com/en-us/122173</link>
      <description>Vulnerabilities Addressed: 2&lt;br&gt;Exploited CVE(s): 2</description>
      <guid isPermaLink="false">iPadOS_OS_17.7.5</guid>
<<<<<<< HEAD
      <pubDate>Sun, 31 Aug 2025 04:41:31 +0000</pubDate>
=======
      <pubDate>Sun, 31 Aug 2025 05:50:22 +0000</pubDate>
>>>>>>> 31648a7c
    </item>
    <item>
      <title>iPadOS 17.7.6</title>
      <link>https://support.apple.com/en-us/122372</link>
      <description>Vulnerabilities Addressed: 50&lt;br&gt;Exploited CVE(s): 2</description>
      <guid isPermaLink="false">iPadOS_OS_17.7.6</guid>
<<<<<<< HEAD
      <pubDate>Sun, 31 Aug 2025 04:41:31 +0000</pubDate>
=======
      <pubDate>Sun, 31 Aug 2025 05:50:22 +0000</pubDate>
>>>>>>> 31648a7c
    </item>
    <item>
      <title>iPadOS 17.7.7</title>
      <link>https://support.apple.com/en-us/122405</link>
      <description>Vulnerabilities Addressed: 28&lt;br&gt;Exploited CVE(s): 0</description>
      <guid isPermaLink="false">iPadOS_OS_17.7.7</guid>
<<<<<<< HEAD
      <pubDate>Sun, 31 Aug 2025 04:41:31 +0000</pubDate>
=======
      <pubDate>Sun, 31 Aug 2025 05:50:22 +0000</pubDate>
>>>>>>> 31648a7c
    </item>
    <item>
      <title>iPadOS 17.7.8</title>
      <link>https://sofa.macadmins.io/</link>
      <description>Vulnerabilities Addressed: 0&lt;br&gt;Exploited CVE(s): 0</description>
      <guid isPermaLink="false">iPadOS_OS_17.7.8</guid>
<<<<<<< HEAD
      <pubDate>Sun, 31 Aug 2025 04:41:31 +0000</pubDate>
=======
      <pubDate>Sun, 31 Aug 2025 05:50:22 +0000</pubDate>
>>>>>>> 31648a7c
    </item>
    <item>
      <title>iTunes 12.10.4 for Windows</title>
      <link>https://support.apple.com/kb/HT210923</link>
      <description>Vulnerabilities Addressed: 9&lt;br&gt;Exploited CVE(s): 0</description>
      <guid isPermaLink="false">iTunes_OS_12.10.4</guid>
<<<<<<< HEAD
      <pubDate>Sun, 31 Aug 2025 04:41:31 +0000</pubDate>
=======
      <pubDate>Sun, 31 Aug 2025 05:50:22 +0000</pubDate>
>>>>>>> 31648a7c
    </item>
    <item>
      <title>iTunes 12.10.5 for Windows</title>
      <link>https://support.apple.com/kb/HT211105</link>
      <description>Vulnerabilities Addressed: 13&lt;br&gt;Exploited CVE(s): 0</description>
      <guid isPermaLink="false">iTunes_OS_12.10.5</guid>
<<<<<<< HEAD
      <pubDate>Sun, 31 Aug 2025 04:41:31 +0000</pubDate>
=======
      <pubDate>Sun, 31 Aug 2025 05:50:22 +0000</pubDate>
>>>>>>> 31648a7c
    </item>
    <item>
      <title>iTunes 12.10.7 for Windows</title>
      <link>https://support.apple.com/kb/HT211178</link>
      <description>Vulnerabilities Addressed: 12&lt;br&gt;Exploited CVE(s): 0</description>
      <guid isPermaLink="false">iTunes_OS_12.10.7</guid>
<<<<<<< HEAD
      <pubDate>Sun, 31 Aug 2025 04:41:31 +0000</pubDate>
=======
      <pubDate>Sun, 31 Aug 2025 05:50:22 +0000</pubDate>
>>>>>>> 31648a7c
    </item>
    <item>
      <title>iTunes 12.10.8 for Windows</title>
      <link>https://support.apple.com/kb/HT211293</link>
      <description>Vulnerabilities Addressed: 32&lt;br&gt;Exploited CVE(s): 0</description>
      <guid isPermaLink="false">iTunes_OS_12.10.8</guid>
<<<<<<< HEAD
      <pubDate>Sun, 31 Aug 2025 04:41:31 +0000</pubDate>
=======
      <pubDate>Sun, 31 Aug 2025 05:50:22 +0000</pubDate>
>>>>>>> 31648a7c
    </item>
    <item>
      <title>iTunes 12.11 for Windows</title>
      <link>https://support.apple.com/kb/HT211933</link>
      <description>Vulnerabilities Addressed: 6&lt;br&gt;Exploited CVE(s): 0</description>
      <guid isPermaLink="false">iTunes_OS_12.11</guid>
<<<<<<< HEAD
      <pubDate>Sun, 31 Aug 2025 04:41:31 +0000</pubDate>
=======
      <pubDate>Sun, 31 Aug 2025 05:50:22 +0000</pubDate>
>>>>>>> 31648a7c
    </item>
    <item>
      <title>iTunes 12.11.3 for Windows</title>
      <link>https://support.apple.com/kb/HT212319</link>
      <description>Vulnerabilities Addressed: 4&lt;br&gt;Exploited CVE(s): 0</description>
      <guid isPermaLink="false">iTunes_OS_12.11.3</guid>
<<<<<<< HEAD
      <pubDate>Sun, 31 Aug 2025 04:41:31 +0000</pubDate>
=======
      <pubDate>Sun, 31 Aug 2025 05:50:22 +0000</pubDate>
>>>>>>> 31648a7c
    </item>
    <item>
      <title>iTunes 12.11.4 for Windows</title>
      <link>https://support.apple.com/kb/HT212609</link>
      <description>Vulnerabilities Addressed: 2&lt;br&gt;Exploited CVE(s): 0</description>
      <guid isPermaLink="false">iTunes_OS_12.11.4</guid>
<<<<<<< HEAD
      <pubDate>Sun, 31 Aug 2025 04:41:31 +0000</pubDate>
=======
      <pubDate>Sun, 31 Aug 2025 05:50:22 +0000</pubDate>
>>>>>>> 31648a7c
    </item>
    <item>
      <title>iTunes 12.12 for Windows</title>
      <link>https://support.apple.com/en-us/103154</link>
      <description>Vulnerabilities Addressed: 7&lt;br&gt;Exploited CVE(s): 0</description>
      <guid isPermaLink="false">iTunes_OS_12.12</guid>
<<<<<<< HEAD
      <pubDate>Sun, 31 Aug 2025 04:41:31 +0000</pubDate>
=======
      <pubDate>Sun, 31 Aug 2025 05:50:22 +0000</pubDate>
>>>>>>> 31648a7c
    </item>
    <item>
      <title>iTunes 12.12.3 for Windows</title>
      <link>https://support.apple.com/kb/HT213188</link>
      <description>Vulnerabilities Addressed: 4&lt;br&gt;Exploited CVE(s): 0</description>
      <guid isPermaLink="false">iTunes_OS_12.12.3</guid>
<<<<<<< HEAD
      <pubDate>Sun, 31 Aug 2025 04:41:31 +0000</pubDate>
=======
      <pubDate>Sun, 31 Aug 2025 05:50:22 +0000</pubDate>
>>>>>>> 31648a7c
    </item>
    <item>
      <title>iTunes 12.12.4 for Windows</title>
      <link>https://support.apple.com/kb/HT213259</link>
      <description>Vulnerabilities Addressed: 6&lt;br&gt;Exploited CVE(s): 0</description>
      <guid isPermaLink="false">iTunes_OS_12.12.4</guid>
<<<<<<< HEAD
      <pubDate>Sun, 31 Aug 2025 04:41:31 +0000</pubDate>
=======
      <pubDate>Sun, 31 Aug 2025 05:50:22 +0000</pubDate>
>>>>>>> 31648a7c
    </item>
    <item>
      <title>iTunes 12.12.9 for Windows</title>
      <link>https://support.apple.com/kb/HT213763</link>
      <description>Vulnerabilities Addressed: 3&lt;br&gt;Exploited CVE(s): 0</description>
      <guid isPermaLink="false">iTunes_OS_12.12.9</guid>
<<<<<<< HEAD
      <pubDate>Sun, 31 Aug 2025 04:41:31 +0000</pubDate>
=======
      <pubDate>Sun, 31 Aug 2025 05:50:22 +0000</pubDate>
>>>>>>> 31648a7c
    </item>
    <item>
      <title>iTunes 12.13.1 for Windows</title>
      <link>https://support.apple.com/kb/HT214091</link>
      <description>Vulnerabilities Addressed: 1&lt;br&gt;Exploited CVE(s): 0</description>
      <guid isPermaLink="false">iTunes_OS_12.13.1</guid>
<<<<<<< HEAD
      <pubDate>Sun, 31 Aug 2025 04:41:31 +0000</pubDate>
=======
      <pubDate>Sun, 31 Aug 2025 05:50:22 +0000</pubDate>
>>>>>>> 31648a7c
    </item>
    <item>
      <title>iTunes 12.13.2 for Windows</title>
      <link>https://support.apple.com/en-us/120897</link>
      <description>Vulnerabilities Addressed: 1&lt;br&gt;Exploited CVE(s): 0</description>
      <guid isPermaLink="false">iTunes_OS_12.13.2</guid>
<<<<<<< HEAD
      <pubDate>Sun, 31 Aug 2025 04:41:31 +0000</pubDate>
=======
      <pubDate>Sun, 31 Aug 2025 05:50:22 +0000</pubDate>
>>>>>>> 31648a7c
    </item>
    <item>
      <title>iTunes 12.13.3 for Windows</title>
      <link>https://support.apple.com/en-us/121328</link>
      <description>Vulnerabilities Addressed: 2&lt;br&gt;Exploited CVE(s): 0</description>
      <guid isPermaLink="false">iTunes_OS_12.13.3</guid>
<<<<<<< HEAD
      <pubDate>Sun, 31 Aug 2025 04:41:31 +0000</pubDate>
=======
      <pubDate>Sun, 31 Aug 2025 05:50:22 +0000</pubDate>
>>>>>>> 31648a7c
    </item>
    <item>
      <title>iTunes U 3.8.3</title>
      <link>https://support.apple.com/en-us/103152</link>
      <description>Vulnerabilities Addressed: 1&lt;br&gt;Exploited CVE(s): 0</description>
      <guid isPermaLink="false">iTunes_OS_3.8.3</guid>
<<<<<<< HEAD
      <pubDate>Sun, 31 Aug 2025 04:41:31 +0000</pubDate>
=======
      <pubDate>Sun, 31 Aug 2025 05:50:22 +0000</pubDate>
>>>>>>> 31648a7c
    </item>
    <item>
      <title>iTunes for Windows 12.10.9</title>
      <link>https://support.apple.com/kb/HT211952</link>
      <description>Vulnerabilities Addressed: 13&lt;br&gt;Exploited CVE(s): 0</description>
      <guid isPermaLink="false">iTunes_OS_12.10.9</guid>
<<<<<<< HEAD
      <pubDate>Sun, 31 Aug 2025 04:41:31 +0000</pubDate>
=======
      <pubDate>Sun, 31 Aug 2025 05:50:22 +0000</pubDate>
>>>>>>> 31648a7c
    </item>
    <item>
      <title>macOS 10.14.6 Supplemental Update</title>
      <link>https://support.apple.com/kb/HT211872</link>
      <description>Vulnerabilities Addressed: 0&lt;br&gt;Exploited CVE(s): 0</description>
      <guid isPermaLink="false">macOS_OS_10.14.6</guid>
<<<<<<< HEAD
      <pubDate>Sun, 31 Aug 2025 04:41:31 +0000</pubDate>
=======
      <pubDate>Sun, 31 Aug 2025 05:50:22 +0000</pubDate>
>>>>>>> 31648a7c
    </item>
    <item>
      <title>macOS Big Sur 11.0</title>
      <link>https://sofa.macadmins.io/</link>
      <description>Vulnerabilities Addressed: 0&lt;br&gt;Exploited CVE(s): 0</description>
      <guid isPermaLink="false">macOS_OS_11.0</guid>
<<<<<<< HEAD
      <pubDate>Sun, 31 Aug 2025 04:41:31 +0000</pubDate>
=======
      <pubDate>Sun, 31 Aug 2025 05:50:22 +0000</pubDate>
>>>>>>> 31648a7c
    </item>
    <item>
      <title>macOS Big Sur 11.0.1</title>
      <link>https://support.apple.com/kb/HT211982</link>
      <description>Vulnerabilities Addressed: 102&lt;br&gt;Exploited CVE(s): 3</description>
      <guid isPermaLink="false">macOS_OS_11.0.1</guid>
<<<<<<< HEAD
      <pubDate>Sun, 31 Aug 2025 04:41:31 +0000</pubDate>
=======
      <pubDate>Sun, 31 Aug 2025 05:50:22 +0000</pubDate>
>>>>>>> 31648a7c
    </item>
    <item>
      <title>macOS Big Sur 11.1, Security Update 2020-001 Catalina, Security Update 2020-007 Mojave</title>
      <link>https://support.apple.com/kb/HT212011</link>
      <description>Vulnerabilities Addressed: 73&lt;br&gt;Exploited CVE(s): 0</description>
      <guid isPermaLink="false">macOS_OS_11.1</guid>
<<<<<<< HEAD
      <pubDate>Sun, 31 Aug 2025 04:41:31 +0000</pubDate>
=======
      <pubDate>Sun, 31 Aug 2025 05:50:22 +0000</pubDate>
>>>>>>> 31648a7c
    </item>
    <item>
      <title>macOS Big Sur 11.2, Security Update 2021-001 Catalina, Security Update 2021-001 Mojave</title>
      <link>https://support.apple.com/kb/HT212147</link>
      <description>Vulnerabilities Addressed: 67&lt;br&gt;Exploited CVE(s): 5</description>
      <guid isPermaLink="false">macOS_OS_11.2</guid>
<<<<<<< HEAD
      <pubDate>Sun, 31 Aug 2025 04:41:31 +0000</pubDate>
=======
      <pubDate>Sun, 31 Aug 2025 05:50:22 +0000</pubDate>
>>>>>>> 31648a7c
    </item>
    <item>
      <title>macOS Big Sur 11.2.1, macOS Catalina 10.15.7 Supplemental Update, macOS Mojave 10.14.6 Security Update 2021-002</title>
      <link>https://support.apple.com/kb/HT212177</link>
      <description>Vulnerabilities Addressed: 3&lt;br&gt;Exploited CVE(s): 1</description>
      <guid isPermaLink="false">macOS_OS_11.2.1</guid>
<<<<<<< HEAD
      <pubDate>Sun, 31 Aug 2025 04:41:31 +0000</pubDate>
=======
      <pubDate>Sun, 31 Aug 2025 05:50:22 +0000</pubDate>
>>>>>>> 31648a7c
    </item>
    <item>
      <title>macOS Big Sur 11.2.2</title>
      <link>https://sofa.macadmins.io/</link>
      <description>Vulnerabilities Addressed: 0&lt;br&gt;Exploited CVE(s): 0</description>
      <guid isPermaLink="false">macOS_OS_11.2.2</guid>
<<<<<<< HEAD
      <pubDate>Sun, 31 Aug 2025 04:41:31 +0000</pubDate>
=======
      <pubDate>Sun, 31 Aug 2025 05:50:22 +0000</pubDate>
>>>>>>> 31648a7c
    </item>
    <item>
      <title>macOS Big Sur 11.2.3</title>
      <link>https://support.apple.com/kb/HT212220</link>
      <description>Vulnerabilities Addressed: 1&lt;br&gt;Exploited CVE(s): 0</description>
      <guid isPermaLink="false">macOS_OS_11.2.3</guid>
<<<<<<< HEAD
      <pubDate>Sun, 31 Aug 2025 04:41:31 +0000</pubDate>
=======
      <pubDate>Sun, 31 Aug 2025 05:50:22 +0000</pubDate>
>>>>>>> 31648a7c
    </item>
    <item>
      <title>macOS Big Sur 11.3</title>
      <link>https://support.apple.com/kb/HT212325</link>
      <description>Vulnerabilities Addressed: 66&lt;br&gt;Exploited CVE(s): 2</description>
      <guid isPermaLink="false">macOS_OS_11.3</guid>
<<<<<<< HEAD
      <pubDate>Sun, 31 Aug 2025 04:41:31 +0000</pubDate>
=======
      <pubDate>Sun, 31 Aug 2025 05:50:22 +0000</pubDate>
>>>>>>> 31648a7c
    </item>
    <item>
      <title>macOS Big Sur 11.3.1</title>
      <link>https://support.apple.com/kb/HT212335</link>
      <description>Vulnerabilities Addressed: 2&lt;br&gt;Exploited CVE(s): 2</description>
      <guid isPermaLink="false">macOS_OS_11.3.1</guid>
<<<<<<< HEAD
      <pubDate>Sun, 31 Aug 2025 04:41:31 +0000</pubDate>
=======
      <pubDate>Sun, 31 Aug 2025 05:50:22 +0000</pubDate>
>>>>>>> 31648a7c
    </item>
    <item>
      <title>macOS Big Sur 11.4</title>
      <link>https://support.apple.com/kb/HT212529</link>
      <description>Vulnerabilities Addressed: 83&lt;br&gt;Exploited CVE(s): 1</description>
      <guid isPermaLink="false">macOS_OS_11.4</guid>
<<<<<<< HEAD
      <pubDate>Sun, 31 Aug 2025 04:41:31 +0000</pubDate>
=======
      <pubDate>Sun, 31 Aug 2025 05:50:22 +0000</pubDate>
>>>>>>> 31648a7c
    </item>
    <item>
      <title>macOS Big Sur 11.5</title>
      <link>https://support.apple.com/kb/HT212602</link>
      <description>Vulnerabilities Addressed: 43&lt;br&gt;Exploited CVE(s): 0</description>
      <guid isPermaLink="false">macOS_OS_11.5</guid>
<<<<<<< HEAD
      <pubDate>Sun, 31 Aug 2025 04:41:31 +0000</pubDate>
=======
      <pubDate>Sun, 31 Aug 2025 05:50:22 +0000</pubDate>
>>>>>>> 31648a7c
    </item>
    <item>
      <title>macOS Big Sur 11.5.1</title>
      <link>https://support.apple.com/kb/HT212622</link>
      <description>Vulnerabilities Addressed: 1&lt;br&gt;Exploited CVE(s): 1</description>
      <guid isPermaLink="false">macOS_OS_11.5.1</guid>
<<<<<<< HEAD
      <pubDate>Sun, 31 Aug 2025 04:41:31 +0000</pubDate>
=======
      <pubDate>Sun, 31 Aug 2025 05:50:22 +0000</pubDate>
>>>>>>> 31648a7c
    </item>
    <item>
      <title>macOS Big Sur 11.5.2</title>
      <link>https://sofa.macadmins.io/</link>
      <description>Vulnerabilities Addressed: 0&lt;br&gt;Exploited CVE(s): 0</description>
      <guid isPermaLink="false">macOS_OS_11.5.2</guid>
<<<<<<< HEAD
      <pubDate>Sun, 31 Aug 2025 04:41:31 +0000</pubDate>
=======
      <pubDate>Sun, 31 Aug 2025 05:50:22 +0000</pubDate>
>>>>>>> 31648a7c
    </item>
    <item>
      <title>macOS Big Sur 11.6</title>
      <link>https://support.apple.com/en-us/103147</link>
      <description>Vulnerabilities Addressed: 32&lt;br&gt;Exploited CVE(s): 3</description>
      <guid isPermaLink="false">macOS_OS_11.6</guid>
<<<<<<< HEAD
      <pubDate>Sun, 31 Aug 2025 04:41:31 +0000</pubDate>
=======
      <pubDate>Sun, 31 Aug 2025 05:50:22 +0000</pubDate>
>>>>>>> 31648a7c
    </item>
    <item>
      <title>macOS Big Sur 11.6.1</title>
      <link>https://support.apple.com/en-us/103164</link>
      <description>Vulnerabilities Addressed: 31&lt;br&gt;Exploited CVE(s): 2</description>
      <guid isPermaLink="false">macOS_OS_11.6.1</guid>
<<<<<<< HEAD
      <pubDate>Sun, 31 Aug 2025 04:41:31 +0000</pubDate>
=======
      <pubDate>Sun, 31 Aug 2025 05:50:22 +0000</pubDate>
>>>>>>> 31648a7c
    </item>
    <item>
      <title>macOS Big Sur 11.6.2</title>
      <link>https://support.apple.com/en-us/102876</link>
      <description>Vulnerabilities Addressed: 41&lt;br&gt;Exploited CVE(s): 0</description>
      <guid isPermaLink="false">macOS_OS_11.6.2</guid>
<<<<<<< HEAD
      <pubDate>Sun, 31 Aug 2025 04:41:31 +0000</pubDate>
=======
      <pubDate>Sun, 31 Aug 2025 05:50:22 +0000</pubDate>
>>>>>>> 31648a7c
    </item>
    <item>
      <title>macOS Big Sur 11.6.3</title>
      <link>https://support.apple.com/kb/HT213055</link>
      <description>Vulnerabilities Addressed: 7&lt;br&gt;Exploited CVE(s): 1</description>
      <guid isPermaLink="false">macOS_OS_11.6.3</guid>
<<<<<<< HEAD
      <pubDate>Sun, 31 Aug 2025 04:41:31 +0000</pubDate>
=======
      <pubDate>Sun, 31 Aug 2025 05:50:22 +0000</pubDate>
>>>>>>> 31648a7c
    </item>
    <item>
      <title>macOS Big Sur 11.6.4</title>
      <link>https://sofa.macadmins.io/</link>
      <description>Vulnerabilities Addressed: 0&lt;br&gt;Exploited CVE(s): 0</description>
      <guid isPermaLink="false">macOS_OS_11.6.4</guid>
<<<<<<< HEAD
      <pubDate>Sun, 31 Aug 2025 04:41:31 +0000</pubDate>
=======
      <pubDate>Sun, 31 Aug 2025 05:50:22 +0000</pubDate>
>>>>>>> 31648a7c
    </item>
    <item>
      <title>macOS Big Sur 11.6.5</title>
      <link>https://support.apple.com/kb/HT213184</link>
      <description>Vulnerabilities Addressed: 27&lt;br&gt;Exploited CVE(s): 0</description>
      <guid isPermaLink="false">macOS_OS_11.6.5</guid>
<<<<<<< HEAD
      <pubDate>Sun, 31 Aug 2025 04:41:31 +0000</pubDate>
=======
      <pubDate>Sun, 31 Aug 2025 05:50:22 +0000</pubDate>
>>>>>>> 31648a7c
    </item>
    <item>
      <title>macOS Big Sur 11.6.6</title>
      <link>https://support.apple.com/kb/HT213256</link>
      <description>Vulnerabilities Addressed: 57&lt;br&gt;Exploited CVE(s): 2</description>
      <guid isPermaLink="false">macOS_OS_11.6.6</guid>
<<<<<<< HEAD
      <pubDate>Sun, 31 Aug 2025 04:41:31 +0000</pubDate>
=======
      <pubDate>Sun, 31 Aug 2025 05:50:22 +0000</pubDate>
>>>>>>> 31648a7c
    </item>
    <item>
      <title>macOS Big Sur 11.6.7</title>
      <link>https://sofa.macadmins.io/</link>
      <description>Vulnerabilities Addressed: 0&lt;br&gt;Exploited CVE(s): 0</description>
      <guid isPermaLink="false">macOS_OS_11.6.7</guid>
<<<<<<< HEAD
      <pubDate>Sun, 31 Aug 2025 04:41:31 +0000</pubDate>
=======
      <pubDate>Sun, 31 Aug 2025 05:50:22 +0000</pubDate>
>>>>>>> 31648a7c
    </item>
    <item>
      <title>macOS Big Sur 11.6.8</title>
      <link>https://support.apple.com/kb/HT213344</link>
      <description>Vulnerabilities Addressed: 36&lt;br&gt;Exploited CVE(s): 0</description>
      <guid isPermaLink="false">macOS_OS_11.6.8</guid>
<<<<<<< HEAD
      <pubDate>Sun, 31 Aug 2025 04:41:31 +0000</pubDate>
=======
      <pubDate>Sun, 31 Aug 2025 05:50:22 +0000</pubDate>
>>>>>>> 31648a7c
    </item>
    <item>
      <title>macOS Big Sur 11.7</title>
      <link>https://support.apple.com/kb/HT213443</link>
      <description>Vulnerabilities Addressed: 33&lt;br&gt;Exploited CVE(s): 2</description>
      <guid isPermaLink="false">macOS_OS_11.7</guid>
<<<<<<< HEAD
      <pubDate>Sun, 31 Aug 2025 04:41:31 +0000</pubDate>
=======
      <pubDate>Sun, 31 Aug 2025 05:50:22 +0000</pubDate>
>>>>>>> 31648a7c
    </item>
    <item>
      <title>macOS Big Sur 11.7.1</title>
      <link>https://support.apple.com/kb/HT213493</link>
      <description>Vulnerabilities Addressed: 11&lt;br&gt;Exploited CVE(s): 0</description>
      <guid isPermaLink="false">macOS_OS_11.7.1</guid>
<<<<<<< HEAD
      <pubDate>Sun, 31 Aug 2025 04:41:31 +0000</pubDate>
=======
      <pubDate>Sun, 31 Aug 2025 05:50:22 +0000</pubDate>
>>>>>>> 31648a7c
    </item>
    <item>
      <title>macOS Big Sur 11.7.10</title>
      <link>https://support.apple.com/kb/HT213915</link>
      <description>Vulnerabilities Addressed: 1&lt;br&gt;Exploited CVE(s): 1</description>
      <guid isPermaLink="false">macOS_OS_11.7.10</guid>
<<<<<<< HEAD
      <pubDate>Sun, 31 Aug 2025 04:41:31 +0000</pubDate>
=======
      <pubDate>Sun, 31 Aug 2025 05:50:22 +0000</pubDate>
>>>>>>> 31648a7c
    </item>
    <item>
      <title>macOS Big Sur 11.7.2</title>
      <link>https://support.apple.com/kb/HT213534</link>
      <description>Vulnerabilities Addressed: 13&lt;br&gt;Exploited CVE(s): 0</description>
      <guid isPermaLink="false">macOS_OS_11.7.2</guid>
<<<<<<< HEAD
      <pubDate>Sun, 31 Aug 2025 04:41:31 +0000</pubDate>
=======
      <pubDate>Sun, 31 Aug 2025 05:50:22 +0000</pubDate>
>>>>>>> 31648a7c
    </item>
    <item>
      <title>macOS Big Sur 11.7.3</title>
      <link>https://support.apple.com/kb/HT213603</link>
      <description>Vulnerabilities Addressed: 11&lt;br&gt;Exploited CVE(s): 0</description>
      <guid isPermaLink="false">macOS_OS_11.7.3</guid>
<<<<<<< HEAD
      <pubDate>Sun, 31 Aug 2025 04:41:31 +0000</pubDate>
=======
      <pubDate>Sun, 31 Aug 2025 05:50:22 +0000</pubDate>
>>>>>>> 31648a7c
    </item>
    <item>
      <title>macOS Big Sur 11.7.4</title>
      <link>https://sofa.macadmins.io/</link>
      <description>Vulnerabilities Addressed: 0&lt;br&gt;Exploited CVE(s): 0</description>
      <guid isPermaLink="false">macOS_OS_11.7.4</guid>
<<<<<<< HEAD
      <pubDate>Sun, 31 Aug 2025 04:41:31 +0000</pubDate>
=======
      <pubDate>Sun, 31 Aug 2025 05:50:22 +0000</pubDate>
>>>>>>> 31648a7c
    </item>
    <item>
      <title>macOS Big Sur 11.7.5</title>
      <link>https://support.apple.com/kb/HT213675</link>
      <description>Vulnerabilities Addressed: 38&lt;br&gt;Exploited CVE(s): 0</description>
      <guid isPermaLink="false">macOS_OS_11.7.5</guid>
<<<<<<< HEAD
      <pubDate>Sun, 31 Aug 2025 04:41:31 +0000</pubDate>
=======
      <pubDate>Sun, 31 Aug 2025 05:50:22 +0000</pubDate>
>>>>>>> 31648a7c
    </item>
    <item>
      <title>macOS Big Sur 11.7.6</title>
      <link>https://support.apple.com/kb/HT213725</link>
      <description>Vulnerabilities Addressed: 1&lt;br&gt;Exploited CVE(s): 1</description>
      <guid isPermaLink="false">macOS_OS_11.7.6</guid>
<<<<<<< HEAD
      <pubDate>Sun, 31 Aug 2025 04:41:31 +0000</pubDate>
=======
      <pubDate>Sun, 31 Aug 2025 05:50:22 +0000</pubDate>
>>>>>>> 31648a7c
    </item>
    <item>
      <title>macOS Big Sur 11.7.7</title>
      <link>https://support.apple.com/kb/HT213760</link>
      <description>Vulnerabilities Addressed: 27&lt;br&gt;Exploited CVE(s): 0</description>
      <guid isPermaLink="false">macOS_OS_11.7.7</guid>
<<<<<<< HEAD
      <pubDate>Sun, 31 Aug 2025 04:41:31 +0000</pubDate>
=======
      <pubDate>Sun, 31 Aug 2025 05:50:22 +0000</pubDate>
>>>>>>> 31648a7c
    </item>
    <item>
      <title>macOS Big Sur 11.7.8</title>
      <link>https://support.apple.com/kb/HT213809</link>
      <description>Vulnerabilities Addressed: 1&lt;br&gt;Exploited CVE(s): 1</description>
      <guid isPermaLink="false">macOS_OS_11.7.8</guid>
<<<<<<< HEAD
      <pubDate>Sun, 31 Aug 2025 04:41:31 +0000</pubDate>
=======
      <pubDate>Sun, 31 Aug 2025 05:50:22 +0000</pubDate>
>>>>>>> 31648a7c
    </item>
    <item>
      <title>macOS Big Sur 11.7.9</title>
      <link>https://support.apple.com/kb/HT213845</link>
      <description>Vulnerabilities Addressed: 42&lt;br&gt;Exploited CVE(s): 2</description>
      <guid isPermaLink="false">macOS_OS_11.7.9</guid>
<<<<<<< HEAD
      <pubDate>Sun, 31 Aug 2025 04:41:31 +0000</pubDate>
=======
      <pubDate>Sun, 31 Aug 2025 05:50:22 +0000</pubDate>
>>>>>>> 31648a7c
    </item>
    <item>
      <title>macOS Catalina 10.15.3, Security Update 2020-001 Mojave, Security Update 2020-001 High Sierra</title>
      <link>https://support.apple.com/kb/HT210919</link>
      <description>Vulnerabilities Addressed: 36&lt;br&gt;Exploited CVE(s): 2</description>
      <guid isPermaLink="false">macOS_OS_10.15.3</guid>
<<<<<<< HEAD
      <pubDate>Sun, 31 Aug 2025 04:41:31 +0000</pubDate>
=======
      <pubDate>Sun, 31 Aug 2025 05:50:22 +0000</pubDate>
>>>>>>> 31648a7c
    </item>
    <item>
      <title>macOS Catalina 10.15.4 Supplemental Update</title>
      <link>https://sofa.macadmins.io/</link>
      <description>Vulnerabilities Addressed: 0&lt;br&gt;Exploited CVE(s): 0</description>
      <guid isPermaLink="false">macOS_OS_10.15.4</guid>
<<<<<<< HEAD
      <pubDate>Sun, 31 Aug 2025 04:41:31 +0000</pubDate>
=======
      <pubDate>Sun, 31 Aug 2025 05:50:22 +0000</pubDate>
>>>>>>> 31648a7c
    </item>
    <item>
      <title>macOS Catalina 10.15.4, Security Update 2020-002 Mojave, Security Update 2020-002 High Sierra</title>
      <link>https://support.apple.com/kb/HT211100</link>
      <description>Vulnerabilities Addressed: 42&lt;br&gt;Exploited CVE(s): 0</description>
      <guid isPermaLink="false">macOS_OS_10.15.4</guid>
<<<<<<< HEAD
      <pubDate>Sun, 31 Aug 2025 04:41:31 +0000</pubDate>
=======
      <pubDate>Sun, 31 Aug 2025 05:50:22 +0000</pubDate>
>>>>>>> 31648a7c
    </item>
    <item>
      <title>macOS Catalina 10.15.5 Supplemental Update, Security Update 2020-003 High Sierra</title>
      <link>https://support.apple.com/kb/HT211215</link>
      <description>Vulnerabilities Addressed: 1&lt;br&gt;Exploited CVE(s): 1</description>
      <guid isPermaLink="false">macOS_OS_10.15.5</guid>
<<<<<<< HEAD
      <pubDate>Sun, 31 Aug 2025 04:41:31 +0000</pubDate>
=======
      <pubDate>Sun, 31 Aug 2025 05:50:22 +0000</pubDate>
>>>>>>> 31648a7c
    </item>
    <item>
      <title>macOS Catalina 10.15.5, Security Update 2020-003 Mojave, Security Update 2020-003 High Sierra</title>
      <link>https://support.apple.com/kb/HT211170</link>
      <description>Vulnerabilities Addressed: 54&lt;br&gt;Exploited CVE(s): 0</description>
      <guid isPermaLink="false">macOS_OS_10.15.5</guid>
<<<<<<< HEAD
      <pubDate>Sun, 31 Aug 2025 04:41:31 +0000</pubDate>
=======
      <pubDate>Sun, 31 Aug 2025 05:50:22 +0000</pubDate>
>>>>>>> 31648a7c
    </item>
    <item>
      <title>macOS Catalina 10.15.6 Supplemental Update</title>
      <link>https://sofa.macadmins.io/</link>
      <description>Vulnerabilities Addressed: 0&lt;br&gt;Exploited CVE(s): 0</description>
      <guid isPermaLink="false">macOS_OS_10.15.6</guid>
<<<<<<< HEAD
      <pubDate>Sun, 31 Aug 2025 04:41:31 +0000</pubDate>
=======
      <pubDate>Sun, 31 Aug 2025 05:50:22 +0000</pubDate>
>>>>>>> 31648a7c
    </item>
    <item>
      <title>macOS Catalina 10.15.6, Security Update 2020-004 Mojave, Security Update 2020-004 High Sierra</title>
      <link>https://support.apple.com/kb/HT211289</link>
      <description>Vulnerabilities Addressed: 81&lt;br&gt;Exploited CVE(s): 1</description>
      <guid isPermaLink="false">macOS_OS_10.15.6</guid>
<<<<<<< HEAD
      <pubDate>Sun, 31 Aug 2025 04:41:31 +0000</pubDate>
=======
      <pubDate>Sun, 31 Aug 2025 05:50:22 +0000</pubDate>
>>>>>>> 31648a7c
    </item>
    <item>
      <title>macOS Catalina 10.15.7 Supplemental Update, macOS Catalina 10.15.7 Update</title>
      <link>https://support.apple.com/kb/HT211947</link>
      <description>Vulnerabilities Addressed: 3&lt;br&gt;Exploited CVE(s): 3</description>
      <guid isPermaLink="false">macOS_OS_10.15.7</guid>
<<<<<<< HEAD
      <pubDate>Sun, 31 Aug 2025 04:41:31 +0000</pubDate>
=======
      <pubDate>Sun, 31 Aug 2025 05:50:22 +0000</pubDate>
>>>>>>> 31648a7c
    </item>
    <item>
      <title>macOS Catalina 10.15.7, Security Update 2020-005 High Sierra, Security Update 2020-005 Mojave</title>
      <link>https://support.apple.com/kb/HT211849</link>
      <description>Vulnerabilities Addressed: 10&lt;br&gt;Exploited CVE(s): 0</description>
      <guid isPermaLink="false">macOS_OS_10.15.7</guid>
<<<<<<< HEAD
      <pubDate>Sun, 31 Aug 2025 04:41:31 +0000</pubDate>
=======
      <pubDate>Sun, 31 Aug 2025 05:50:22 +0000</pubDate>
>>>>>>> 31648a7c
    </item>
    <item>
      <title>macOS Monterey 12.0</title>
      <link>https://sofa.macadmins.io/</link>
      <description>Vulnerabilities Addressed: 0&lt;br&gt;Exploited CVE(s): 0</description>
      <guid isPermaLink="false">macOS_OS_12.0</guid>
<<<<<<< HEAD
      <pubDate>Sun, 31 Aug 2025 04:41:31 +0000</pubDate>
=======
      <pubDate>Sun, 31 Aug 2025 05:50:22 +0000</pubDate>
>>>>>>> 31648a7c
    </item>
    <item>
      <title>macOS Monterey 12.0.1</title>
      <link>https://support.apple.com/en-us/103236</link>
      <description>Vulnerabilities Addressed: 71&lt;br&gt;Exploited CVE(s): 1</description>
      <guid isPermaLink="false">macOS_OS_12.0.1</guid>
<<<<<<< HEAD
      <pubDate>Sun, 31 Aug 2025 04:41:31 +0000</pubDate>
=======
      <pubDate>Sun, 31 Aug 2025 05:50:22 +0000</pubDate>
>>>>>>> 31648a7c
    </item>
    <item>
      <title>macOS Monterey 12.1</title>
      <link>https://support.apple.com/en-us/102874</link>
      <description>Vulnerabilities Addressed: 54&lt;br&gt;Exploited CVE(s): 0</description>
      <guid isPermaLink="false">macOS_OS_12.1</guid>
<<<<<<< HEAD
      <pubDate>Sun, 31 Aug 2025 04:41:31 +0000</pubDate>
=======
      <pubDate>Sun, 31 Aug 2025 05:50:22 +0000</pubDate>
>>>>>>> 31648a7c
    </item>
    <item>
      <title>macOS Monterey 12.2</title>
      <link>https://support.apple.com/kb/HT213054</link>
      <description>Vulnerabilities Addressed: 15&lt;br&gt;Exploited CVE(s): 1</description>
      <guid isPermaLink="false">macOS_OS_12.2</guid>
<<<<<<< HEAD
      <pubDate>Sun, 31 Aug 2025 04:41:31 +0000</pubDate>
=======
      <pubDate>Sun, 31 Aug 2025 05:50:22 +0000</pubDate>
>>>>>>> 31648a7c
    </item>
    <item>
      <title>macOS Monterey 12.2.1</title>
      <link>https://support.apple.com/kb/HT213092</link>
      <description>Vulnerabilities Addressed: 1&lt;br&gt;Exploited CVE(s): 1</description>
      <guid isPermaLink="false">macOS_OS_12.2.1</guid>
<<<<<<< HEAD
      <pubDate>Sun, 31 Aug 2025 04:41:31 +0000</pubDate>
=======
      <pubDate>Sun, 31 Aug 2025 05:50:22 +0000</pubDate>
>>>>>>> 31648a7c
    </item>
    <item>
      <title>macOS Monterey 12.3</title>
      <link>https://support.apple.com/kb/HT213183</link>
      <description>Vulnerabilities Addressed: 69&lt;br&gt;Exploited CVE(s): 0</description>
      <guid isPermaLink="false">macOS_OS_12.3</guid>
<<<<<<< HEAD
      <pubDate>Sun, 31 Aug 2025 04:41:31 +0000</pubDate>
=======
      <pubDate>Sun, 31 Aug 2025 05:50:22 +0000</pubDate>
>>>>>>> 31648a7c
    </item>
    <item>
      <title>macOS Monterey 12.3.1</title>
      <link>https://support.apple.com/kb/HT213220</link>
      <description>Vulnerabilities Addressed: 2&lt;br&gt;Exploited CVE(s): 2</description>
      <guid isPermaLink="false">macOS_OS_12.3.1</guid>
<<<<<<< HEAD
      <pubDate>Sun, 31 Aug 2025 04:41:31 +0000</pubDate>
=======
      <pubDate>Sun, 31 Aug 2025 05:50:22 +0000</pubDate>
>>>>>>> 31648a7c
    </item>
    <item>
      <title>macOS Monterey 12.4</title>
      <link>https://support.apple.com/kb/HT213257</link>
      <description>Vulnerabilities Addressed: 84&lt;br&gt;Exploited CVE(s): 0</description>
      <guid isPermaLink="false">macOS_OS_12.4</guid>
<<<<<<< HEAD
      <pubDate>Sun, 31 Aug 2025 04:41:31 +0000</pubDate>
=======
      <pubDate>Sun, 31 Aug 2025 05:50:22 +0000</pubDate>
>>>>>>> 31648a7c
    </item>
    <item>
      <title>macOS Monterey 12.5</title>
      <link>https://support.apple.com/kb/HT213345</link>
      <description>Vulnerabilities Addressed: 71&lt;br&gt;Exploited CVE(s): 1</description>
      <guid isPermaLink="false">macOS_OS_12.5</guid>
<<<<<<< HEAD
      <pubDate>Sun, 31 Aug 2025 04:41:31 +0000</pubDate>
=======
      <pubDate>Sun, 31 Aug 2025 05:50:22 +0000</pubDate>
>>>>>>> 31648a7c
    </item>
    <item>
      <title>macOS Monterey 12.5.1</title>
      <link>https://support.apple.com/kb/HT213413</link>
      <description>Vulnerabilities Addressed: 2&lt;br&gt;Exploited CVE(s): 2</description>
      <guid isPermaLink="false">macOS_OS_12.5.1</guid>
<<<<<<< HEAD
      <pubDate>Sun, 31 Aug 2025 04:41:31 +0000</pubDate>
=======
      <pubDate>Sun, 31 Aug 2025 05:50:22 +0000</pubDate>
>>>>>>> 31648a7c
    </item>
    <item>
      <title>macOS Monterey 12.6</title>
      <link>https://support.apple.com/kb/HT213444</link>
      <description>Vulnerabilities Addressed: 40&lt;br&gt;Exploited CVE(s): 1</description>
      <guid isPermaLink="false">macOS_OS_12.6</guid>
<<<<<<< HEAD
      <pubDate>Sun, 31 Aug 2025 04:41:31 +0000</pubDate>
=======
      <pubDate>Sun, 31 Aug 2025 05:50:22 +0000</pubDate>
>>>>>>> 31648a7c
    </item>
    <item>
      <title>macOS Monterey 12.6.1</title>
      <link>https://support.apple.com/kb/HT213494</link>
      <description>Vulnerabilities Addressed: 14&lt;br&gt;Exploited CVE(s): 0</description>
      <guid isPermaLink="false">macOS_OS_12.6.1</guid>
<<<<<<< HEAD
      <pubDate>Sun, 31 Aug 2025 04:41:31 +0000</pubDate>
=======
      <pubDate>Sun, 31 Aug 2025 05:50:22 +0000</pubDate>
>>>>>>> 31648a7c
    </item>
    <item>
      <title>macOS Monterey 12.6.2</title>
      <link>https://support.apple.com/kb/HT213533</link>
      <description>Vulnerabilities Addressed: 17&lt;br&gt;Exploited CVE(s): 0</description>
      <guid isPermaLink="false">macOS_OS_12.6.2</guid>
<<<<<<< HEAD
      <pubDate>Sun, 31 Aug 2025 04:41:31 +0000</pubDate>
=======
      <pubDate>Sun, 31 Aug 2025 05:50:22 +0000</pubDate>
>>>>>>> 31648a7c
    </item>
    <item>
      <title>macOS Monterey 12.6.3</title>
      <link>https://support.apple.com/kb/HT213604</link>
      <description>Vulnerabilities Addressed: 21&lt;br&gt;Exploited CVE(s): 0</description>
      <guid isPermaLink="false">macOS_OS_12.6.3</guid>
<<<<<<< HEAD
      <pubDate>Sun, 31 Aug 2025 04:41:31 +0000</pubDate>
=======
      <pubDate>Sun, 31 Aug 2025 05:50:22 +0000</pubDate>
>>>>>>> 31648a7c
    </item>
    <item>
      <title>macOS Monterey 12.6.4</title>
      <link>https://support.apple.com/kb/HT213677</link>
      <description>Vulnerabilities Addressed: 41&lt;br&gt;Exploited CVE(s): 0</description>
      <guid isPermaLink="false">macOS_OS_12.6.4</guid>
<<<<<<< HEAD
      <pubDate>Sun, 31 Aug 2025 04:41:31 +0000</pubDate>
=======
      <pubDate>Sun, 31 Aug 2025 05:50:22 +0000</pubDate>
>>>>>>> 31648a7c
    </item>
    <item>
      <title>macOS Monterey 12.6.5</title>
      <link>https://support.apple.com/kb/HT213724</link>
      <description>Vulnerabilities Addressed: 1&lt;br&gt;Exploited CVE(s): 1</description>
      <guid isPermaLink="false">macOS_OS_12.6.5</guid>
<<<<<<< HEAD
      <pubDate>Sun, 31 Aug 2025 04:41:31 +0000</pubDate>
=======
      <pubDate>Sun, 31 Aug 2025 05:50:22 +0000</pubDate>
>>>>>>> 31648a7c
    </item>
    <item>
      <title>macOS Monterey 12.6.6</title>
      <link>https://support.apple.com/kb/HT213759</link>
      <description>Vulnerabilities Addressed: 32&lt;br&gt;Exploited CVE(s): 0</description>
      <guid isPermaLink="false">macOS_OS_12.6.6</guid>
<<<<<<< HEAD
      <pubDate>Sun, 31 Aug 2025 04:41:31 +0000</pubDate>
=======
      <pubDate>Sun, 31 Aug 2025 05:50:22 +0000</pubDate>
>>>>>>> 31648a7c
    </item>
    <item>
      <title>macOS Monterey 12.6.7</title>
      <link>https://support.apple.com/kb/HT213810</link>
      <description>Vulnerabilities Addressed: 1&lt;br&gt;Exploited CVE(s): 1</description>
      <guid isPermaLink="false">macOS_OS_12.6.7</guid>
<<<<<<< HEAD
      <pubDate>Sun, 31 Aug 2025 04:41:31 +0000</pubDate>
=======
      <pubDate>Sun, 31 Aug 2025 05:50:22 +0000</pubDate>
>>>>>>> 31648a7c
    </item>
    <item>
      <title>macOS Monterey 12.6.8</title>
      <link>https://support.apple.com/kb/HT213844</link>
      <description>Vulnerabilities Addressed: 50&lt;br&gt;Exploited CVE(s): 2</description>
      <guid isPermaLink="false">macOS_OS_12.6.8</guid>
<<<<<<< HEAD
      <pubDate>Sun, 31 Aug 2025 04:41:31 +0000</pubDate>
=======
      <pubDate>Sun, 31 Aug 2025 05:50:22 +0000</pubDate>
>>>>>>> 31648a7c
    </item>
    <item>
      <title>macOS Monterey 12.6.9</title>
      <link>https://support.apple.com/kb/HT213914</link>
      <description>Vulnerabilities Addressed: 1&lt;br&gt;Exploited CVE(s): 1</description>
      <guid isPermaLink="false">macOS_OS_12.6.9</guid>
<<<<<<< HEAD
      <pubDate>Sun, 31 Aug 2025 04:41:31 +0000</pubDate>
=======
      <pubDate>Sun, 31 Aug 2025 05:50:22 +0000</pubDate>
>>>>>>> 31648a7c
    </item>
    <item>
      <title>macOS Monterey 12.7</title>
      <link>https://support.apple.com/kb/HT213932</link>
      <description>Vulnerabilities Addressed: 18&lt;br&gt;Exploited CVE(s): 1</description>
      <guid isPermaLink="false">macOS_OS_12.7</guid>
<<<<<<< HEAD
      <pubDate>Sun, 31 Aug 2025 04:41:31 +0000</pubDate>
=======
      <pubDate>Sun, 31 Aug 2025 05:50:22 +0000</pubDate>
>>>>>>> 31648a7c
    </item>
    <item>
      <title>macOS Monterey 12.7.1</title>
      <link>https://support.apple.com/kb/HT213983</link>
      <description>Vulnerabilities Addressed: 23&lt;br&gt;Exploited CVE(s): 0</description>
      <guid isPermaLink="false">macOS_OS_12.7.1</guid>
<<<<<<< HEAD
      <pubDate>Sun, 31 Aug 2025 04:41:31 +0000</pubDate>
=======
      <pubDate>Sun, 31 Aug 2025 05:50:22 +0000</pubDate>
>>>>>>> 31648a7c
    </item>
    <item>
      <title>macOS Monterey 12.7.2</title>
      <link>https://support.apple.com/kb/HT214037</link>
      <description>Vulnerabilities Addressed: 28&lt;br&gt;Exploited CVE(s): 0</description>
      <guid isPermaLink="false">macOS_OS_12.7.2</guid>
<<<<<<< HEAD
      <pubDate>Sun, 31 Aug 2025 04:41:31 +0000</pubDate>
=======
      <pubDate>Sun, 31 Aug 2025 05:50:22 +0000</pubDate>
>>>>>>> 31648a7c
    </item>
    <item>
      <title>macOS Monterey 12.7.3</title>
      <link>https://support.apple.com/en-us/120305</link>
      <description>Vulnerabilities Addressed: 9&lt;br&gt;Exploited CVE(s): 1</description>
      <guid isPermaLink="false">macOS_OS_12.7.3</guid>
<<<<<<< HEAD
      <pubDate>Sun, 31 Aug 2025 04:41:31 +0000</pubDate>
=======
      <pubDate>Sun, 31 Aug 2025 05:50:22 +0000</pubDate>
>>>>>>> 31648a7c
    </item>
    <item>
      <title>macOS Monterey 12.7.4</title>
      <link>https://support.apple.com/en-us/120884</link>
      <description>Vulnerabilities Addressed: 28&lt;br&gt;Exploited CVE(s): 1</description>
      <guid isPermaLink="false">macOS_OS_12.7.4</guid>
<<<<<<< HEAD
      <pubDate>Sun, 31 Aug 2025 04:41:31 +0000</pubDate>
=======
      <pubDate>Sun, 31 Aug 2025 05:50:22 +0000</pubDate>
>>>>>>> 31648a7c
    </item>
    <item>
      <title>macOS Monterey 12.7.5</title>
      <link>https://support.apple.com/en-us/120899</link>
      <description>Vulnerabilities Addressed: 19&lt;br&gt;Exploited CVE(s): 0</description>
      <guid isPermaLink="false">macOS_OS_12.7.5</guid>
<<<<<<< HEAD
      <pubDate>Sun, 31 Aug 2025 04:41:31 +0000</pubDate>
=======
      <pubDate>Sun, 31 Aug 2025 05:50:22 +0000</pubDate>
>>>>>>> 31648a7c
    </item>
    <item>
      <title>macOS Monterey 12.7.6</title>
      <link>https://support.apple.com/en-us/120910</link>
      <description>Vulnerabilities Addressed: 42&lt;br&gt;Exploited CVE(s): 1</description>
      <guid isPermaLink="false">macOS_OS_12.7.6</guid>
<<<<<<< HEAD
      <pubDate>Sun, 31 Aug 2025 04:41:32 +0000</pubDate>
=======
      <pubDate>Sun, 31 Aug 2025 05:50:22 +0000</pubDate>
>>>>>>> 31648a7c
    </item>
    <item>
      <title>macOS Sequoia 15.0.1</title>
      <link>https://sofa.macadmins.io/</link>
      <description>Vulnerabilities Addressed: 0&lt;br&gt;Exploited CVE(s): 0</description>
      <guid isPermaLink="false">macOS_OS_15.0.1</guid>
<<<<<<< HEAD
      <pubDate>Sun, 31 Aug 2025 04:41:32 +0000</pubDate>
=======
      <pubDate>Sun, 31 Aug 2025 05:50:22 +0000</pubDate>
>>>>>>> 31648a7c
    </item>
    <item>
      <title>macOS Sequoia 15.1</title>
      <link>https://support.apple.com/en-us/121564</link>
      <description>Vulnerabilities Addressed: 80&lt;br&gt;Exploited CVE(s): 0</description>
      <guid isPermaLink="false">macOS_OS_15.1</guid>
<<<<<<< HEAD
      <pubDate>Sun, 31 Aug 2025 04:41:32 +0000</pubDate>
=======
      <pubDate>Sun, 31 Aug 2025 05:50:22 +0000</pubDate>
>>>>>>> 31648a7c
    </item>
    <item>
      <title>macOS Sequoia 15.1.1</title>
      <link>https://support.apple.com/en-us/121753</link>
      <description>Vulnerabilities Addressed: 2&lt;br&gt;Exploited CVE(s): 2</description>
      <guid isPermaLink="false">macOS_OS_15.1.1</guid>
<<<<<<< HEAD
      <pubDate>Sun, 31 Aug 2025 04:41:32 +0000</pubDate>
=======
      <pubDate>Sun, 31 Aug 2025 05:50:22 +0000</pubDate>
>>>>>>> 31648a7c
    </item>
    <item>
      <title>macOS Sequoia 15.2</title>
      <link>https://support.apple.com/en-us/121839</link>
      <description>Vulnerabilities Addressed: 83&lt;br&gt;Exploited CVE(s): 0</description>
      <guid isPermaLink="false">macOS_OS_15.2</guid>
<<<<<<< HEAD
      <pubDate>Sun, 31 Aug 2025 04:41:32 +0000</pubDate>
=======
      <pubDate>Sun, 31 Aug 2025 05:50:22 +0000</pubDate>
>>>>>>> 31648a7c
    </item>
    <item>
      <title>macOS Sequoia 15.3</title>
      <link>https://support.apple.com/en-us/122068</link>
      <description>Vulnerabilities Addressed: 72&lt;br&gt;Exploited CVE(s): 1</description>
      <guid isPermaLink="false">macOS_OS_15.3</guid>
<<<<<<< HEAD
      <pubDate>Sun, 31 Aug 2025 04:41:32 +0000</pubDate>
=======
      <pubDate>Sun, 31 Aug 2025 05:50:22 +0000</pubDate>
>>>>>>> 31648a7c
    </item>
    <item>
      <title>macOS Sequoia 15.3.1</title>
      <link>https://support.apple.com/en-us/122900</link>
      <description>Vulnerabilities Addressed: 1&lt;br&gt;Exploited CVE(s): 1</description>
      <guid isPermaLink="false">macOS_OS_15.3.1</guid>
<<<<<<< HEAD
      <pubDate>Sun, 31 Aug 2025 04:41:32 +0000</pubDate>
=======
      <pubDate>Sun, 31 Aug 2025 05:50:22 +0000</pubDate>
>>>>>>> 31648a7c
    </item>
    <item>
      <title>macOS Sequoia 15.3.2</title>
      <link>https://support.apple.com/en-us/122283</link>
      <description>Vulnerabilities Addressed: 1&lt;br&gt;Exploited CVE(s): 1</description>
      <guid isPermaLink="false">macOS_OS_15.3.2</guid>
<<<<<<< HEAD
      <pubDate>Sun, 31 Aug 2025 04:41:32 +0000</pubDate>
=======
      <pubDate>Sun, 31 Aug 2025 05:50:22 +0000</pubDate>
>>>>>>> 31648a7c
    </item>
    <item>
      <title>macOS Sequoia 15.4</title>
      <link>https://support.apple.com/en-us/122373</link>
      <description>Vulnerabilities Addressed: 155&lt;br&gt;Exploited CVE(s): 0</description>
      <guid isPermaLink="false">macOS_OS_15.4</guid>
<<<<<<< HEAD
      <pubDate>Sun, 31 Aug 2025 04:41:32 +0000</pubDate>
=======
      <pubDate>Sun, 31 Aug 2025 05:50:22 +0000</pubDate>
>>>>>>> 31648a7c
    </item>
    <item>
      <title>macOS Sequoia 15.4.1</title>
      <link>https://support.apple.com/en-us/122400</link>
      <description>Vulnerabilities Addressed: 2&lt;br&gt;Exploited CVE(s): 2</description>
      <guid isPermaLink="false">macOS_OS_15.4.1</guid>
<<<<<<< HEAD
      <pubDate>Sun, 31 Aug 2025 04:41:32 +0000</pubDate>
=======
      <pubDate>Sun, 31 Aug 2025 05:50:22 +0000</pubDate>
>>>>>>> 31648a7c
    </item>
    <item>
      <title>macOS Sequoia 15.5</title>
      <link>https://support.apple.com/en-us/122716</link>
      <description>Vulnerabilities Addressed: 51&lt;br&gt;Exploited CVE(s): 0</description>
      <guid isPermaLink="false">macOS_OS_15.5</guid>
<<<<<<< HEAD
      <pubDate>Sun, 31 Aug 2025 04:41:32 +0000</pubDate>
=======
      <pubDate>Sun, 31 Aug 2025 05:50:22 +0000</pubDate>
>>>>>>> 31648a7c
    </item>
    <item>
      <title>macOS Sequoia 15.6</title>
      <link>https://support.apple.com/en-us/124149</link>
      <description>Vulnerabilities Addressed: 88&lt;br&gt;Exploited CVE(s): 1</description>
      <guid isPermaLink="false">macOS_OS_15.6</guid>
<<<<<<< HEAD
      <pubDate>Sun, 31 Aug 2025 04:41:32 +0000</pubDate>
=======
      <pubDate>Sun, 31 Aug 2025 05:50:22 +0000</pubDate>
>>>>>>> 31648a7c
    </item>
    <item>
      <title>macOS Server 5.11</title>
      <link>https://support.apple.com/kb/HT211932</link>
      <description>Vulnerabilities Addressed: 1&lt;br&gt;Exploited CVE(s): 0</description>
      <guid isPermaLink="false">macOS_OS_5.11</guid>
<<<<<<< HEAD
      <pubDate>Sun, 31 Aug 2025 04:41:32 +0000</pubDate>
=======
      <pubDate>Sun, 31 Aug 2025 05:50:22 +0000</pubDate>
>>>>>>> 31648a7c
    </item>
    <item>
      <title>macOS Sonoma 14.1</title>
      <link>https://support.apple.com/kb/HT213984</link>
      <description>Vulnerabilities Addressed: 70&lt;br&gt;Exploited CVE(s): 0</description>
      <guid isPermaLink="false">macOS_OS_14.1</guid>
<<<<<<< HEAD
      <pubDate>Sun, 31 Aug 2025 04:41:32 +0000</pubDate>
=======
      <pubDate>Sun, 31 Aug 2025 05:50:22 +0000</pubDate>
>>>>>>> 31648a7c
    </item>
    <item>
      <title>macOS Sonoma 14.1.1</title>
      <link>https://sofa.macadmins.io/</link>
      <description>Vulnerabilities Addressed: 0&lt;br&gt;Exploited CVE(s): 0</description>
      <guid isPermaLink="false">macOS_OS_14.1.1</guid>
<<<<<<< HEAD
      <pubDate>Sun, 31 Aug 2025 04:41:32 +0000</pubDate>
=======
      <pubDate>Sun, 31 Aug 2025 05:50:22 +0000</pubDate>
>>>>>>> 31648a7c
    </item>
    <item>
      <title>macOS Sonoma 14.1.2</title>
      <link>https://support.apple.com/kb/HT214032</link>
      <description>Vulnerabilities Addressed: 2&lt;br&gt;Exploited CVE(s): 2</description>
      <guid isPermaLink="false">macOS_OS_14.1.2</guid>
<<<<<<< HEAD
      <pubDate>Sun, 31 Aug 2025 04:41:32 +0000</pubDate>
=======
      <pubDate>Sun, 31 Aug 2025 05:50:22 +0000</pubDate>
>>>>>>> 31648a7c
    </item>
    <item>
      <title>macOS Sonoma 14.2</title>
      <link>https://support.apple.com/kb/HT214036</link>
      <description>Vulnerabilities Addressed: 59&lt;br&gt;Exploited CVE(s): 0</description>
      <guid isPermaLink="false">macOS_OS_14.2</guid>
<<<<<<< HEAD
      <pubDate>Sun, 31 Aug 2025 04:41:32 +0000</pubDate>
=======
      <pubDate>Sun, 31 Aug 2025 05:50:22 +0000</pubDate>
>>>>>>> 31648a7c
    </item>
    <item>
      <title>macOS Sonoma 14.2.1</title>
      <link>https://support.apple.com/kb/HT214048</link>
      <description>Vulnerabilities Addressed: 1&lt;br&gt;Exploited CVE(s): 0</description>
      <guid isPermaLink="false">macOS_OS_14.2.1</guid>
<<<<<<< HEAD
      <pubDate>Sun, 31 Aug 2025 04:41:32 +0000</pubDate>
=======
      <pubDate>Sun, 31 Aug 2025 05:50:22 +0000</pubDate>
>>>>>>> 31648a7c
    </item>
    <item>
      <title>macOS Sonoma 14.3</title>
      <link>https://support.apple.com/en-us/120309</link>
      <description>Vulnerabilities Addressed: 20&lt;br&gt;Exploited CVE(s): 1</description>
      <guid isPermaLink="false">macOS_OS_14.3</guid>
<<<<<<< HEAD
      <pubDate>Sun, 31 Aug 2025 04:41:32 +0000</pubDate>
=======
      <pubDate>Sun, 31 Aug 2025 05:50:22 +0000</pubDate>
>>>>>>> 31648a7c
    </item>
    <item>
      <title>macOS Sonoma 14.3.1</title>
      <link>https://sofa.macadmins.io/</link>
      <description>Vulnerabilities Addressed: 0&lt;br&gt;Exploited CVE(s): 0</description>
      <guid isPermaLink="false">macOS_OS_14.3.1</guid>
<<<<<<< HEAD
      <pubDate>Sun, 31 Aug 2025 04:41:32 +0000</pubDate>
=======
      <pubDate>Sun, 31 Aug 2025 05:50:22 +0000</pubDate>
>>>>>>> 31648a7c
    </item>
    <item>
      <title>macOS Sonoma 14.4</title>
      <link>https://support.apple.com/en-us/120895</link>
      <description>Vulnerabilities Addressed: 79&lt;br&gt;Exploited CVE(s): 2</description>
      <guid isPermaLink="false">macOS_OS_14.4</guid>
<<<<<<< HEAD
      <pubDate>Sun, 31 Aug 2025 04:41:32 +0000</pubDate>
=======
      <pubDate>Sun, 31 Aug 2025 05:50:22 +0000</pubDate>
>>>>>>> 31648a7c
    </item>
    <item>
      <title>macOS Sonoma 14.4.1</title>
      <link>https://support.apple.com/en-us/120889</link>
      <description>Vulnerabilities Addressed: 1&lt;br&gt;Exploited CVE(s): 0</description>
      <guid isPermaLink="false">macOS_OS_14.4.1</guid>
<<<<<<< HEAD
      <pubDate>Sun, 31 Aug 2025 04:41:32 +0000</pubDate>
=======
      <pubDate>Sun, 31 Aug 2025 05:50:22 +0000</pubDate>
>>>>>>> 31648a7c
    </item>
    <item>
      <title>macOS Sonoma 14.5</title>
      <link>https://support.apple.com/en-us/120903</link>
      <description>Vulnerabilities Addressed: 51&lt;br&gt;Exploited CVE(s): 0</description>
      <guid isPermaLink="false">macOS_OS_14.5</guid>
<<<<<<< HEAD
      <pubDate>Sun, 31 Aug 2025 04:41:32 +0000</pubDate>
=======
      <pubDate>Sun, 31 Aug 2025 05:50:22 +0000</pubDate>
>>>>>>> 31648a7c
    </item>
    <item>
      <title>macOS Sonoma 14.6</title>
      <link>https://support.apple.com/en-us/120911</link>
      <description>Vulnerabilities Addressed: 80&lt;br&gt;Exploited CVE(s): 0</description>
      <guid isPermaLink="false">macOS_OS_14.6</guid>
<<<<<<< HEAD
      <pubDate>Sun, 31 Aug 2025 04:41:32 +0000</pubDate>
=======
      <pubDate>Sun, 31 Aug 2025 05:50:22 +0000</pubDate>
>>>>>>> 31648a7c
    </item>
    <item>
      <title>macOS Sonoma 14.6.1</title>
      <link>https://sofa.macadmins.io/</link>
      <description>Vulnerabilities Addressed: 0&lt;br&gt;Exploited CVE(s): 0</description>
      <guid isPermaLink="false">macOS_OS_14.6.1</guid>
<<<<<<< HEAD
      <pubDate>Sun, 31 Aug 2025 04:41:32 +0000</pubDate>
=======
      <pubDate>Sun, 31 Aug 2025 05:50:22 +0000</pubDate>
>>>>>>> 31648a7c
    </item>
    <item>
      <title>macOS Sonoma 14.7</title>
      <link>https://support.apple.com/en-us/121247</link>
      <description>Vulnerabilities Addressed: 39&lt;br&gt;Exploited CVE(s): 0</description>
      <guid isPermaLink="false">macOS_OS_14.7</guid>
<<<<<<< HEAD
      <pubDate>Sun, 31 Aug 2025 04:41:32 +0000</pubDate>
=======
      <pubDate>Sun, 31 Aug 2025 05:50:22 +0000</pubDate>
>>>>>>> 31648a7c
    </item>
    <item>
      <title>macOS Sonoma 14.7.1</title>
      <link>https://support.apple.com/en-us/121570</link>
      <description>Vulnerabilities Addressed: 52&lt;br&gt;Exploited CVE(s): 0</description>
      <guid isPermaLink="false">macOS_OS_14.7.1</guid>
<<<<<<< HEAD
      <pubDate>Sun, 31 Aug 2025 04:41:32 +0000</pubDate>
=======
      <pubDate>Sun, 31 Aug 2025 05:50:22 +0000</pubDate>
>>>>>>> 31648a7c
    </item>
    <item>
      <title>macOS Sonoma 14.7.2</title>
      <link>https://support.apple.com/en-us/121840</link>
      <description>Vulnerabilities Addressed: 40&lt;br&gt;Exploited CVE(s): 0</description>
      <guid isPermaLink="false">macOS_OS_14.7.2</guid>
<<<<<<< HEAD
      <pubDate>Sun, 31 Aug 2025 04:41:32 +0000</pubDate>
=======
      <pubDate>Sun, 31 Aug 2025 05:50:22 +0000</pubDate>
>>>>>>> 31648a7c
    </item>
    <item>
      <title>macOS Sonoma 14.7.3</title>
      <link>https://support.apple.com/en-us/122069</link>
      <description>Vulnerabilities Addressed: 45&lt;br&gt;Exploited CVE(s): 0</description>
      <guid isPermaLink="false">macOS_OS_14.7.3</guid>
<<<<<<< HEAD
      <pubDate>Sun, 31 Aug 2025 04:41:32 +0000</pubDate>
=======
      <pubDate>Sun, 31 Aug 2025 05:50:22 +0000</pubDate>
>>>>>>> 31648a7c
    </item>
    <item>
      <title>macOS Sonoma 14.7.4</title>
      <link>https://support.apple.com/en-us/122901</link>
      <description>Vulnerabilities Addressed: 1&lt;br&gt;Exploited CVE(s): 1</description>
      <guid isPermaLink="false">macOS_OS_14.7.4</guid>
<<<<<<< HEAD
      <pubDate>Sun, 31 Aug 2025 04:41:32 +0000</pubDate>
=======
      <pubDate>Sun, 31 Aug 2025 05:50:22 +0000</pubDate>
>>>>>>> 31648a7c
    </item>
    <item>
      <title>macOS Sonoma 14.7.5</title>
      <link>https://support.apple.com/en-us/122374</link>
      <description>Vulnerabilities Addressed: 110&lt;br&gt;Exploited CVE(s): 1</description>
      <guid isPermaLink="false">macOS_OS_14.7.5</guid>
<<<<<<< HEAD
      <pubDate>Sun, 31 Aug 2025 04:41:32 +0000</pubDate>
=======
      <pubDate>Sun, 31 Aug 2025 05:50:22 +0000</pubDate>
>>>>>>> 31648a7c
    </item>
    <item>
      <title>macOS Sonoma 14.7.6</title>
      <link>https://support.apple.com/en-us/122717</link>
      <description>Vulnerabilities Addressed: 33&lt;br&gt;Exploited CVE(s): 0</description>
      <guid isPermaLink="false">macOS_OS_14.7.6</guid>
<<<<<<< HEAD
      <pubDate>Sun, 31 Aug 2025 04:41:32 +0000</pubDate>
=======
      <pubDate>Sun, 31 Aug 2025 05:50:22 +0000</pubDate>
>>>>>>> 31648a7c
    </item>
    <item>
      <title>macOS Sonoma 14.7.7</title>
      <link>https://support.apple.com/en-us/124150</link>
      <description>Vulnerabilities Addressed: 50&lt;br&gt;Exploited CVE(s): 0</description>
      <guid isPermaLink="false">macOS_OS_14.7.7</guid>
<<<<<<< HEAD
      <pubDate>Sun, 31 Aug 2025 04:41:32 +0000</pubDate>
=======
      <pubDate>Sun, 31 Aug 2025 05:50:22 +0000</pubDate>
>>>>>>> 31648a7c
    </item>
    <item>
      <title>macOS Ventura 13.0.1</title>
      <link>https://support.apple.com/kb/HT213504</link>
      <description>Vulnerabilities Addressed: 2&lt;br&gt;Exploited CVE(s): 0</description>
      <guid isPermaLink="false">macOS_OS_13.0.1</guid>
<<<<<<< HEAD
      <pubDate>Sun, 31 Aug 2025 04:41:32 +0000</pubDate>
=======
      <pubDate>Sun, 31 Aug 2025 05:50:22 +0000</pubDate>
>>>>>>> 31648a7c
    </item>
    <item>
      <title>macOS Ventura 13.2</title>
      <link>https://support.apple.com/kb/HT213605</link>
      <description>Vulnerabilities Addressed: 36&lt;br&gt;Exploited CVE(s): 1</description>
      <guid isPermaLink="false">macOS_OS_13.2</guid>
<<<<<<< HEAD
      <pubDate>Sun, 31 Aug 2025 04:41:32 +0000</pubDate>
=======
      <pubDate>Sun, 31 Aug 2025 05:50:22 +0000</pubDate>
>>>>>>> 31648a7c
    </item>
    <item>
      <title>macOS Ventura 13.2.1</title>
      <link>https://support.apple.com/kb/HT213633</link>
      <description>Vulnerabilities Addressed: 4&lt;br&gt;Exploited CVE(s): 1</description>
      <guid isPermaLink="false">macOS_OS_13.2.1</guid>
<<<<<<< HEAD
      <pubDate>Sun, 31 Aug 2025 04:41:32 +0000</pubDate>
=======
      <pubDate>Sun, 31 Aug 2025 05:50:22 +0000</pubDate>
>>>>>>> 31648a7c
    </item>
    <item>
      <title>macOS Ventura 13.3</title>
      <link>https://support.apple.com/kb/HT213670</link>
      <description>Vulnerabilities Addressed: 96&lt;br&gt;Exploited CVE(s): 1</description>
      <guid isPermaLink="false">macOS_OS_13.3</guid>
<<<<<<< HEAD
      <pubDate>Sun, 31 Aug 2025 04:41:32 +0000</pubDate>
=======
      <pubDate>Sun, 31 Aug 2025 05:50:22 +0000</pubDate>
>>>>>>> 31648a7c
    </item>
    <item>
      <title>macOS Ventura 13.3.1</title>
      <link>https://support.apple.com/kb/HT213721</link>
      <description>Vulnerabilities Addressed: 2&lt;br&gt;Exploited CVE(s): 2</description>
      <guid isPermaLink="false">macOS_OS_13.3.1</guid>
<<<<<<< HEAD
      <pubDate>Sun, 31 Aug 2025 04:41:32 +0000</pubDate>
=======
      <pubDate>Sun, 31 Aug 2025 05:50:23 +0000</pubDate>
>>>>>>> 31648a7c
    </item>
    <item>
      <title>macOS Ventura 13.4</title>
      <link>https://support.apple.com/kb/HT213758</link>
      <description>Vulnerabilities Addressed: 63&lt;br&gt;Exploited CVE(s): 3</description>
      <guid isPermaLink="false">macOS_OS_13.4</guid>
<<<<<<< HEAD
      <pubDate>Sun, 31 Aug 2025 04:41:32 +0000</pubDate>
=======
      <pubDate>Sun, 31 Aug 2025 05:50:23 +0000</pubDate>
>>>>>>> 31648a7c
    </item>
    <item>
      <title>macOS Ventura 13.4.1</title>
      <link>https://support.apple.com/kb/HT213813</link>
      <description>Vulnerabilities Addressed: 2&lt;br&gt;Exploited CVE(s): 2</description>
      <guid isPermaLink="false">macOS_OS_13.4.1</guid>
<<<<<<< HEAD
      <pubDate>Sun, 31 Aug 2025 04:41:32 +0000</pubDate>
=======
      <pubDate>Sun, 31 Aug 2025 05:50:23 +0000</pubDate>
>>>>>>> 31648a7c
    </item>
    <item>
      <title>macOS Ventura 13.5</title>
      <link>https://support.apple.com/kb/HT213843</link>
      <description>Vulnerabilities Addressed: 77&lt;br&gt;Exploited CVE(s): 2</description>
      <guid isPermaLink="false">macOS_OS_13.5</guid>
<<<<<<< HEAD
      <pubDate>Sun, 31 Aug 2025 04:41:32 +0000</pubDate>
=======
      <pubDate>Sun, 31 Aug 2025 05:50:23 +0000</pubDate>
>>>>>>> 31648a7c
    </item>
    <item>
      <title>macOS Ventura 13.5.1</title>
      <link>https://sofa.macadmins.io/</link>
      <description>Vulnerabilities Addressed: 0&lt;br&gt;Exploited CVE(s): 0</description>
      <guid isPermaLink="false">macOS_OS_13.5.1</guid>
<<<<<<< HEAD
      <pubDate>Sun, 31 Aug 2025 04:41:32 +0000</pubDate>
=======
      <pubDate>Sun, 31 Aug 2025 05:50:23 +0000</pubDate>
>>>>>>> 31648a7c
    </item>
    <item>
      <title>macOS Ventura 13.5.2</title>
      <link>https://support.apple.com/kb/HT213906</link>
      <description>Vulnerabilities Addressed: 1&lt;br&gt;Exploited CVE(s): 1</description>
      <guid isPermaLink="false">macOS_OS_13.5.2</guid>
<<<<<<< HEAD
      <pubDate>Sun, 31 Aug 2025 04:41:32 +0000</pubDate>
=======
      <pubDate>Sun, 31 Aug 2025 05:50:23 +0000</pubDate>
>>>>>>> 31648a7c
    </item>
    <item>
      <title>macOS Ventura 13.6</title>
      <link>https://support.apple.com/kb/HT213931</link>
      <description>Vulnerabilities Addressed: 23&lt;br&gt;Exploited CVE(s): 2</description>
      <guid isPermaLink="false">macOS_OS_13.6</guid>
<<<<<<< HEAD
      <pubDate>Sun, 31 Aug 2025 04:41:32 +0000</pubDate>
=======
      <pubDate>Sun, 31 Aug 2025 05:50:23 +0000</pubDate>
>>>>>>> 31648a7c
    </item>
    <item>
      <title>macOS Ventura 13.6.1</title>
      <link>https://support.apple.com/kb/HT213985</link>
      <description>Vulnerabilities Addressed: 28&lt;br&gt;Exploited CVE(s): 0</description>
      <guid isPermaLink="false">macOS_OS_13.6.1</guid>
<<<<<<< HEAD
      <pubDate>Sun, 31 Aug 2025 04:41:32 +0000</pubDate>
=======
      <pubDate>Sun, 31 Aug 2025 05:50:23 +0000</pubDate>
>>>>>>> 31648a7c
    </item>
    <item>
      <title>macOS Ventura 13.6.2</title>
      <link>https://sofa.macadmins.io/</link>
      <description>Vulnerabilities Addressed: 0&lt;br&gt;Exploited CVE(s): 0</description>
      <guid isPermaLink="false">macOS_OS_13.6.2</guid>
<<<<<<< HEAD
      <pubDate>Sun, 31 Aug 2025 04:41:32 +0000</pubDate>
=======
      <pubDate>Sun, 31 Aug 2025 05:50:23 +0000</pubDate>
>>>>>>> 31648a7c
    </item>
    <item>
      <title>macOS Ventura 13.6.3</title>
      <link>https://support.apple.com/kb/HT214038</link>
      <description>Vulnerabilities Addressed: 31&lt;br&gt;Exploited CVE(s): 0</description>
      <guid isPermaLink="false">macOS_OS_13.6.3</guid>
<<<<<<< HEAD
      <pubDate>Sun, 31 Aug 2025 04:41:32 +0000</pubDate>
=======
      <pubDate>Sun, 31 Aug 2025 05:50:23 +0000</pubDate>
>>>>>>> 31648a7c
    </item>
    <item>
      <title>macOS Ventura 13.6.4</title>
      <link>https://support.apple.com/en-us/120307</link>
      <description>Vulnerabilities Addressed: 13&lt;br&gt;Exploited CVE(s): 1</description>
      <guid isPermaLink="false">macOS_OS_13.6.4</guid>
<<<<<<< HEAD
      <pubDate>Sun, 31 Aug 2025 04:41:32 +0000</pubDate>
=======
      <pubDate>Sun, 31 Aug 2025 05:50:23 +0000</pubDate>
>>>>>>> 31648a7c
    </item>
    <item>
      <title>macOS Ventura 13.6.5</title>
      <link>https://support.apple.com/en-us/120886</link>
      <description>Vulnerabilities Addressed: 32&lt;br&gt;Exploited CVE(s): 1</description>
      <guid isPermaLink="false">macOS_OS_13.6.5</guid>
<<<<<<< HEAD
      <pubDate>Sun, 31 Aug 2025 04:41:32 +0000</pubDate>
=======
      <pubDate>Sun, 31 Aug 2025 05:50:23 +0000</pubDate>
>>>>>>> 31648a7c
    </item>
    <item>
      <title>macOS Ventura 13.6.6</title>
      <link>https://support.apple.com/en-us/120891</link>
      <description>Vulnerabilities Addressed: 1&lt;br&gt;Exploited CVE(s): 0</description>
      <guid isPermaLink="false">macOS_OS_13.6.6</guid>
<<<<<<< HEAD
      <pubDate>Sun, 31 Aug 2025 04:41:32 +0000</pubDate>
=======
      <pubDate>Sun, 31 Aug 2025 05:50:23 +0000</pubDate>
>>>>>>> 31648a7c
    </item>
    <item>
      <title>macOS Ventura 13.6.7</title>
      <link>https://support.apple.com/en-us/120900</link>
      <description>Vulnerabilities Addressed: 22&lt;br&gt;Exploited CVE(s): 1</description>
      <guid isPermaLink="false">macOS_OS_13.6.7</guid>
<<<<<<< HEAD
      <pubDate>Sun, 31 Aug 2025 04:41:32 +0000</pubDate>
=======
      <pubDate>Sun, 31 Aug 2025 05:50:23 +0000</pubDate>
>>>>>>> 31648a7c
    </item>
    <item>
      <title>macOS Ventura 13.6.8</title>
      <link>https://support.apple.com/en-us/120912</link>
      <description>Vulnerabilities Addressed: 46&lt;br&gt;Exploited CVE(s): 0</description>
      <guid isPermaLink="false">macOS_OS_13.6.8</guid>
<<<<<<< HEAD
      <pubDate>Sun, 31 Aug 2025 04:41:32 +0000</pubDate>
=======
      <pubDate>Sun, 31 Aug 2025 05:50:23 +0000</pubDate>
>>>>>>> 31648a7c
    </item>
    <item>
      <title>macOS Ventura 13.6.9</title>
      <link>https://sofa.macadmins.io/</link>
      <description>Vulnerabilities Addressed: 0&lt;br&gt;Exploited CVE(s): 0</description>
      <guid isPermaLink="false">macOS_OS_13.6.9</guid>
<<<<<<< HEAD
      <pubDate>Sun, 31 Aug 2025 04:41:32 +0000</pubDate>
=======
      <pubDate>Sun, 31 Aug 2025 05:50:23 +0000</pubDate>
>>>>>>> 31648a7c
    </item>
    <item>
      <title>macOS Ventura 13.7</title>
      <link>https://support.apple.com/en-us/121234</link>
      <description>Vulnerabilities Addressed: 31&lt;br&gt;Exploited CVE(s): 0</description>
      <guid isPermaLink="false">macOS_OS_13.7</guid>
<<<<<<< HEAD
      <pubDate>Sun, 31 Aug 2025 04:41:32 +0000</pubDate>
=======
      <pubDate>Sun, 31 Aug 2025 05:50:23 +0000</pubDate>
>>>>>>> 31648a7c
    </item>
    <item>
      <title>macOS Ventura 13.7.1</title>
      <link>https://support.apple.com/en-us/121568</link>
      <description>Vulnerabilities Addressed: 49&lt;br&gt;Exploited CVE(s): 0</description>
      <guid isPermaLink="false">macOS_OS_13.7.1</guid>
<<<<<<< HEAD
      <pubDate>Sun, 31 Aug 2025 04:41:32 +0000</pubDate>
=======
      <pubDate>Sun, 31 Aug 2025 05:50:23 +0000</pubDate>
>>>>>>> 31648a7c
    </item>
    <item>
      <title>macOS Ventura 13.7.2</title>
      <link>https://support.apple.com/en-us/121842</link>
      <description>Vulnerabilities Addressed: 33&lt;br&gt;Exploited CVE(s): 0</description>
      <guid isPermaLink="false">macOS_OS_13.7.2</guid>
<<<<<<< HEAD
      <pubDate>Sun, 31 Aug 2025 04:41:32 +0000</pubDate>
=======
      <pubDate>Sun, 31 Aug 2025 05:50:23 +0000</pubDate>
>>>>>>> 31648a7c
    </item>
    <item>
      <title>macOS Ventura 13.7.3</title>
      <link>https://support.apple.com/en-us/122070</link>
      <description>Vulnerabilities Addressed: 35&lt;br&gt;Exploited CVE(s): 0</description>
      <guid isPermaLink="false">macOS_OS_13.7.3</guid>
<<<<<<< HEAD
      <pubDate>Sun, 31 Aug 2025 04:41:32 +0000</pubDate>
=======
      <pubDate>Sun, 31 Aug 2025 05:50:23 +0000</pubDate>
>>>>>>> 31648a7c
    </item>
    <item>
      <title>macOS Ventura 13.7.4</title>
      <link>https://support.apple.com/en-us/122902</link>
      <description>Vulnerabilities Addressed: 1&lt;br&gt;Exploited CVE(s): 1</description>
      <guid isPermaLink="false">macOS_OS_13.7.4</guid>
<<<<<<< HEAD
      <pubDate>Sun, 31 Aug 2025 04:41:32 +0000</pubDate>
=======
      <pubDate>Sun, 31 Aug 2025 05:50:23 +0000</pubDate>
>>>>>>> 31648a7c
    </item>
    <item>
      <title>macOS Ventura 13.7.5</title>
      <link>https://support.apple.com/en-us/122375</link>
      <description>Vulnerabilities Addressed: 103&lt;br&gt;Exploited CVE(s): 1</description>
      <guid isPermaLink="false">macOS_OS_13.7.5</guid>
<<<<<<< HEAD
      <pubDate>Sun, 31 Aug 2025 04:41:32 +0000</pubDate>
=======
      <pubDate>Sun, 31 Aug 2025 05:50:23 +0000</pubDate>
>>>>>>> 31648a7c
    </item>
    <item>
      <title>macOS Ventura 13.7.6</title>
      <link>https://support.apple.com/en-us/122718</link>
      <description>Vulnerabilities Addressed: 30&lt;br&gt;Exploited CVE(s): 0</description>
      <guid isPermaLink="false">macOS_OS_13.7.6</guid>
<<<<<<< HEAD
      <pubDate>Sun, 31 Aug 2025 04:41:32 +0000</pubDate>
=======
      <pubDate>Sun, 31 Aug 2025 05:50:23 +0000</pubDate>
>>>>>>> 31648a7c
    </item>
    <item>
      <title>macOS Ventura 13.7.7</title>
      <link>https://support.apple.com/en-us/124151</link>
      <description>Vulnerabilities Addressed: 41&lt;br&gt;Exploited CVE(s): 0</description>
      <guid isPermaLink="false">macOS_OS_13.7.7</guid>
<<<<<<< HEAD
      <pubDate>Sun, 31 Aug 2025 04:41:32 +0000</pubDate>
=======
      <pubDate>Sun, 31 Aug 2025 05:50:23 +0000</pubDate>
>>>>>>> 31648a7c
    </item>
    <item>
      <title>macOS Ventura 13.1</title>
      <link>https://support.apple.com/kb/HT213532</link>
      <description>Vulnerabilities Addressed: 51&lt;br&gt;Exploited CVE(s): 2</description>
      <guid isPermaLink="false">macOS_OS_13.1</guid>
<<<<<<< HEAD
      <pubDate>Sun, 31 Aug 2025 04:41:32 +0000</pubDate>
=======
      <pubDate>Sun, 31 Aug 2025 05:50:23 +0000</pubDate>
>>>>>>> 31648a7c
    </item>
    <item>
      <title>tvOS 13.3.1</title>
      <link>https://support.apple.com/kb/HT210920</link>
      <description>Vulnerabilities Addressed: 24&lt;br&gt;Exploited CVE(s): 1</description>
      <guid isPermaLink="false">tvOS_OS_13.3.1</guid>
<<<<<<< HEAD
      <pubDate>Sun, 31 Aug 2025 04:41:32 +0000</pubDate>
=======
      <pubDate>Sun, 31 Aug 2025 05:50:23 +0000</pubDate>
>>>>>>> 31648a7c
    </item>
    <item>
      <title>tvOS 13.4</title>
      <link>https://support.apple.com/kb/HT211101</link>
      <description>Vulnerabilities Addressed: 22&lt;br&gt;Exploited CVE(s): 0</description>
      <guid isPermaLink="false">tvOS_OS_13.4</guid>
<<<<<<< HEAD
      <pubDate>Sun, 31 Aug 2025 04:41:32 +0000</pubDate>
=======
      <pubDate>Sun, 31 Aug 2025 05:50:23 +0000</pubDate>
>>>>>>> 31648a7c
    </item>
    <item>
      <title>tvOS 13.4.5</title>
      <link>https://support.apple.com/kb/HT211171</link>
      <description>Vulnerabilities Addressed: 34&lt;br&gt;Exploited CVE(s): 0</description>
      <guid isPermaLink="false">tvOS_OS_13.4.5</guid>
<<<<<<< HEAD
      <pubDate>Sun, 31 Aug 2025 04:41:32 +0000</pubDate>
=======
      <pubDate>Sun, 31 Aug 2025 05:50:23 +0000</pubDate>
>>>>>>> 31648a7c
    </item>
    <item>
      <title>tvOS 13.4.6</title>
      <link>https://support.apple.com/kb/HT211216</link>
      <description>Vulnerabilities Addressed: 1&lt;br&gt;Exploited CVE(s): 1</description>
      <guid isPermaLink="false">tvOS_OS_13.4.6</guid>
<<<<<<< HEAD
      <pubDate>Sun, 31 Aug 2025 04:41:32 +0000</pubDate>
=======
      <pubDate>Sun, 31 Aug 2025 05:50:23 +0000</pubDate>
>>>>>>> 31648a7c
    </item>
    <item>
      <title>tvOS 13.4.8</title>
      <link>https://support.apple.com/kb/HT211290</link>
      <description>Vulnerabilities Addressed: 57&lt;br&gt;Exploited CVE(s): 1</description>
      <guid isPermaLink="false">tvOS_OS_13.4.8</guid>
<<<<<<< HEAD
      <pubDate>Sun, 31 Aug 2025 04:41:32 +0000</pubDate>
=======
      <pubDate>Sun, 31 Aug 2025 05:50:23 +0000</pubDate>
>>>>>>> 31648a7c
    </item>
    <item>
      <title>tvOS 14.0</title>
      <link>https://support.apple.com/kb/HT211843</link>
      <description>Vulnerabilities Addressed: 39&lt;br&gt;Exploited CVE(s): 0</description>
      <guid isPermaLink="false">tvOS_OS_14.0</guid>
<<<<<<< HEAD
      <pubDate>Sun, 31 Aug 2025 04:41:32 +0000</pubDate>
=======
      <pubDate>Sun, 31 Aug 2025 05:50:23 +0000</pubDate>
>>>>>>> 31648a7c
    </item>
    <item>
      <title>tvOS 14.0.1</title>
      <link>https://sofa.macadmins.io/</link>
      <description>Vulnerabilities Addressed: 0&lt;br&gt;Exploited CVE(s): 0</description>
      <guid isPermaLink="false">tvOS_OS_14.0.1</guid>
<<<<<<< HEAD
      <pubDate>Sun, 31 Aug 2025 04:41:32 +0000</pubDate>
=======
      <pubDate>Sun, 31 Aug 2025 05:50:23 +0000</pubDate>
>>>>>>> 31648a7c
    </item>
    <item>
      <title>tvOS 14.0.2</title>
      <link>https://sofa.macadmins.io/</link>
      <description>Vulnerabilities Addressed: 0&lt;br&gt;Exploited CVE(s): 0</description>
      <guid isPermaLink="false">tvOS_OS_14.0.2</guid>
<<<<<<< HEAD
      <pubDate>Sun, 31 Aug 2025 04:41:32 +0000</pubDate>
=======
      <pubDate>Sun, 31 Aug 2025 05:50:23 +0000</pubDate>
>>>>>>> 31648a7c
    </item>
    <item>
      <title>tvOS 14.2</title>
      <link>https://support.apple.com/kb/HT211930</link>
      <description>Vulnerabilities Addressed: 24&lt;br&gt;Exploited CVE(s): 0</description>
      <guid isPermaLink="false">tvOS_OS_14.2</guid>
<<<<<<< HEAD
      <pubDate>Sun, 31 Aug 2025 04:41:32 +0000</pubDate>
=======
      <pubDate>Sun, 31 Aug 2025 05:50:23 +0000</pubDate>
>>>>>>> 31648a7c
    </item>
    <item>
      <title>tvOS 14.3</title>
      <link>https://support.apple.com/kb/HT212005</link>
      <description>Vulnerabilities Addressed: 17&lt;br&gt;Exploited CVE(s): 0</description>
      <guid isPermaLink="false">tvOS_OS_14.3</guid>
<<<<<<< HEAD
      <pubDate>Sun, 31 Aug 2025 04:41:32 +0000</pubDate>
=======
      <pubDate>Sun, 31 Aug 2025 05:50:23 +0000</pubDate>
>>>>>>> 31648a7c
    </item>
    <item>
      <title>tvOS 14.4</title>
      <link>https://support.apple.com/kb/HT212149</link>
      <description>Vulnerabilities Addressed: 37&lt;br&gt;Exploited CVE(s): 2</description>
      <guid isPermaLink="false">tvOS_OS_14.4</guid>
<<<<<<< HEAD
      <pubDate>Sun, 31 Aug 2025 04:41:32 +0000</pubDate>
=======
      <pubDate>Sun, 31 Aug 2025 05:50:23 +0000</pubDate>
>>>>>>> 31648a7c
    </item>
    <item>
      <title>tvOS 14.5</title>
      <link>https://support.apple.com/kb/HT212323</link>
      <description>Vulnerabilities Addressed: 41&lt;br&gt;Exploited CVE(s): 1</description>
      <guid isPermaLink="false">tvOS_OS_14.5</guid>
<<<<<<< HEAD
      <pubDate>Sun, 31 Aug 2025 04:41:32 +0000</pubDate>
=======
      <pubDate>Sun, 31 Aug 2025 05:50:23 +0000</pubDate>
>>>>>>> 31648a7c
    </item>
    <item>
      <title>tvOS 14.6</title>
      <link>https://support.apple.com/kb/HT212532</link>
      <description>Vulnerabilities Addressed: 32&lt;br&gt;Exploited CVE(s): 2</description>
      <guid isPermaLink="false">tvOS_OS_14.6</guid>
<<<<<<< HEAD
      <pubDate>Sun, 31 Aug 2025 04:41:32 +0000</pubDate>
=======
      <pubDate>Sun, 31 Aug 2025 05:50:23 +0000</pubDate>
>>>>>>> 31648a7c
    </item>
    <item>
      <title>tvOS 14.7</title>
      <link>https://support.apple.com/kb/HT212604</link>
      <description>Vulnerabilities Addressed: 23&lt;br&gt;Exploited CVE(s): 0</description>
      <guid isPermaLink="false">tvOS_OS_14.7</guid>
<<<<<<< HEAD
      <pubDate>Sun, 31 Aug 2025 04:41:32 +0000</pubDate>
=======
      <pubDate>Sun, 31 Aug 2025 05:50:23 +0000</pubDate>
>>>>>>> 31648a7c
    </item>
    <item>
      <title>tvOS 15.1</title>
      <link>https://support.apple.com/en-us/103167</link>
      <description>Vulnerabilities Addressed: 22&lt;br&gt;Exploited CVE(s): 1</description>
      <guid isPermaLink="false">tvOS_OS_15.1</guid>
<<<<<<< HEAD
      <pubDate>Sun, 31 Aug 2025 04:41:32 +0000</pubDate>
=======
      <pubDate>Sun, 31 Aug 2025 05:50:23 +0000</pubDate>
>>>>>>> 31648a7c
    </item>
    <item>
      <title>tvOS 15.1.1</title>
      <link>https://sofa.macadmins.io/</link>
      <description>Vulnerabilities Addressed: 0&lt;br&gt;Exploited CVE(s): 0</description>
      <guid isPermaLink="false">tvOS_OS_15.1.1</guid>
<<<<<<< HEAD
      <pubDate>Sun, 31 Aug 2025 04:41:32 +0000</pubDate>
=======
      <pubDate>Sun, 31 Aug 2025 05:50:23 +0000</pubDate>
>>>>>>> 31648a7c
    </item>
    <item>
      <title>tvOS 15.2</title>
      <link>https://support.apple.com/en-us/102885</link>
      <description>Vulnerabilities Addressed: 29&lt;br&gt;Exploited CVE(s): 0</description>
      <guid isPermaLink="false">tvOS_OS_15.2</guid>
<<<<<<< HEAD
      <pubDate>Sun, 31 Aug 2025 04:41:32 +0000</pubDate>
=======
      <pubDate>Sun, 31 Aug 2025 05:50:23 +0000</pubDate>
>>>>>>> 31648a7c
    </item>
    <item>
      <title>tvOS 15.3</title>
      <link>https://support.apple.com/kb/HT213057</link>
      <description>Vulnerabilities Addressed: 9&lt;br&gt;Exploited CVE(s): 0</description>
      <guid isPermaLink="false">tvOS_OS_15.3</guid>
<<<<<<< HEAD
      <pubDate>Sun, 31 Aug 2025 04:41:32 +0000</pubDate>
=======
      <pubDate>Sun, 31 Aug 2025 05:50:23 +0000</pubDate>
>>>>>>> 31648a7c
    </item>
    <item>
      <title>tvOS 15.4</title>
      <link>https://support.apple.com/kb/HT213186</link>
      <description>Vulnerabilities Addressed: 25&lt;br&gt;Exploited CVE(s): 0</description>
      <guid isPermaLink="false">tvOS_OS_15.4</guid>
<<<<<<< HEAD
      <pubDate>Sun, 31 Aug 2025 04:41:32 +0000</pubDate>
=======
      <pubDate>Sun, 31 Aug 2025 05:50:23 +0000</pubDate>
>>>>>>> 31648a7c
    </item>
    <item>
      <title>tvOS 15.4.1</title>
      <link>https://sofa.macadmins.io/</link>
      <description>Vulnerabilities Addressed: 0&lt;br&gt;Exploited CVE(s): 0</description>
      <guid isPermaLink="false">tvOS_OS_15.4.1</guid>
<<<<<<< HEAD
      <pubDate>Sun, 31 Aug 2025 04:41:32 +0000</pubDate>
=======
      <pubDate>Sun, 31 Aug 2025 05:50:23 +0000</pubDate>
>>>>>>> 31648a7c
    </item>
    <item>
      <title>tvOS 15.5</title>
      <link>https://support.apple.com/kb/HT213254</link>
      <description>Vulnerabilities Addressed: 31&lt;br&gt;Exploited CVE(s): 1</description>
      <guid isPermaLink="false">tvOS_OS_15.5</guid>
<<<<<<< HEAD
      <pubDate>Sun, 31 Aug 2025 04:41:32 +0000</pubDate>
=======
      <pubDate>Sun, 31 Aug 2025 05:50:23 +0000</pubDate>
>>>>>>> 31648a7c
    </item>
    <item>
      <title>tvOS 15.5.1</title>
      <link>https://sofa.macadmins.io/</link>
      <description>Vulnerabilities Addressed: 0&lt;br&gt;Exploited CVE(s): 0</description>
      <guid isPermaLink="false">tvOS_OS_15.5.1</guid>
<<<<<<< HEAD
      <pubDate>Sun, 31 Aug 2025 04:41:32 +0000</pubDate>
=======
      <pubDate>Sun, 31 Aug 2025 05:50:23 +0000</pubDate>
>>>>>>> 31648a7c
    </item>
    <item>
      <title>tvOS 15.6</title>
      <link>https://support.apple.com/kb/HT213342</link>
      <description>Vulnerabilities Addressed: 30&lt;br&gt;Exploited CVE(s): 0</description>
      <guid isPermaLink="false">tvOS_OS_15.6</guid>
<<<<<<< HEAD
      <pubDate>Sun, 31 Aug 2025 04:41:32 +0000</pubDate>
=======
      <pubDate>Sun, 31 Aug 2025 05:50:23 +0000</pubDate>
>>>>>>> 31648a7c
    </item>
    <item>
      <title>tvOS 16.1</title>
      <link>https://support.apple.com/kb/HT213492</link>
      <description>Vulnerabilities Addressed: 17&lt;br&gt;Exploited CVE(s): 0</description>
      <guid isPermaLink="false">tvOS_OS_16.1</guid>
<<<<<<< HEAD
      <pubDate>Sun, 31 Aug 2025 04:41:32 +0000</pubDate>
=======
      <pubDate>Sun, 31 Aug 2025 05:50:23 +0000</pubDate>
>>>>>>> 31648a7c
    </item>
    <item>
      <title>tvOS 16.1.1</title>
      <link>https://sofa.macadmins.io/</link>
      <description>Vulnerabilities Addressed: 0&lt;br&gt;Exploited CVE(s): 0</description>
      <guid isPermaLink="false">tvOS_OS_16.1.1</guid>
<<<<<<< HEAD
      <pubDate>Sun, 31 Aug 2025 04:41:32 +0000</pubDate>
=======
      <pubDate>Sun, 31 Aug 2025 05:50:23 +0000</pubDate>
>>>>>>> 31648a7c
    </item>
    <item>
      <title>tvOS 16.2</title>
      <link>https://support.apple.com/kb/HT213535</link>
      <description>Vulnerabilities Addressed: 32&lt;br&gt;Exploited CVE(s): 2</description>
      <guid isPermaLink="false">tvOS_OS_16.2</guid>
<<<<<<< HEAD
      <pubDate>Sun, 31 Aug 2025 04:41:32 +0000</pubDate>
=======
      <pubDate>Sun, 31 Aug 2025 05:50:23 +0000</pubDate>
>>>>>>> 31648a7c
    </item>
    <item>
      <title>tvOS 16.3</title>
      <link>https://support.apple.com/kb/HT213601</link>
      <description>Vulnerabilities Addressed: 16&lt;br&gt;Exploited CVE(s): 1</description>
      <guid isPermaLink="false">tvOS_OS_16.3</guid>
<<<<<<< HEAD
      <pubDate>Sun, 31 Aug 2025 04:41:32 +0000</pubDate>
=======
      <pubDate>Sun, 31 Aug 2025 05:50:23 +0000</pubDate>
>>>>>>> 31648a7c
    </item>
    <item>
      <title>tvOS 16.3.1</title>
      <link>https://sofa.macadmins.io/</link>
      <description>Vulnerabilities Addressed: 0&lt;br&gt;Exploited CVE(s): 0</description>
      <guid isPermaLink="false">tvOS_OS_16.3.1</guid>
<<<<<<< HEAD
      <pubDate>Sun, 31 Aug 2025 04:41:32 +0000</pubDate>
=======
      <pubDate>Sun, 31 Aug 2025 05:50:23 +0000</pubDate>
>>>>>>> 31648a7c
    </item>
    <item>
      <title>tvOS 16.3.2</title>
      <link>https://support.apple.com/kb/HT213632</link>
      <description>Vulnerabilities Addressed: 1&lt;br&gt;Exploited CVE(s): 0</description>
      <guid isPermaLink="false">tvOS_OS_16.3.2</guid>
<<<<<<< HEAD
      <pubDate>Sun, 31 Aug 2025 04:41:32 +0000</pubDate>
=======
      <pubDate>Sun, 31 Aug 2025 05:50:23 +0000</pubDate>
>>>>>>> 31648a7c
    </item>
    <item>
      <title>tvOS 16.3.3</title>
      <link>https://sofa.macadmins.io/</link>
      <description>Vulnerabilities Addressed: 0&lt;br&gt;Exploited CVE(s): 0</description>
      <guid isPermaLink="false">tvOS_OS_16.3.3</guid>
<<<<<<< HEAD
      <pubDate>Sun, 31 Aug 2025 04:41:32 +0000</pubDate>
=======
      <pubDate>Sun, 31 Aug 2025 05:50:23 +0000</pubDate>
>>>>>>> 31648a7c
    </item>
    <item>
      <title>tvOS 16.4</title>
      <link>https://support.apple.com/kb/HT213674</link>
      <description>Vulnerabilities Addressed: 22&lt;br&gt;Exploited CVE(s): 0</description>
      <guid isPermaLink="false">tvOS_OS_16.4</guid>
<<<<<<< HEAD
      <pubDate>Sun, 31 Aug 2025 04:41:32 +0000</pubDate>
=======
      <pubDate>Sun, 31 Aug 2025 05:50:23 +0000</pubDate>
>>>>>>> 31648a7c
    </item>
    <item>
      <title>tvOS 16.4.1</title>
      <link>https://sofa.macadmins.io/</link>
      <description>Vulnerabilities Addressed: 0&lt;br&gt;Exploited CVE(s): 0</description>
      <guid isPermaLink="false">tvOS_OS_16.4.1</guid>
<<<<<<< HEAD
      <pubDate>Sun, 31 Aug 2025 04:41:32 +0000</pubDate>
=======
      <pubDate>Sun, 31 Aug 2025 05:50:23 +0000</pubDate>
>>>>>>> 31648a7c
    </item>
    <item>
      <title>tvOS 16.5</title>
      <link>https://support.apple.com/kb/HT213761</link>
      <description>Vulnerabilities Addressed: 37&lt;br&gt;Exploited CVE(s): 3</description>
      <guid isPermaLink="false">tvOS_OS_16.5</guid>
<<<<<<< HEAD
      <pubDate>Sun, 31 Aug 2025 04:41:32 +0000</pubDate>
=======
      <pubDate>Sun, 31 Aug 2025 05:50:23 +0000</pubDate>
>>>>>>> 31648a7c
    </item>
    <item>
      <title>tvOS 16.6</title>
      <link>https://support.apple.com/kb/HT213846</link>
      <description>Vulnerabilities Addressed: 23&lt;br&gt;Exploited CVE(s): 2</description>
      <guid isPermaLink="false">tvOS_OS_16.6</guid>
<<<<<<< HEAD
      <pubDate>Sun, 31 Aug 2025 04:41:32 +0000</pubDate>
=======
      <pubDate>Sun, 31 Aug 2025 05:50:23 +0000</pubDate>
>>>>>>> 31648a7c
    </item>
    <item>
      <title>tvOS 17.1</title>
      <link>https://support.apple.com/kb/HT213987</link>
      <description>Vulnerabilities Addressed: 11&lt;br&gt;Exploited CVE(s): 0</description>
      <guid isPermaLink="false">tvOS_OS_17.1</guid>
<<<<<<< HEAD
      <pubDate>Sun, 31 Aug 2025 04:41:32 +0000</pubDate>
=======
      <pubDate>Sun, 31 Aug 2025 05:50:23 +0000</pubDate>
>>>>>>> 31648a7c
    </item>
    <item>
      <title>tvOS 17.2</title>
      <link>https://support.apple.com/kb/HT214040</link>
      <description>Vulnerabilities Addressed: 13&lt;br&gt;Exploited CVE(s): 2</description>
      <guid isPermaLink="false">tvOS_OS_17.2</guid>
<<<<<<< HEAD
      <pubDate>Sun, 31 Aug 2025 04:41:32 +0000</pubDate>
=======
      <pubDate>Sun, 31 Aug 2025 05:50:23 +0000</pubDate>
>>>>>>> 31648a7c
    </item>
    <item>
      <title>tvOS 17.3</title>
      <link>https://support.apple.com/en-us/120311</link>
      <description>Vulnerabilities Addressed: 12&lt;br&gt;Exploited CVE(s): 1</description>
      <guid isPermaLink="false">tvOS_OS_17.3</guid>
<<<<<<< HEAD
      <pubDate>Sun, 31 Aug 2025 04:41:32 +0000</pubDate>
=======
      <pubDate>Sun, 31 Aug 2025 05:50:23 +0000</pubDate>
>>>>>>> 31648a7c
    </item>
    <item>
      <title>tvOS 17.4</title>
      <link>https://support.apple.com/en-us/120882</link>
      <description>Vulnerabilities Addressed: 26&lt;br&gt;Exploited CVE(s): 2</description>
      <guid isPermaLink="false">tvOS_OS_17.4</guid>
<<<<<<< HEAD
      <pubDate>Sun, 31 Aug 2025 04:41:32 +0000</pubDate>
=======
      <pubDate>Sun, 31 Aug 2025 05:50:23 +0000</pubDate>
>>>>>>> 31648a7c
    </item>
    <item>
      <title>tvOS 17.5</title>
      <link>https://support.apple.com/en-us/120901</link>
      <description>Vulnerabilities Addressed: 28&lt;br&gt;Exploited CVE(s): 0</description>
      <guid isPermaLink="false">tvOS_OS_17.5</guid>
<<<<<<< HEAD
      <pubDate>Sun, 31 Aug 2025 04:41:32 +0000</pubDate>
=======
      <pubDate>Sun, 31 Aug 2025 05:50:23 +0000</pubDate>
>>>>>>> 31648a7c
    </item>
    <item>
      <title>tvOS 17.5.1</title>
      <link>https://sofa.macadmins.io/</link>
      <description>Vulnerabilities Addressed: 0&lt;br&gt;Exploited CVE(s): 0</description>
      <guid isPermaLink="false">tvOS_OS_17.5.1</guid>
<<<<<<< HEAD
      <pubDate>Sun, 31 Aug 2025 04:41:32 +0000</pubDate>
=======
      <pubDate>Sun, 31 Aug 2025 05:50:23 +0000</pubDate>
>>>>>>> 31648a7c
    </item>
    <item>
      <title>tvOS 17.6</title>
      <link>https://support.apple.com/en-us/120914</link>
      <description>Vulnerabilities Addressed: 22&lt;br&gt;Exploited CVE(s): 0</description>
      <guid isPermaLink="false">tvOS_OS_17.6</guid>
<<<<<<< HEAD
      <pubDate>Sun, 31 Aug 2025 04:41:32 +0000</pubDate>
=======
      <pubDate>Sun, 31 Aug 2025 05:50:23 +0000</pubDate>
>>>>>>> 31648a7c
    </item>
    <item>
      <title>tvOS 17.6.1</title>
      <link>https://sofa.macadmins.io/</link>
      <description>Vulnerabilities Addressed: 0&lt;br&gt;Exploited CVE(s): 0</description>
      <guid isPermaLink="false">tvOS_OS_17.6.1</guid>
<<<<<<< HEAD
      <pubDate>Sun, 31 Aug 2025 04:41:32 +0000</pubDate>
=======
      <pubDate>Sun, 31 Aug 2025 05:50:23 +0000</pubDate>
>>>>>>> 31648a7c
    </item>
    <item>
      <title>tvOS 18.1</title>
      <link>https://support.apple.com/en-us/121569</link>
      <description>Vulnerabilities Addressed: 19&lt;br&gt;Exploited CVE(s): 0</description>
      <guid isPermaLink="false">tvOS_OS_18.1</guid>
<<<<<<< HEAD
      <pubDate>Sun, 31 Aug 2025 04:41:32 +0000</pubDate>
=======
      <pubDate>Sun, 31 Aug 2025 05:50:23 +0000</pubDate>
>>>>>>> 31648a7c
    </item>
    <item>
      <title>tvOS 18.2</title>
      <link>https://support.apple.com/en-us/121844</link>
      <description>Vulnerabilities Addressed: 29&lt;br&gt;Exploited CVE(s): 0</description>
      <guid isPermaLink="false">tvOS_OS_18.2</guid>
<<<<<<< HEAD
      <pubDate>Sun, 31 Aug 2025 04:41:32 +0000</pubDate>
=======
      <pubDate>Sun, 31 Aug 2025 05:50:23 +0000</pubDate>
>>>>>>> 31648a7c
    </item>
    <item>
      <title>tvOS 18.2.1</title>
      <link>https://sofa.macadmins.io/</link>
      <description>Vulnerabilities Addressed: 0&lt;br&gt;Exploited CVE(s): 0</description>
      <guid isPermaLink="false">tvOS_OS_18.2.1</guid>
<<<<<<< HEAD
      <pubDate>Sun, 31 Aug 2025 04:41:32 +0000</pubDate>
=======
      <pubDate>Sun, 31 Aug 2025 05:50:23 +0000</pubDate>
>>>>>>> 31648a7c
    </item>
    <item>
      <title>tvOS 18.3</title>
      <link>https://support.apple.com/en-us/122072</link>
      <description>Vulnerabilities Addressed: 25&lt;br&gt;Exploited CVE(s): 1</description>
      <guid isPermaLink="false">tvOS_OS_18.3</guid>
<<<<<<< HEAD
      <pubDate>Sun, 31 Aug 2025 04:41:32 +0000</pubDate>
=======
      <pubDate>Sun, 31 Aug 2025 05:50:23 +0000</pubDate>
>>>>>>> 31648a7c
    </item>
    <item>
      <title>tvOS 18.3.1</title>
      <link>https://sofa.macadmins.io/</link>
      <description>Vulnerabilities Addressed: 0&lt;br&gt;Exploited CVE(s): 0</description>
      <guid isPermaLink="false">tvOS_OS_18.3.1</guid>
<<<<<<< HEAD
      <pubDate>Sun, 31 Aug 2025 04:41:32 +0000</pubDate>
=======
      <pubDate>Sun, 31 Aug 2025 05:50:23 +0000</pubDate>
>>>>>>> 31648a7c
    </item>
    <item>
      <title>tvOS 18.4</title>
      <link>https://support.apple.com/en-us/122377</link>
      <description>Vulnerabilities Addressed: 46&lt;br&gt;Exploited CVE(s): 0</description>
      <guid isPermaLink="false">tvOS_OS_18.4</guid>
<<<<<<< HEAD
      <pubDate>Sun, 31 Aug 2025 04:41:32 +0000</pubDate>
=======
      <pubDate>Sun, 31 Aug 2025 05:50:23 +0000</pubDate>
>>>>>>> 31648a7c
    </item>
    <item>
      <title>tvOS 18.4.1</title>
      <link>https://support.apple.com/en-us/122401</link>
      <description>Vulnerabilities Addressed: 2&lt;br&gt;Exploited CVE(s): 2</description>
      <guid isPermaLink="false">tvOS_OS_18.4.1</guid>
<<<<<<< HEAD
      <pubDate>Sun, 31 Aug 2025 04:41:32 +0000</pubDate>
=======
      <pubDate>Sun, 31 Aug 2025 05:50:23 +0000</pubDate>
>>>>>>> 31648a7c
    </item>
    <item>
      <title>tvOS 18.5</title>
      <link>https://support.apple.com/en-us/122720</link>
      <description>Vulnerabilities Addressed: 25&lt;br&gt;Exploited CVE(s): 0</description>
      <guid isPermaLink="false">tvOS_OS_18.5</guid>
<<<<<<< HEAD
      <pubDate>Sun, 31 Aug 2025 04:41:32 +0000</pubDate>
=======
      <pubDate>Sun, 31 Aug 2025 05:50:23 +0000</pubDate>
>>>>>>> 31648a7c
    </item>
    <item>
      <title>tvOS 18.6</title>
      <link>https://support.apple.com/en-us/124153</link>
      <description>Vulnerabilities Addressed: 24&lt;br&gt;Exploited CVE(s): 1</description>
      <guid isPermaLink="false">tvOS_OS_18.6</guid>
<<<<<<< HEAD
      <pubDate>Sun, 31 Aug 2025 04:41:32 +0000</pubDate>
=======
      <pubDate>Sun, 31 Aug 2025 05:50:23 +0000</pubDate>
>>>>>>> 31648a7c
    </item>
    <item>
      <title>visionOS 1.0.2</title>
      <link>https://support.apple.com/en-us/118479</link>
      <description>Vulnerabilities Addressed: 1&lt;br&gt;Exploited CVE(s): 1</description>
      <guid isPermaLink="false">visionOS_OS_1.0.2</guid>
<<<<<<< HEAD
      <pubDate>Sun, 31 Aug 2025 04:41:32 +0000</pubDate>
=======
      <pubDate>Sun, 31 Aug 2025 05:50:23 +0000</pubDate>
>>>>>>> 31648a7c
    </item>
    <item>
      <title>visionOS 1.0.3</title>
      <link>https://sofa.macadmins.io/</link>
      <description>Vulnerabilities Addressed: 0&lt;br&gt;Exploited CVE(s): 0</description>
      <guid isPermaLink="false">visionOS_OS_1.0.3</guid>
<<<<<<< HEAD
      <pubDate>Sun, 31 Aug 2025 04:41:32 +0000</pubDate>
=======
      <pubDate>Sun, 31 Aug 2025 05:50:23 +0000</pubDate>
>>>>>>> 31648a7c
    </item>
    <item>
      <title>visionOS 1.1</title>
      <link>https://support.apple.com/en-us/120883</link>
      <description>Vulnerabilities Addressed: 18&lt;br&gt;Exploited CVE(s): 2</description>
      <guid isPermaLink="false">visionOS_OS_1.1</guid>
<<<<<<< HEAD
      <pubDate>Sun, 31 Aug 2025 04:41:32 +0000</pubDate>
=======
      <pubDate>Sun, 31 Aug 2025 05:50:23 +0000</pubDate>
>>>>>>> 31648a7c
    </item>
    <item>
      <title>visionOS 1.1.1</title>
      <link>https://support.apple.com/en-us/120312</link>
      <description>Vulnerabilities Addressed: 1&lt;br&gt;Exploited CVE(s): 0</description>
      <guid isPermaLink="false">visionOS_OS_1.1.1</guid>
<<<<<<< HEAD
      <pubDate>Sun, 31 Aug 2025 04:41:32 +0000</pubDate>
=======
      <pubDate>Sun, 31 Aug 2025 05:50:23 +0000</pubDate>
>>>>>>> 31648a7c
    </item>
    <item>
      <title>visionOS 1.1.2</title>
      <link>https://sofa.macadmins.io/</link>
      <description>Vulnerabilities Addressed: 0&lt;br&gt;Exploited CVE(s): 0</description>
      <guid isPermaLink="false">visionOS_OS_1.1.2</guid>
<<<<<<< HEAD
      <pubDate>Sun, 31 Aug 2025 04:41:32 +0000</pubDate>
=======
      <pubDate>Sun, 31 Aug 2025 05:50:23 +0000</pubDate>
>>>>>>> 31648a7c
    </item>
    <item>
      <title>visionOS 1.2</title>
      <link>https://support.apple.com/en-us/120906</link>
      <description>Vulnerabilities Addressed: 24&lt;br&gt;Exploited CVE(s): 0</description>
      <guid isPermaLink="false">visionOS_OS_1.2</guid>
<<<<<<< HEAD
      <pubDate>Sun, 31 Aug 2025 04:41:32 +0000</pubDate>
=======
      <pubDate>Sun, 31 Aug 2025 05:50:23 +0000</pubDate>
>>>>>>> 31648a7c
    </item>
    <item>
      <title>visionOS 1.3</title>
      <link>https://support.apple.com/en-us/120915</link>
      <description>Vulnerabilities Addressed: 24&lt;br&gt;Exploited CVE(s): 0</description>
      <guid isPermaLink="false">visionOS_OS_1.3</guid>
<<<<<<< HEAD
      <pubDate>Sun, 31 Aug 2025 04:41:32 +0000</pubDate>
=======
      <pubDate>Sun, 31 Aug 2025 05:50:23 +0000</pubDate>
>>>>>>> 31648a7c
    </item>
    <item>
      <title>visionOS 2.0.1</title>
      <link>https://sofa.macadmins.io/</link>
      <description>Vulnerabilities Addressed: 0&lt;br&gt;Exploited CVE(s): 0</description>
      <guid isPermaLink="false">visionOS_OS_2.0.1</guid>
<<<<<<< HEAD
      <pubDate>Sun, 31 Aug 2025 04:41:32 +0000</pubDate>
=======
      <pubDate>Sun, 31 Aug 2025 05:50:23 +0000</pubDate>
>>>>>>> 31648a7c
    </item>
    <item>
      <title>visionOS 2.1</title>
      <link>https://support.apple.com/en-us/121566</link>
      <description>Vulnerabilities Addressed: 26&lt;br&gt;Exploited CVE(s): 0</description>
      <guid isPermaLink="false">visionOS_OS_2.1</guid>
<<<<<<< HEAD
      <pubDate>Sun, 31 Aug 2025 04:41:32 +0000</pubDate>
=======
      <pubDate>Sun, 31 Aug 2025 05:50:23 +0000</pubDate>
>>>>>>> 31648a7c
    </item>
    <item>
      <title>visionOS 2.1.1</title>
      <link>https://support.apple.com/en-us/121755</link>
      <description>Vulnerabilities Addressed: 2&lt;br&gt;Exploited CVE(s): 2</description>
      <guid isPermaLink="false">visionOS_OS_2.1.1</guid>
<<<<<<< HEAD
      <pubDate>Sun, 31 Aug 2025 04:41:32 +0000</pubDate>
=======
      <pubDate>Sun, 31 Aug 2025 05:50:23 +0000</pubDate>
>>>>>>> 31648a7c
    </item>
    <item>
      <title>visionOS 2.2</title>
      <link>https://support.apple.com/en-us/121845</link>
      <description>Vulnerabilities Addressed: 21&lt;br&gt;Exploited CVE(s): 0</description>
      <guid isPermaLink="false">visionOS_OS_2.2</guid>
<<<<<<< HEAD
      <pubDate>Sun, 31 Aug 2025 04:41:32 +0000</pubDate>
=======
      <pubDate>Sun, 31 Aug 2025 05:50:23 +0000</pubDate>
>>>>>>> 31648a7c
    </item>
    <item>
      <title>visionOS 2.3</title>
      <link>https://support.apple.com/en-us/122073</link>
      <description>Vulnerabilities Addressed: 28&lt;br&gt;Exploited CVE(s): 1</description>
      <guid isPermaLink="false">visionOS_OS_2.3</guid>
<<<<<<< HEAD
      <pubDate>Sun, 31 Aug 2025 04:41:32 +0000</pubDate>
=======
      <pubDate>Sun, 31 Aug 2025 05:50:23 +0000</pubDate>
>>>>>>> 31648a7c
    </item>
    <item>
      <title>visionOS 2.3.1</title>
      <link>https://support.apple.com/en-us/122904</link>
      <description>Vulnerabilities Addressed: 1&lt;br&gt;Exploited CVE(s): 1</description>
      <guid isPermaLink="false">visionOS_OS_2.3.1</guid>
<<<<<<< HEAD
      <pubDate>Sun, 31 Aug 2025 04:41:32 +0000</pubDate>
=======
      <pubDate>Sun, 31 Aug 2025 05:50:23 +0000</pubDate>
>>>>>>> 31648a7c
    </item>
    <item>
      <title>visionOS 2.3.2</title>
      <link>https://support.apple.com/en-us/122284</link>
      <description>Vulnerabilities Addressed: 1&lt;br&gt;Exploited CVE(s): 1</description>
      <guid isPermaLink="false">visionOS_OS_2.3.2</guid>
<<<<<<< HEAD
      <pubDate>Sun, 31 Aug 2025 04:41:32 +0000</pubDate>
=======
      <pubDate>Sun, 31 Aug 2025 05:50:23 +0000</pubDate>
>>>>>>> 31648a7c
    </item>
    <item>
      <title>visionOS 2.4</title>
      <link>https://support.apple.com/en-us/122378</link>
      <description>Vulnerabilities Addressed: 51&lt;br&gt;Exploited CVE(s): 0</description>
      <guid isPermaLink="false">visionOS_OS_2.4</guid>
<<<<<<< HEAD
      <pubDate>Sun, 31 Aug 2025 04:41:32 +0000</pubDate>
=======
      <pubDate>Sun, 31 Aug 2025 05:50:23 +0000</pubDate>
>>>>>>> 31648a7c
    </item>
    <item>
      <title>visionOS 2.4.1</title>
      <link>https://support.apple.com/en-us/122402</link>
      <description>Vulnerabilities Addressed: 2&lt;br&gt;Exploited CVE(s): 2</description>
      <guid isPermaLink="false">visionOS_OS_2.4.1</guid>
<<<<<<< HEAD
      <pubDate>Sun, 31 Aug 2025 04:41:32 +0000</pubDate>
=======
      <pubDate>Sun, 31 Aug 2025 05:50:23 +0000</pubDate>
>>>>>>> 31648a7c
    </item>
    <item>
      <title>visionOS 2.5</title>
      <link>https://support.apple.com/en-us/122721</link>
      <description>Vulnerabilities Addressed: 26&lt;br&gt;Exploited CVE(s): 0</description>
      <guid isPermaLink="false">visionOS_OS_2.5</guid>
<<<<<<< HEAD
      <pubDate>Sun, 31 Aug 2025 04:41:32 +0000</pubDate>
=======
      <pubDate>Sun, 31 Aug 2025 05:50:23 +0000</pubDate>
>>>>>>> 31648a7c
    </item>
    <item>
      <title>visionOS 2.6</title>
      <link>https://support.apple.com/en-us/124154</link>
      <description>Vulnerabilities Addressed: 24&lt;br&gt;Exploited CVE(s): 1</description>
      <guid isPermaLink="false">visionOS_OS_2.6</guid>
<<<<<<< HEAD
      <pubDate>Sun, 31 Aug 2025 04:41:32 +0000</pubDate>
=======
      <pubDate>Sun, 31 Aug 2025 05:50:23 +0000</pubDate>
>>>>>>> 31648a7c
    </item>
    <item>
      <title>watchOS 10.0.1</title>
      <link>https://support.apple.com/kb/HT213928</link>
      <description>Vulnerabilities Addressed: 2&lt;br&gt;Exploited CVE(s): 2</description>
      <guid isPermaLink="false">watchOS_OS_10.0.1</guid>
<<<<<<< HEAD
      <pubDate>Sun, 31 Aug 2025 04:41:32 +0000</pubDate>
=======
      <pubDate>Sun, 31 Aug 2025 05:50:23 +0000</pubDate>
>>>>>>> 31648a7c
    </item>
    <item>
      <title>watchOS 10.0.2</title>
      <link>https://sofa.macadmins.io/</link>
      <description>Vulnerabilities Addressed: 0&lt;br&gt;Exploited CVE(s): 0</description>
      <guid isPermaLink="false">watchOS_OS_10.0.2</guid>
<<<<<<< HEAD
      <pubDate>Sun, 31 Aug 2025 04:41:32 +0000</pubDate>
=======
      <pubDate>Sun, 31 Aug 2025 05:50:23 +0000</pubDate>
>>>>>>> 31648a7c
    </item>
    <item>
      <title>watchOS 10.1</title>
      <link>https://support.apple.com/kb/HT213988</link>
      <description>Vulnerabilities Addressed: 19&lt;br&gt;Exploited CVE(s): 0</description>
      <guid isPermaLink="false">watchOS_OS_10.1</guid>
<<<<<<< HEAD
      <pubDate>Sun, 31 Aug 2025 04:41:32 +0000</pubDate>
=======
      <pubDate>Sun, 31 Aug 2025 05:50:23 +0000</pubDate>
>>>>>>> 31648a7c
    </item>
    <item>
      <title>watchOS 10.1.1</title>
      <link>https://sofa.macadmins.io/</link>
      <description>Vulnerabilities Addressed: 0&lt;br&gt;Exploited CVE(s): 0</description>
      <guid isPermaLink="false">watchOS_OS_10.1.1</guid>
<<<<<<< HEAD
      <pubDate>Sun, 31 Aug 2025 04:41:32 +0000</pubDate>
=======
      <pubDate>Sun, 31 Aug 2025 05:50:23 +0000</pubDate>
>>>>>>> 31648a7c
    </item>
    <item>
      <title>watchOS 10.2</title>
      <link>https://support.apple.com/kb/HT214041</link>
      <description>Vulnerabilities Addressed: 15&lt;br&gt;Exploited CVE(s): 2</description>
      <guid isPermaLink="false">watchOS_OS_10.2</guid>
<<<<<<< HEAD
      <pubDate>Sun, 31 Aug 2025 04:41:32 +0000</pubDate>
=======
      <pubDate>Sun, 31 Aug 2025 05:50:23 +0000</pubDate>
>>>>>>> 31648a7c
    </item>
    <item>
      <title>watchOS 10.3</title>
      <link>https://support.apple.com/en-us/120306</link>
      <description>Vulnerabilities Addressed: 14&lt;br&gt;Exploited CVE(s): 0</description>
      <guid isPermaLink="false">watchOS_OS_10.3</guid>
<<<<<<< HEAD
      <pubDate>Sun, 31 Aug 2025 04:41:32 +0000</pubDate>
=======
      <pubDate>Sun, 31 Aug 2025 05:50:23 +0000</pubDate>
>>>>>>> 31648a7c
    </item>
    <item>
      <title>watchOS 10.3.1</title>
      <link>https://sofa.macadmins.io/</link>
      <description>Vulnerabilities Addressed: 0&lt;br&gt;Exploited CVE(s): 0</description>
      <guid isPermaLink="false">watchOS_OS_10.3.1</guid>
<<<<<<< HEAD
      <pubDate>Sun, 31 Aug 2025 04:41:32 +0000</pubDate>
=======
      <pubDate>Sun, 31 Aug 2025 05:50:23 +0000</pubDate>
>>>>>>> 31648a7c
    </item>
    <item>
      <title>watchOS 10.4</title>
      <link>https://support.apple.com/en-us/120881</link>
      <description>Vulnerabilities Addressed: 26&lt;br&gt;Exploited CVE(s): 2</description>
      <guid isPermaLink="false">watchOS_OS_10.4</guid>
<<<<<<< HEAD
      <pubDate>Sun, 31 Aug 2025 04:41:32 +0000</pubDate>
=======
      <pubDate>Sun, 31 Aug 2025 05:50:23 +0000</pubDate>
>>>>>>> 31648a7c
    </item>
    <item>
      <title>watchOS 10.5</title>
      <link>https://support.apple.com/en-us/120902</link>
      <description>Vulnerabilities Addressed: 27&lt;br&gt;Exploited CVE(s): 0</description>
      <guid isPermaLink="false">watchOS_OS_10.5</guid>
<<<<<<< HEAD
      <pubDate>Sun, 31 Aug 2025 04:41:32 +0000</pubDate>
=======
      <pubDate>Sun, 31 Aug 2025 05:50:23 +0000</pubDate>
>>>>>>> 31648a7c
    </item>
    <item>
      <title>watchOS 10.6</title>
      <link>https://support.apple.com/en-us/120916</link>
      <description>Vulnerabilities Addressed: 32&lt;br&gt;Exploited CVE(s): 0</description>
      <guid isPermaLink="false">watchOS_OS_10.6</guid>
<<<<<<< HEAD
      <pubDate>Sun, 31 Aug 2025 04:41:32 +0000</pubDate>
=======
      <pubDate>Sun, 31 Aug 2025 05:50:23 +0000</pubDate>
>>>>>>> 31648a7c
    </item>
    <item>
      <title>watchOS 10.6.1</title>
      <link>https://sofa.macadmins.io/</link>
      <description>Vulnerabilities Addressed: 0&lt;br&gt;Exploited CVE(s): 0</description>
      <guid isPermaLink="false">watchOS_OS_10.6.1</guid>
<<<<<<< HEAD
      <pubDate>Sun, 31 Aug 2025 04:41:32 +0000</pubDate>
=======
      <pubDate>Sun, 31 Aug 2025 05:50:23 +0000</pubDate>
>>>>>>> 31648a7c
    </item>
    <item>
      <title>watchOS 11.0.1</title>
      <link>https://sofa.macadmins.io/</link>
      <description>Vulnerabilities Addressed: 0&lt;br&gt;Exploited CVE(s): 0</description>
      <guid isPermaLink="false">watchOS_OS_11.0.1</guid>
<<<<<<< HEAD
      <pubDate>Sun, 31 Aug 2025 04:41:32 +0000</pubDate>
=======
      <pubDate>Sun, 31 Aug 2025 05:50:23 +0000</pubDate>
>>>>>>> 31648a7c
    </item>
    <item>
      <title>watchOS 11.1</title>
      <link>https://support.apple.com/en-us/121565</link>
      <description>Vulnerabilities Addressed: 23&lt;br&gt;Exploited CVE(s): 0</description>
      <guid isPermaLink="false">watchOS_OS_11.1</guid>
<<<<<<< HEAD
      <pubDate>Sun, 31 Aug 2025 04:41:32 +0000</pubDate>
=======
      <pubDate>Sun, 31 Aug 2025 05:50:23 +0000</pubDate>
>>>>>>> 31648a7c
    </item>
    <item>
      <title>watchOS 11.2</title>
      <link>https://support.apple.com/en-us/121843</link>
      <description>Vulnerabilities Addressed: 32&lt;br&gt;Exploited CVE(s): 0</description>
      <guid isPermaLink="false">watchOS_OS_11.2</guid>
<<<<<<< HEAD
      <pubDate>Sun, 31 Aug 2025 04:41:32 +0000</pubDate>
=======
      <pubDate>Sun, 31 Aug 2025 05:50:23 +0000</pubDate>
>>>>>>> 31648a7c
    </item>
    <item>
      <title>watchOS 11.3</title>
      <link>https://support.apple.com/en-us/122071</link>
      <description>Vulnerabilities Addressed: 20&lt;br&gt;Exploited CVE(s): 1</description>
      <guid isPermaLink="false">watchOS_OS_11.3</guid>
<<<<<<< HEAD
      <pubDate>Sun, 31 Aug 2025 04:41:32 +0000</pubDate>
=======
      <pubDate>Sun, 31 Aug 2025 05:50:23 +0000</pubDate>
>>>>>>> 31648a7c
    </item>
    <item>
      <title>watchOS 11.3.1</title>
      <link>https://support.apple.com/en-us/122903</link>
      <description>Vulnerabilities Addressed: 1&lt;br&gt;Exploited CVE(s): 1</description>
      <guid isPermaLink="false">watchOS_OS_11.3.1</guid>
<<<<<<< HEAD
      <pubDate>Sun, 31 Aug 2025 04:41:32 +0000</pubDate>
=======
      <pubDate>Sun, 31 Aug 2025 05:50:23 +0000</pubDate>
>>>>>>> 31648a7c
    </item>
    <item>
      <title>watchOS 11.4</title>
      <link>https://support.apple.com/en-us/122376</link>
      <description>Vulnerabilities Addressed: 50&lt;br&gt;Exploited CVE(s): 1</description>
      <guid isPermaLink="false">watchOS_OS_11.4</guid>
<<<<<<< HEAD
      <pubDate>Sun, 31 Aug 2025 04:41:32 +0000</pubDate>
=======
      <pubDate>Sun, 31 Aug 2025 05:50:23 +0000</pubDate>
>>>>>>> 31648a7c
    </item>
    <item>
      <title>watchOS 11.5</title>
      <link>https://support.apple.com/en-us/122722</link>
      <description>Vulnerabilities Addressed: 24&lt;br&gt;Exploited CVE(s): 1</description>
      <guid isPermaLink="false">watchOS_OS_11.5</guid>
<<<<<<< HEAD
      <pubDate>Sun, 31 Aug 2025 04:41:32 +0000</pubDate>
=======
      <pubDate>Sun, 31 Aug 2025 05:50:23 +0000</pubDate>
>>>>>>> 31648a7c
    </item>
    <item>
      <title>watchOS 11.6</title>
      <link>https://support.apple.com/en-us/124155</link>
      <description>Vulnerabilities Addressed: 21&lt;br&gt;Exploited CVE(s): 1</description>
      <guid isPermaLink="false">watchOS_OS_11.6</guid>
<<<<<<< HEAD
      <pubDate>Sun, 31 Aug 2025 04:41:32 +0000</pubDate>
=======
      <pubDate>Sun, 31 Aug 2025 05:50:23 +0000</pubDate>
>>>>>>> 31648a7c
    </item>
    <item>
      <title>watchOS 5.3.5</title>
      <link>https://sofa.macadmins.io/</link>
      <description>Vulnerabilities Addressed: 0&lt;br&gt;Exploited CVE(s): 0</description>
      <guid isPermaLink="false">watchOS_OS_5.3.5</guid>
<<<<<<< HEAD
      <pubDate>Sun, 31 Aug 2025 04:41:32 +0000</pubDate>
=======
      <pubDate>Sun, 31 Aug 2025 05:50:23 +0000</pubDate>
>>>>>>> 31648a7c
    </item>
    <item>
      <title>watchOS 5.3.6</title>
      <link>https://sofa.macadmins.io/</link>
      <description>Vulnerabilities Addressed: 0&lt;br&gt;Exploited CVE(s): 0</description>
      <guid isPermaLink="false">watchOS_OS_5.3.6</guid>
<<<<<<< HEAD
      <pubDate>Sun, 31 Aug 2025 04:41:32 +0000</pubDate>
=======
      <pubDate>Sun, 31 Aug 2025 05:50:23 +0000</pubDate>
>>>>>>> 31648a7c
    </item>
    <item>
      <title>watchOS 5.3.7</title>
      <link>https://support.apple.com/kb/HT211176</link>
      <description>Vulnerabilities Addressed: 2&lt;br&gt;Exploited CVE(s): 1</description>
      <guid isPermaLink="false">watchOS_OS_5.3.7</guid>
<<<<<<< HEAD
      <pubDate>Sun, 31 Aug 2025 04:41:32 +0000</pubDate>
=======
      <pubDate>Sun, 31 Aug 2025 05:50:23 +0000</pubDate>
>>>>>>> 31648a7c
    </item>
    <item>
      <title>watchOS 5.3.8</title>
      <link>https://sofa.macadmins.io/</link>
      <description>Vulnerabilities Addressed: 0&lt;br&gt;Exploited CVE(s): 0</description>
      <guid isPermaLink="false">watchOS_OS_5.3.8</guid>
<<<<<<< HEAD
      <pubDate>Sun, 31 Aug 2025 04:41:32 +0000</pubDate>
=======
      <pubDate>Sun, 31 Aug 2025 05:50:23 +0000</pubDate>
>>>>>>> 31648a7c
    </item>
    <item>
      <title>watchOS 5.3.9</title>
      <link>https://support.apple.com/kb/HT211945</link>
      <description>Vulnerabilities Addressed: 3&lt;br&gt;Exploited CVE(s): 3</description>
      <guid isPermaLink="false">watchOS_OS_5.3.9</guid>
<<<<<<< HEAD
      <pubDate>Sun, 31 Aug 2025 04:41:32 +0000</pubDate>
=======
      <pubDate>Sun, 31 Aug 2025 05:50:23 +0000</pubDate>
>>>>>>> 31648a7c
    </item>
    <item>
      <title>watchOS 6.1.2</title>
      <link>https://support.apple.com/kb/HT210921</link>
      <description>Vulnerabilities Addressed: 20&lt;br&gt;Exploited CVE(s): 1</description>
      <guid isPermaLink="false">watchOS_OS_6.1.2</guid>
<<<<<<< HEAD
      <pubDate>Sun, 31 Aug 2025 04:41:32 +0000</pubDate>
=======
      <pubDate>Sun, 31 Aug 2025 05:50:23 +0000</pubDate>
>>>>>>> 31648a7c
    </item>
    <item>
      <title>watchOS 6.1.3</title>
      <link>https://sofa.macadmins.io/</link>
      <description>Vulnerabilities Addressed: 0&lt;br&gt;Exploited CVE(s): 0</description>
      <guid isPermaLink="false">watchOS_OS_6.1.3</guid>
<<<<<<< HEAD
      <pubDate>Sun, 31 Aug 2025 04:41:32 +0000</pubDate>
=======
      <pubDate>Sun, 31 Aug 2025 05:50:23 +0000</pubDate>
>>>>>>> 31648a7c
    </item>
    <item>
      <title>watchOS 6.2</title>
      <link>https://support.apple.com/kb/HT211103</link>
      <description>Vulnerabilities Addressed: 20&lt;br&gt;Exploited CVE(s): 0</description>
      <guid isPermaLink="false">watchOS_OS_6.2</guid>
<<<<<<< HEAD
      <pubDate>Sun, 31 Aug 2025 04:41:32 +0000</pubDate>
=======
      <pubDate>Sun, 31 Aug 2025 05:50:23 +0000</pubDate>
>>>>>>> 31648a7c
    </item>
    <item>
      <title>watchOS 6.2.1</title>
      <link>https://sofa.macadmins.io/</link>
      <description>Vulnerabilities Addressed: 0&lt;br&gt;Exploited CVE(s): 0</description>
      <guid isPermaLink="false">watchOS_OS_6.2.1</guid>
<<<<<<< HEAD
      <pubDate>Sun, 31 Aug 2025 04:41:32 +0000</pubDate>
=======
      <pubDate>Sun, 31 Aug 2025 05:50:23 +0000</pubDate>
>>>>>>> 31648a7c
    </item>
    <item>
      <title>watchOS 6.2.5</title>
      <link>https://support.apple.com/kb/HT211175</link>
      <description>Vulnerabilities Addressed: 34&lt;br&gt;Exploited CVE(s): 2</description>
      <guid isPermaLink="false">watchOS_OS_6.2.5</guid>
<<<<<<< HEAD
      <pubDate>Sun, 31 Aug 2025 04:41:32 +0000</pubDate>
=======
      <pubDate>Sun, 31 Aug 2025 05:50:23 +0000</pubDate>
>>>>>>> 31648a7c
    </item>
    <item>
      <title>watchOS 6.2.6</title>
      <link>https://support.apple.com/kb/HT211217</link>
      <description>Vulnerabilities Addressed: 1&lt;br&gt;Exploited CVE(s): 1</description>
      <guid isPermaLink="false">watchOS_OS_6.2.6</guid>
<<<<<<< HEAD
      <pubDate>Sun, 31 Aug 2025 04:41:32 +0000</pubDate>
=======
      <pubDate>Sun, 31 Aug 2025 05:50:23 +0000</pubDate>
>>>>>>> 31648a7c
    </item>
    <item>
      <title>watchOS 6.2.8</title>
      <link>https://support.apple.com/kb/HT211291</link>
      <description>Vulnerabilities Addressed: 59&lt;br&gt;Exploited CVE(s): 0</description>
      <guid isPermaLink="false">watchOS_OS_6.2.8</guid>
<<<<<<< HEAD
      <pubDate>Sun, 31 Aug 2025 04:41:32 +0000</pubDate>
=======
      <pubDate>Sun, 31 Aug 2025 05:50:23 +0000</pubDate>
>>>>>>> 31648a7c
    </item>
    <item>
      <title>watchOS 6.2.9</title>
      <link>https://support.apple.com/kb/HT211944</link>
      <description>Vulnerabilities Addressed: 3&lt;br&gt;Exploited CVE(s): 3</description>
      <guid isPermaLink="false">watchOS_OS_6.2.9</guid>
<<<<<<< HEAD
      <pubDate>Sun, 31 Aug 2025 04:41:32 +0000</pubDate>
=======
      <pubDate>Sun, 31 Aug 2025 05:50:23 +0000</pubDate>
>>>>>>> 31648a7c
    </item>
    <item>
      <title>watchOS 6.3</title>
      <link>https://support.apple.com/kb/HT212006</link>
      <description>Vulnerabilities Addressed: 1&lt;br&gt;Exploited CVE(s): 0</description>
      <guid isPermaLink="false">watchOS_OS_6.3</guid>
<<<<<<< HEAD
      <pubDate>Sun, 31 Aug 2025 04:41:32 +0000</pubDate>
=======
      <pubDate>Sun, 31 Aug 2025 05:50:23 +0000</pubDate>
>>>>>>> 31648a7c
    </item>
    <item>
      <title>watchOS 7.0</title>
      <link>https://support.apple.com/kb/HT211844</link>
      <description>Vulnerabilities Addressed: 41&lt;br&gt;Exploited CVE(s): 0</description>
      <guid isPermaLink="false">watchOS_OS_7.0</guid>
<<<<<<< HEAD
      <pubDate>Sun, 31 Aug 2025 04:41:32 +0000</pubDate>
=======
      <pubDate>Sun, 31 Aug 2025 05:50:23 +0000</pubDate>
>>>>>>> 31648a7c
    </item>
    <item>
      <title>watchOS 7.0.1</title>
      <link>https://sofa.macadmins.io/</link>
      <description>Vulnerabilities Addressed: 0&lt;br&gt;Exploited CVE(s): 0</description>
      <guid isPermaLink="false">watchOS_OS_7.0.1</guid>
<<<<<<< HEAD
      <pubDate>Sun, 31 Aug 2025 04:41:32 +0000</pubDate>
=======
      <pubDate>Sun, 31 Aug 2025 05:50:23 +0000</pubDate>
>>>>>>> 31648a7c
    </item>
    <item>
      <title>watchOS 7.0.2</title>
      <link>https://sofa.macadmins.io/</link>
      <description>Vulnerabilities Addressed: 0&lt;br&gt;Exploited CVE(s): 0</description>
      <guid isPermaLink="false">watchOS_OS_7.0.2</guid>
<<<<<<< HEAD
      <pubDate>Sun, 31 Aug 2025 04:41:32 +0000</pubDate>
=======
      <pubDate>Sun, 31 Aug 2025 05:50:23 +0000</pubDate>
>>>>>>> 31648a7c
    </item>
    <item>
      <title>watchOS 7.0.3</title>
      <link>https://sofa.macadmins.io/</link>
      <description>Vulnerabilities Addressed: 0&lt;br&gt;Exploited CVE(s): 0</description>
      <guid isPermaLink="false">watchOS_OS_7.0.3</guid>
<<<<<<< HEAD
      <pubDate>Sun, 31 Aug 2025 04:41:32 +0000</pubDate>
=======
      <pubDate>Sun, 31 Aug 2025 05:50:23 +0000</pubDate>
>>>>>>> 31648a7c
    </item>
    <item>
      <title>watchOS 7.1</title>
      <link>https://support.apple.com/kb/HT211928</link>
      <description>Vulnerabilities Addressed: 25&lt;br&gt;Exploited CVE(s): 3</description>
      <guid isPermaLink="false">watchOS_OS_7.1</guid>
<<<<<<< HEAD
      <pubDate>Sun, 31 Aug 2025 04:41:32 +0000</pubDate>
=======
      <pubDate>Sun, 31 Aug 2025 05:50:23 +0000</pubDate>
>>>>>>> 31648a7c
    </item>
    <item>
      <title>watchOS 7.2</title>
      <link>https://support.apple.com/kb/HT212009</link>
      <description>Vulnerabilities Addressed: 15&lt;br&gt;Exploited CVE(s): 0</description>
      <guid isPermaLink="false">watchOS_OS_7.2</guid>
<<<<<<< HEAD
      <pubDate>Sun, 31 Aug 2025 04:41:32 +0000</pubDate>
=======
      <pubDate>Sun, 31 Aug 2025 05:50:23 +0000</pubDate>
>>>>>>> 31648a7c
    </item>
    <item>
      <title>watchOS 7.3</title>
      <link>https://support.apple.com/kb/HT212148</link>
      <description>Vulnerabilities Addressed: 36&lt;br&gt;Exploited CVE(s): 2</description>
      <guid isPermaLink="false">watchOS_OS_7.3</guid>
<<<<<<< HEAD
      <pubDate>Sun, 31 Aug 2025 04:41:32 +0000</pubDate>
=======
      <pubDate>Sun, 31 Aug 2025 05:50:23 +0000</pubDate>
>>>>>>> 31648a7c
    </item>
    <item>
      <title>watchOS 7.3.1</title>
      <link>https://sofa.macadmins.io/</link>
      <description>Vulnerabilities Addressed: 0&lt;br&gt;Exploited CVE(s): 0</description>
      <guid isPermaLink="false">watchOS_OS_7.3.1</guid>
<<<<<<< HEAD
      <pubDate>Sun, 31 Aug 2025 04:41:32 +0000</pubDate>
=======
      <pubDate>Sun, 31 Aug 2025 05:50:23 +0000</pubDate>
>>>>>>> 31648a7c
    </item>
    <item>
      <title>watchOS 7.3.2</title>
      <link>https://support.apple.com/kb/HT212222</link>
      <description>Vulnerabilities Addressed: 1&lt;br&gt;Exploited CVE(s): 0</description>
      <guid isPermaLink="false">watchOS_OS_7.3.2</guid>
<<<<<<< HEAD
      <pubDate>Sun, 31 Aug 2025 04:41:32 +0000</pubDate>
=======
      <pubDate>Sun, 31 Aug 2025 05:50:23 +0000</pubDate>
>>>>>>> 31648a7c
    </item>
    <item>
      <title>watchOS 7.3.3</title>
      <link>https://support.apple.com/kb/HT212258</link>
      <description>Vulnerabilities Addressed: 1&lt;br&gt;Exploited CVE(s): 1</description>
      <guid isPermaLink="false">watchOS_OS_7.3.3</guid>
<<<<<<< HEAD
      <pubDate>Sun, 31 Aug 2025 04:41:32 +0000</pubDate>
=======
      <pubDate>Sun, 31 Aug 2025 05:50:23 +0000</pubDate>
>>>>>>> 31648a7c
    </item>
    <item>
      <title>watchOS 7.4</title>
      <link>https://support.apple.com/kb/HT212324</link>
      <description>Vulnerabilities Addressed: 44&lt;br&gt;Exploited CVE(s): 1</description>
      <guid isPermaLink="false">watchOS_OS_7.4</guid>
<<<<<<< HEAD
      <pubDate>Sun, 31 Aug 2025 04:41:32 +0000</pubDate>
=======
      <pubDate>Sun, 31 Aug 2025 05:50:23 +0000</pubDate>
>>>>>>> 31648a7c
    </item>
    <item>
      <title>watchOS 7.4.1</title>
      <link>https://support.apple.com/kb/HT212339</link>
      <description>Vulnerabilities Addressed: 1&lt;br&gt;Exploited CVE(s): 1</description>
      <guid isPermaLink="false">watchOS_OS_7.4.1</guid>
<<<<<<< HEAD
      <pubDate>Sun, 31 Aug 2025 04:41:32 +0000</pubDate>
=======
      <pubDate>Sun, 31 Aug 2025 05:50:23 +0000</pubDate>
>>>>>>> 31648a7c
    </item>
    <item>
      <title>watchOS 7.5</title>
      <link>https://support.apple.com/kb/HT212533</link>
      <description>Vulnerabilities Addressed: 31&lt;br&gt;Exploited CVE(s): 0</description>
      <guid isPermaLink="false">watchOS_OS_7.5</guid>
<<<<<<< HEAD
      <pubDate>Sun, 31 Aug 2025 04:41:32 +0000</pubDate>
=======
      <pubDate>Sun, 31 Aug 2025 05:50:23 +0000</pubDate>
>>>>>>> 31648a7c
    </item>
    <item>
      <title>watchOS 7.6</title>
      <link>https://support.apple.com/kb/HT212605</link>
      <description>Vulnerabilities Addressed: 24&lt;br&gt;Exploited CVE(s): 0</description>
      <guid isPermaLink="false">watchOS_OS_7.6</guid>
<<<<<<< HEAD
      <pubDate>Sun, 31 Aug 2025 04:41:32 +0000</pubDate>
=======
      <pubDate>Sun, 31 Aug 2025 05:50:23 +0000</pubDate>
>>>>>>> 31648a7c
    </item>
    <item>
      <title>watchOS 7.6.1</title>
      <link>https://support.apple.com/kb/HT212713</link>
      <description>Vulnerabilities Addressed: 1&lt;br&gt;Exploited CVE(s): 1</description>
      <guid isPermaLink="false">watchOS_OS_7.6.1</guid>
<<<<<<< HEAD
      <pubDate>Sun, 31 Aug 2025 04:41:32 +0000</pubDate>
=======
      <pubDate>Sun, 31 Aug 2025 05:50:23 +0000</pubDate>
>>>>>>> 31648a7c
    </item>
    <item>
      <title>watchOS 7.6.2</title>
      <link>https://support.apple.com/kb/HT212806</link>
      <description>Vulnerabilities Addressed: 2&lt;br&gt;Exploited CVE(s): 2</description>
      <guid isPermaLink="false">watchOS_OS_7.6.2</guid>
<<<<<<< HEAD
      <pubDate>Sun, 31 Aug 2025 04:41:32 +0000</pubDate>
=======
      <pubDate>Sun, 31 Aug 2025 05:50:23 +0000</pubDate>
>>>>>>> 31648a7c
    </item>
    <item>
      <title>watchOS 8.0.1</title>
      <link>https://sofa.macadmins.io/</link>
      <description>Vulnerabilities Addressed: 0&lt;br&gt;Exploited CVE(s): 0</description>
      <guid isPermaLink="false">watchOS_OS_8.0.1</guid>
<<<<<<< HEAD
      <pubDate>Sun, 31 Aug 2025 04:41:32 +0000</pubDate>
=======
      <pubDate>Sun, 31 Aug 2025 05:50:23 +0000</pubDate>
>>>>>>> 31648a7c
    </item>
    <item>
      <title>watchOS 8.1</title>
      <link>https://support.apple.com/en-us/103165</link>
      <description>Vulnerabilities Addressed: 20&lt;br&gt;Exploited CVE(s): 1</description>
      <guid isPermaLink="false">watchOS_OS_8.1</guid>
<<<<<<< HEAD
      <pubDate>Sun, 31 Aug 2025 04:41:32 +0000</pubDate>
=======
      <pubDate>Sun, 31 Aug 2025 05:50:23 +0000</pubDate>
>>>>>>> 31648a7c
    </item>
    <item>
      <title>watchOS 8.1.1</title>
      <link>https://sofa.macadmins.io/</link>
      <description>Vulnerabilities Addressed: 0&lt;br&gt;Exploited CVE(s): 0</description>
      <guid isPermaLink="false">watchOS_OS_8.1.1</guid>
<<<<<<< HEAD
      <pubDate>Sun, 31 Aug 2025 04:41:32 +0000</pubDate>
=======
      <pubDate>Sun, 31 Aug 2025 05:50:23 +0000</pubDate>
>>>>>>> 31648a7c
    </item>
    <item>
      <title>watchOS 8.3</title>
      <link>https://support.apple.com/en-us/102761</link>
      <description>Vulnerabilities Addressed: 32&lt;br&gt;Exploited CVE(s): 0</description>
      <guid isPermaLink="false">watchOS_OS_8.3</guid>
<<<<<<< HEAD
      <pubDate>Sun, 31 Aug 2025 04:41:32 +0000</pubDate>
=======
      <pubDate>Sun, 31 Aug 2025 05:50:23 +0000</pubDate>
>>>>>>> 31648a7c
    </item>
    <item>
      <title>watchOS 8.4</title>
      <link>https://support.apple.com/kb/HT213059</link>
      <description>Vulnerabilities Addressed: 8&lt;br&gt;Exploited CVE(s): 0</description>
      <guid isPermaLink="false">watchOS_OS_8.4</guid>
<<<<<<< HEAD
      <pubDate>Sun, 31 Aug 2025 04:41:32 +0000</pubDate>
=======
      <pubDate>Sun, 31 Aug 2025 05:50:23 +0000</pubDate>
>>>>>>> 31648a7c
    </item>
    <item>
      <title>watchOS 8.4.1</title>
      <link>https://sofa.macadmins.io/</link>
      <description>Vulnerabilities Addressed: 0&lt;br&gt;Exploited CVE(s): 0</description>
      <guid isPermaLink="false">watchOS_OS_8.4.1</guid>
<<<<<<< HEAD
      <pubDate>Sun, 31 Aug 2025 04:41:32 +0000</pubDate>
=======
      <pubDate>Sun, 31 Aug 2025 05:50:23 +0000</pubDate>
>>>>>>> 31648a7c
    </item>
    <item>
      <title>watchOS 8.4.2</title>
      <link>https://sofa.macadmins.io/</link>
      <description>Vulnerabilities Addressed: 0&lt;br&gt;Exploited CVE(s): 0</description>
      <guid isPermaLink="false">watchOS_OS_8.4.2</guid>
<<<<<<< HEAD
      <pubDate>Sun, 31 Aug 2025 04:41:33 +0000</pubDate>
=======
      <pubDate>Sun, 31 Aug 2025 05:50:23 +0000</pubDate>
>>>>>>> 31648a7c
    </item>
    <item>
      <title>watchOS 8.5</title>
      <link>https://support.apple.com/kb/HT213193</link>
      <description>Vulnerabilities Addressed: 27&lt;br&gt;Exploited CVE(s): 0</description>
      <guid isPermaLink="false">watchOS_OS_8.5</guid>
<<<<<<< HEAD
      <pubDate>Sun, 31 Aug 2025 04:41:33 +0000</pubDate>
=======
      <pubDate>Sun, 31 Aug 2025 05:50:23 +0000</pubDate>
>>>>>>> 31648a7c
    </item>
    <item>
      <title>watchOS 8.5.1</title>
      <link>https://sofa.macadmins.io/</link>
      <description>Vulnerabilities Addressed: 0&lt;br&gt;Exploited CVE(s): 0</description>
      <guid isPermaLink="false">watchOS_OS_8.5.1</guid>
<<<<<<< HEAD
      <pubDate>Sun, 31 Aug 2025 04:41:33 +0000</pubDate>
=======
      <pubDate>Sun, 31 Aug 2025 05:50:23 +0000</pubDate>
>>>>>>> 31648a7c
    </item>
    <item>
      <title>watchOS 8.6</title>
      <link>https://support.apple.com/kb/HT213253</link>
      <description>Vulnerabilities Addressed: 25&lt;br&gt;Exploited CVE(s): 1</description>
      <guid isPermaLink="false">watchOS_OS_8.6</guid>
<<<<<<< HEAD
      <pubDate>Sun, 31 Aug 2025 04:41:33 +0000</pubDate>
=======
      <pubDate>Sun, 31 Aug 2025 05:50:23 +0000</pubDate>
>>>>>>> 31648a7c
    </item>
    <item>
      <title>watchOS 8.7</title>
      <link>https://support.apple.com/kb/HT213340</link>
      <description>Vulnerabilities Addressed: 28&lt;br&gt;Exploited CVE(s): 0</description>
      <guid isPermaLink="false">watchOS_OS_8.7</guid>
<<<<<<< HEAD
      <pubDate>Sun, 31 Aug 2025 04:41:33 +0000</pubDate>
=======
      <pubDate>Sun, 31 Aug 2025 05:50:23 +0000</pubDate>
>>>>>>> 31648a7c
    </item>
    <item>
      <title>watchOS 8.7.1</title>
      <link>https://sofa.macadmins.io/</link>
      <description>Vulnerabilities Addressed: 0&lt;br&gt;Exploited CVE(s): 0</description>
      <guid isPermaLink="false">watchOS_OS_8.7.1</guid>
<<<<<<< HEAD
      <pubDate>Sun, 31 Aug 2025 04:41:33 +0000</pubDate>
=======
      <pubDate>Sun, 31 Aug 2025 05:50:23 +0000</pubDate>
>>>>>>> 31648a7c
    </item>
    <item>
      <title>watchOS 8.8.1</title>
      <link>https://support.apple.com/kb/HT213808</link>
      <description>Vulnerabilities Addressed: 1&lt;br&gt;Exploited CVE(s): 1</description>
      <guid isPermaLink="false">watchOS_OS_8.8.1</guid>
<<<<<<< HEAD
      <pubDate>Sun, 31 Aug 2025 04:41:33 +0000</pubDate>
=======
      <pubDate>Sun, 31 Aug 2025 05:50:23 +0000</pubDate>
>>>>>>> 31648a7c
    </item>
    <item>
      <title>watchOS 9.0.1</title>
      <link>https://sofa.macadmins.io/</link>
      <description>Vulnerabilities Addressed: 0&lt;br&gt;Exploited CVE(s): 0</description>
      <guid isPermaLink="false">watchOS_OS_9.0.1</guid>
<<<<<<< HEAD
      <pubDate>Sun, 31 Aug 2025 04:41:33 +0000</pubDate>
=======
      <pubDate>Sun, 31 Aug 2025 05:50:23 +0000</pubDate>
>>>>>>> 31648a7c
    </item>
    <item>
      <title>watchOS 9.0.2</title>
      <link>https://sofa.macadmins.io/</link>
      <description>Vulnerabilities Addressed: 0&lt;br&gt;Exploited CVE(s): 0</description>
      <guid isPermaLink="false">watchOS_OS_9.0.2</guid>
<<<<<<< HEAD
      <pubDate>Sun, 31 Aug 2025 04:41:33 +0000</pubDate>
=======
      <pubDate>Sun, 31 Aug 2025 05:50:23 +0000</pubDate>
>>>>>>> 31648a7c
    </item>
    <item>
      <title>watchOS 9.1</title>
      <link>https://support.apple.com/kb/HT213491</link>
      <description>Vulnerabilities Addressed: 21&lt;br&gt;Exploited CVE(s): 0</description>
      <guid isPermaLink="false">watchOS_OS_9.1</guid>
<<<<<<< HEAD
      <pubDate>Sun, 31 Aug 2025 04:41:33 +0000</pubDate>
=======
      <pubDate>Sun, 31 Aug 2025 05:50:23 +0000</pubDate>
>>>>>>> 31648a7c
    </item>
    <item>
      <title>watchOS 9.2</title>
      <link>https://support.apple.com/kb/HT213536</link>
      <description>Vulnerabilities Addressed: 32&lt;br&gt;Exploited CVE(s): 1</description>
      <guid isPermaLink="false">watchOS_OS_9.2</guid>
<<<<<<< HEAD
      <pubDate>Sun, 31 Aug 2025 04:41:33 +0000</pubDate>
=======
      <pubDate>Sun, 31 Aug 2025 05:50:23 +0000</pubDate>
>>>>>>> 31648a7c
    </item>
    <item>
      <title>watchOS 9.3</title>
      <link>https://support.apple.com/kb/HT213599</link>
      <description>Vulnerabilities Addressed: 17&lt;br&gt;Exploited CVE(s): 1</description>
      <guid isPermaLink="false">watchOS_OS_9.3</guid>
<<<<<<< HEAD
      <pubDate>Sun, 31 Aug 2025 04:41:33 +0000</pubDate>
=======
      <pubDate>Sun, 31 Aug 2025 05:50:23 +0000</pubDate>
>>>>>>> 31648a7c
    </item>
    <item>
      <title>watchOS 9.3.1</title>
      <link>https://support.apple.com/kb/HT213634</link>
      <description>Vulnerabilities Addressed: 1&lt;br&gt;Exploited CVE(s): 0</description>
      <guid isPermaLink="false">watchOS_OS_9.3.1</guid>
<<<<<<< HEAD
      <pubDate>Sun, 31 Aug 2025 04:41:33 +0000</pubDate>
=======
      <pubDate>Sun, 31 Aug 2025 05:50:23 +0000</pubDate>
>>>>>>> 31648a7c
    </item>
    <item>
      <title>watchOS 9.4</title>
      <link>https://support.apple.com/kb/HT213678</link>
      <description>Vulnerabilities Addressed: 24&lt;br&gt;Exploited CVE(s): 0</description>
      <guid isPermaLink="false">watchOS_OS_9.4</guid>
<<<<<<< HEAD
      <pubDate>Sun, 31 Aug 2025 04:41:33 +0000</pubDate>
=======
      <pubDate>Sun, 31 Aug 2025 05:50:23 +0000</pubDate>
>>>>>>> 31648a7c
    </item>
    <item>
      <title>watchOS 9.5</title>
      <link>https://support.apple.com/kb/HT213764</link>
      <description>Vulnerabilities Addressed: 38&lt;br&gt;Exploited CVE(s): 3</description>
      <guid isPermaLink="false">watchOS_OS_9.5</guid>
<<<<<<< HEAD
      <pubDate>Sun, 31 Aug 2025 04:41:33 +0000</pubDate>
=======
      <pubDate>Sun, 31 Aug 2025 05:50:23 +0000</pubDate>
>>>>>>> 31648a7c
    </item>
    <item>
      <title>watchOS 9.5.1</title>
      <link>https://sofa.macadmins.io/</link>
      <description>Vulnerabilities Addressed: 0&lt;br&gt;Exploited CVE(s): 0</description>
      <guid isPermaLink="false">watchOS_OS_9.5.1</guid>
<<<<<<< HEAD
      <pubDate>Sun, 31 Aug 2025 04:41:33 +0000</pubDate>
=======
      <pubDate>Sun, 31 Aug 2025 05:50:23 +0000</pubDate>
>>>>>>> 31648a7c
    </item>
    <item>
      <title>watchOS 9.5.2</title>
      <link>https://support.apple.com/kb/HT213812</link>
      <description>Vulnerabilities Addressed: 1&lt;br&gt;Exploited CVE(s): 1</description>
      <guid isPermaLink="false">watchOS_OS_9.5.2</guid>
<<<<<<< HEAD
      <pubDate>Sun, 31 Aug 2025 04:41:33 +0000</pubDate>
=======
      <pubDate>Sun, 31 Aug 2025 05:50:23 +0000</pubDate>
>>>>>>> 31648a7c
    </item>
    <item>
      <title>watchOS 9.6</title>
      <link>https://support.apple.com/kb/HT213848</link>
      <description>Vulnerabilities Addressed: 27&lt;br&gt;Exploited CVE(s): 2</description>
      <guid isPermaLink="false">watchOS_OS_9.6</guid>
<<<<<<< HEAD
      <pubDate>Sun, 31 Aug 2025 04:41:33 +0000</pubDate>
=======
      <pubDate>Sun, 31 Aug 2025 05:50:23 +0000</pubDate>
>>>>>>> 31648a7c
    </item>
    <item>
      <title>watchOS 9.6.1</title>
      <link>https://sofa.macadmins.io/</link>
      <description>Vulnerabilities Addressed: 0&lt;br&gt;Exploited CVE(s): 0</description>
      <guid isPermaLink="false">watchOS_OS_9.6.1</guid>
<<<<<<< HEAD
      <pubDate>Sun, 31 Aug 2025 04:41:33 +0000</pubDate>
=======
      <pubDate>Sun, 31 Aug 2025 05:50:23 +0000</pubDate>
>>>>>>> 31648a7c
    </item>
    <item>
      <title>watchOS 9.6.2</title>
      <link>https://support.apple.com/kb/HT213907</link>
      <description>Vulnerabilities Addressed: 1&lt;br&gt;Exploited CVE(s): 1</description>
      <guid isPermaLink="false">watchOS_OS_9.6.2</guid>
<<<<<<< HEAD
      <pubDate>Sun, 31 Aug 2025 04:41:33 +0000</pubDate>
=======
      <pubDate>Sun, 31 Aug 2025 05:50:23 +0000</pubDate>
>>>>>>> 31648a7c
    </item>
    <item>
      <title>watchOS 9.6.3</title>
      <link>https://support.apple.com/kb/HT213929</link>
      <description>Vulnerabilities Addressed: 2&lt;br&gt;Exploited CVE(s): 2</description>
      <guid isPermaLink="false">watchOS_OS_9.6.3</guid>
<<<<<<< HEAD
      <pubDate>Sun, 31 Aug 2025 04:41:33 +0000</pubDate>
=======
      <pubDate>Sun, 31 Aug 2025 05:50:23 +0000</pubDate>
>>>>>>> 31648a7c
    </item>
  </channel>
</rss><|MERGE_RESOLUTION|>--- conflicted
+++ resolved
@@ -6,11 +6,7 @@
     <description>Simple Organized Feed for Apple Software Updates - Security releases and updates</description>
     <language>en-us</language>
     <generator>SOFA RSS Generator 2.0</generator>
-<<<<<<< HEAD
-    <lastBuildDate>Sun, 07 Sep 2025 04:41:30 +0000</lastBuildDate>
-=======
     <lastBuildDate>Sun, 07 Sep 2025 05:50:21 +0000</lastBuildDate>
->>>>>>> 31648a7c
     <image>
       <url>https://sofa.macadmins.io/images/custom_logo.png</url>
       <title>SOFA</title>
@@ -203,5775 +199,3675 @@
       <link>https://support.apple.com/en-us/122403</link>
       <description>Vulnerabilities Addressed: 2&lt;br&gt;Exploited CVE(s): 0</description>
       <guid isPermaLink="false">AirPlay_OS_2.7.1</guid>
-<<<<<<< HEAD
-      <pubDate>Sun, 31 Aug 2025 04:41:30 +0000</pubDate>
-=======
-      <pubDate>Sun, 31 Aug 2025 05:50:21 +0000</pubDate>
->>>>>>> 31648a7c
+      <pubDate>Sun, 31 Aug 2025 05:50:21 +0000</pubDate>
     </item>
     <item>
       <title>App Store Connect 3.0</title>
       <link>https://support.apple.com/en-us/123356</link>
       <description>Vulnerabilities Addressed: 1&lt;br&gt;Exploited CVE(s): 0</description>
       <guid isPermaLink="false">App_OS_3.0</guid>
-<<<<<<< HEAD
-      <pubDate>Sun, 31 Aug 2025 04:41:30 +0000</pubDate>
-=======
-      <pubDate>Sun, 31 Aug 2025 05:50:21 +0000</pubDate>
->>>>>>> 31648a7c
+      <pubDate>Sun, 31 Aug 2025 05:50:21 +0000</pubDate>
     </item>
     <item>
       <title>Apple Music 1.5.0.152 for Windows</title>
       <link>https://support.apple.com/en-us/122043</link>
       <description>Vulnerabilities Addressed: 1&lt;br&gt;Exploited CVE(s): 0</description>
       <guid isPermaLink="false">Apple_OS_1.5.0.152</guid>
-<<<<<<< HEAD
-      <pubDate>Sun, 31 Aug 2025 04:41:30 +0000</pubDate>
-=======
-      <pubDate>Sun, 31 Aug 2025 05:50:21 +0000</pubDate>
->>>>>>> 31648a7c
+      <pubDate>Sun, 31 Aug 2025 05:50:21 +0000</pubDate>
     </item>
     <item>
       <title>Apple Music 3.4.0 for Android</title>
       <link>https://support.apple.com/kb/HT211898</link>
       <description>Vulnerabilities Addressed: 1&lt;br&gt;Exploited CVE(s): 0</description>
       <guid isPermaLink="false">Apple_OS_3.4.0</guid>
-<<<<<<< HEAD
-      <pubDate>Sun, 31 Aug 2025 04:41:30 +0000</pubDate>
-=======
-      <pubDate>Sun, 31 Aug 2025 05:50:21 +0000</pubDate>
->>>>>>> 31648a7c
+      <pubDate>Sun, 31 Aug 2025 05:50:21 +0000</pubDate>
     </item>
     <item>
       <title>Apple Music 3.5.0 for Android</title>
       <link>https://support.apple.com/kb/HT213472</link>
       <description>Vulnerabilities Addressed: 1&lt;br&gt;Exploited CVE(s): 0</description>
       <guid isPermaLink="false">Apple_OS_3.5.0</guid>
-<<<<<<< HEAD
-      <pubDate>Sun, 31 Aug 2025 04:41:30 +0000</pubDate>
-=======
-      <pubDate>Sun, 31 Aug 2025 05:50:21 +0000</pubDate>
->>>>>>> 31648a7c
+      <pubDate>Sun, 31 Aug 2025 05:50:21 +0000</pubDate>
     </item>
     <item>
       <title>Apple Music 3.9.10 for Android</title>
       <link>https://support.apple.com/kb/HT213473</link>
       <description>Vulnerabilities Addressed: 3&lt;br&gt;Exploited CVE(s): 0</description>
       <guid isPermaLink="false">Apple_OS_3.9.10</guid>
-<<<<<<< HEAD
-      <pubDate>Sun, 31 Aug 2025 04:41:30 +0000</pubDate>
-=======
-      <pubDate>Sun, 31 Aug 2025 05:50:21 +0000</pubDate>
->>>>>>> 31648a7c
+      <pubDate>Sun, 31 Aug 2025 05:50:21 +0000</pubDate>
     </item>
     <item>
       <title>Apple Music 4.2.0 for Android</title>
       <link>https://support.apple.com/kb/HT213833</link>
       <description>Vulnerabilities Addressed: 2&lt;br&gt;Exploited CVE(s): 0</description>
       <guid isPermaLink="false">Apple_OS_4.2.0</guid>
-<<<<<<< HEAD
-      <pubDate>Sun, 31 Aug 2025 04:41:30 +0000</pubDate>
-=======
-      <pubDate>Sun, 31 Aug 2025 05:50:21 +0000</pubDate>
->>>>>>> 31648a7c
+      <pubDate>Sun, 31 Aug 2025 05:50:21 +0000</pubDate>
     </item>
     <item>
       <title>Apple Music Classical 2.3 for Android</title>
       <link>https://support.apple.com/en-us/124156</link>
       <description>Vulnerabilities Addressed: 1&lt;br&gt;Exploited CVE(s): 0</description>
       <guid isPermaLink="false">Apple_OS_2.3</guid>
-<<<<<<< HEAD
-      <pubDate>Sun, 31 Aug 2025 04:41:30 +0000</pubDate>
-=======
-      <pubDate>Sun, 31 Aug 2025 05:50:21 +0000</pubDate>
->>>>>>> 31648a7c
+      <pubDate>Sun, 31 Aug 2025 05:50:21 +0000</pubDate>
     </item>
     <item>
       <title>Apple TV 1.5.0.152 for Windows</title>
       <link>https://support.apple.com/en-us/121441</link>
       <description>Vulnerabilities Addressed: 1&lt;br&gt;Exploited CVE(s): 0</description>
       <guid isPermaLink="false">Apple_OS_1.5.0.152</guid>
-<<<<<<< HEAD
-      <pubDate>Sun, 31 Aug 2025 04:41:30 +0000</pubDate>
-=======
-      <pubDate>Sun, 31 Aug 2025 05:50:21 +0000</pubDate>
->>>>>>> 31648a7c
+      <pubDate>Sun, 31 Aug 2025 05:50:21 +0000</pubDate>
     </item>
     <item>
       <title>Apple TV Software 7.9</title>
       <link>https://sofa.macadmins.io/</link>
       <description>Vulnerabilities Addressed: 0&lt;br&gt;Exploited CVE(s): 0</description>
       <guid isPermaLink="false">Apple_OS_7.9</guid>
-<<<<<<< HEAD
-      <pubDate>Sun, 31 Aug 2025 04:41:30 +0000</pubDate>
-=======
-      <pubDate>Sun, 31 Aug 2025 05:50:21 +0000</pubDate>
->>>>>>> 31648a7c
+      <pubDate>Sun, 31 Aug 2025 05:50:21 +0000</pubDate>
     </item>
     <item>
       <title>Boot Camp 6.1.14</title>
       <link>https://support.apple.com/kb/HT212517</link>
       <description>Vulnerabilities Addressed: 1&lt;br&gt;Exploited CVE(s): 0</description>
       <guid isPermaLink="false">Boot_OS_6.1.14</guid>
-<<<<<<< HEAD
-      <pubDate>Sun, 31 Aug 2025 04:41:30 +0000</pubDate>
-=======
-      <pubDate>Sun, 31 Aug 2025 05:50:21 +0000</pubDate>
->>>>>>> 31648a7c
+      <pubDate>Sun, 31 Aug 2025 05:50:21 +0000</pubDate>
     </item>
     <item>
       <title>CarPlay Communication Plug-in R18.1 Updates</title>
       <link>https://support.apple.com/en-us/122403</link>
       <description>Vulnerabilities Addressed: 2&lt;br&gt;Exploited CVE(s): 0</description>
       <guid isPermaLink="false">CarPlay_OS_18.1</guid>
-<<<<<<< HEAD
-      <pubDate>Sun, 31 Aug 2025 04:41:30 +0000</pubDate>
-=======
-      <pubDate>Sun, 31 Aug 2025 05:50:21 +0000</pubDate>
->>>>>>> 31648a7c
+      <pubDate>Sun, 31 Aug 2025 05:50:21 +0000</pubDate>
     </item>
     <item>
       <title>GarageBand 10.4.11</title>
       <link>https://support.apple.com/en-us/120885</link>
       <description>Vulnerabilities Addressed: 1&lt;br&gt;Exploited CVE(s): 0</description>
       <guid isPermaLink="false">GarageBand_OS_10.4.11</guid>
-<<<<<<< HEAD
-      <pubDate>Sun, 31 Aug 2025 04:41:30 +0000</pubDate>
-=======
-      <pubDate>Sun, 31 Aug 2025 05:50:21 +0000</pubDate>
->>>>>>> 31648a7c
+      <pubDate>Sun, 31 Aug 2025 05:50:21 +0000</pubDate>
     </item>
     <item>
       <title>GarageBand 10.4.12</title>
       <link>https://support.apple.com/en-us/121866</link>
       <description>Vulnerabilities Addressed: 1&lt;br&gt;Exploited CVE(s): 0</description>
       <guid isPermaLink="false">GarageBand_OS_10.4.12</guid>
-<<<<<<< HEAD
-      <pubDate>Sun, 31 Aug 2025 04:41:30 +0000</pubDate>
-=======
-      <pubDate>Sun, 31 Aug 2025 05:50:21 +0000</pubDate>
->>>>>>> 31648a7c
+      <pubDate>Sun, 31 Aug 2025 05:50:21 +0000</pubDate>
     </item>
     <item>
       <title>GarageBand 10.4.3</title>
       <link>https://support.apple.com/kb/HT212299</link>
       <description>Vulnerabilities Addressed: 1&lt;br&gt;Exploited CVE(s): 0</description>
       <guid isPermaLink="false">GarageBand_OS_10.4.3</guid>
-<<<<<<< HEAD
-      <pubDate>Sun, 31 Aug 2025 04:41:30 +0000</pubDate>
-=======
-      <pubDate>Sun, 31 Aug 2025 05:50:21 +0000</pubDate>
->>>>>>> 31648a7c
+      <pubDate>Sun, 31 Aug 2025 05:50:21 +0000</pubDate>
     </item>
     <item>
       <title>GarageBand 10.4.6</title>
       <link>https://support.apple.com/kb/HT213191</link>
       <description>Vulnerabilities Addressed: 2&lt;br&gt;Exploited CVE(s): 0</description>
       <guid isPermaLink="false">GarageBand_OS_10.4.6</guid>
-<<<<<<< HEAD
-      <pubDate>Sun, 31 Aug 2025 04:41:30 +0000</pubDate>
-=======
-      <pubDate>Sun, 31 Aug 2025 05:50:21 +0000</pubDate>
->>>>>>> 31648a7c
+      <pubDate>Sun, 31 Aug 2025 05:50:21 +0000</pubDate>
     </item>
     <item>
       <title>GarageBand 10.4.9</title>
       <link>https://support.apple.com/kb/HT214042</link>
       <description>Vulnerabilities Addressed: 1&lt;br&gt;Exploited CVE(s): 0</description>
       <guid isPermaLink="false">GarageBand_OS_10.4.9</guid>
-<<<<<<< HEAD
-      <pubDate>Sun, 31 Aug 2025 04:41:30 +0000</pubDate>
-=======
-      <pubDate>Sun, 31 Aug 2025 05:50:21 +0000</pubDate>
->>>>>>> 31648a7c
+      <pubDate>Sun, 31 Aug 2025 05:50:21 +0000</pubDate>
     </item>
     <item>
       <title>GarageBand for macOS 10.4.8</title>
       <link>https://support.apple.com/kb/HT213650</link>
       <description>Vulnerabilities Addressed: 2&lt;br&gt;Exploited CVE(s): 0</description>
       <guid isPermaLink="false">GarageBand_OS_10.4.8</guid>
-<<<<<<< HEAD
-      <pubDate>Sun, 31 Aug 2025 04:41:30 +0000</pubDate>
-=======
-      <pubDate>Sun, 31 Aug 2025 05:50:21 +0000</pubDate>
->>>>>>> 31648a7c
+      <pubDate>Sun, 31 Aug 2025 05:50:21 +0000</pubDate>
     </item>
     <item>
       <title>Logic Pro 10.7.3</title>
       <link>https://support.apple.com/kb/HT213190</link>
       <description>Vulnerabilities Addressed: 2&lt;br&gt;Exploited CVE(s): 0</description>
       <guid isPermaLink="false">Logic_OS_10.7.3</guid>
-<<<<<<< HEAD
-      <pubDate>Sun, 31 Aug 2025 04:41:30 +0000</pubDate>
-=======
-      <pubDate>Sun, 31 Aug 2025 05:50:21 +0000</pubDate>
->>>>>>> 31648a7c
+      <pubDate>Sun, 31 Aug 2025 05:50:21 +0000</pubDate>
     </item>
     <item>
       <title>Magic Keyboard Firmware Update 2.0.6</title>
       <link>https://support.apple.com/en-us/120303</link>
       <description>Vulnerabilities Addressed: 1&lt;br&gt;Exploited CVE(s): 0</description>
       <guid isPermaLink="false">Magic_OS_2.0.6</guid>
-<<<<<<< HEAD
-      <pubDate>Sun, 31 Aug 2025 04:41:30 +0000</pubDate>
-=======
-      <pubDate>Sun, 31 Aug 2025 05:50:21 +0000</pubDate>
->>>>>>> 31648a7c
+      <pubDate>Sun, 31 Aug 2025 05:50:21 +0000</pubDate>
     </item>
     <item>
       <title>Pro Video Formats 2.2.5</title>
       <link>https://support.apple.com/kb/HT213882</link>
       <description>Vulnerabilities Addressed: 1&lt;br&gt;Exploited CVE(s): 0</description>
       <guid isPermaLink="false">Pro_OS_2.2.5</guid>
-<<<<<<< HEAD
-      <pubDate>Sun, 31 Aug 2025 04:41:30 +0000</pubDate>
-=======
-      <pubDate>Sun, 31 Aug 2025 05:50:21 +0000</pubDate>
->>>>>>> 31648a7c
+      <pubDate>Sun, 31 Aug 2025 05:50:21 +0000</pubDate>
     </item>
     <item>
       <title>Safari 13.0.5</title>
       <link>https://support.apple.com/kb/HT210922</link>
       <description>Vulnerabilities Addressed: 10&lt;br&gt;Exploited CVE(s): 0</description>
       <guid isPermaLink="false">Safari_OS_13.0.5</guid>
-<<<<<<< HEAD
-      <pubDate>Sun, 31 Aug 2025 04:41:30 +0000</pubDate>
-=======
-      <pubDate>Sun, 31 Aug 2025 05:50:21 +0000</pubDate>
->>>>>>> 31648a7c
+      <pubDate>Sun, 31 Aug 2025 05:50:21 +0000</pubDate>
     </item>
     <item>
       <title>Safari 13.1</title>
       <link>https://support.apple.com/kb/HT211104</link>
       <description>Vulnerabilities Addressed: 11&lt;br&gt;Exploited CVE(s): 0</description>
       <guid isPermaLink="false">Safari_OS_13.1</guid>
-<<<<<<< HEAD
-      <pubDate>Sun, 31 Aug 2025 04:41:30 +0000</pubDate>
-=======
-      <pubDate>Sun, 31 Aug 2025 05:50:21 +0000</pubDate>
->>>>>>> 31648a7c
+      <pubDate>Sun, 31 Aug 2025 05:50:21 +0000</pubDate>
     </item>
     <item>
       <title>Safari 13.1.1</title>
       <link>https://support.apple.com/kb/HT211177</link>
       <description>Vulnerabilities Addressed: 10&lt;br&gt;Exploited CVE(s): 0</description>
       <guid isPermaLink="false">Safari_OS_13.1.1</guid>
-<<<<<<< HEAD
-      <pubDate>Sun, 31 Aug 2025 04:41:30 +0000</pubDate>
-=======
-      <pubDate>Sun, 31 Aug 2025 05:50:21 +0000</pubDate>
->>>>>>> 31648a7c
+      <pubDate>Sun, 31 Aug 2025 05:50:21 +0000</pubDate>
     </item>
     <item>
       <title>Safari 13.1.2</title>
       <link>https://support.apple.com/kb/HT211292</link>
       <description>Vulnerabilities Addressed: 13&lt;br&gt;Exploited CVE(s): 0</description>
       <guid isPermaLink="false">Safari_OS_13.1.2</guid>
-<<<<<<< HEAD
-      <pubDate>Sun, 31 Aug 2025 04:41:30 +0000</pubDate>
-=======
-      <pubDate>Sun, 31 Aug 2025 05:50:21 +0000</pubDate>
->>>>>>> 31648a7c
+      <pubDate>Sun, 31 Aug 2025 05:50:21 +0000</pubDate>
     </item>
     <item>
       <title>Safari 14.0</title>
       <link>https://support.apple.com/kb/HT211845</link>
       <description>Vulnerabilities Addressed: 8&lt;br&gt;Exploited CVE(s): 0</description>
       <guid isPermaLink="false">Safari_OS_14.0</guid>
-<<<<<<< HEAD
-      <pubDate>Sun, 31 Aug 2025 04:41:30 +0000</pubDate>
-=======
-      <pubDate>Sun, 31 Aug 2025 05:50:21 +0000</pubDate>
->>>>>>> 31648a7c
+      <pubDate>Sun, 31 Aug 2025 05:50:21 +0000</pubDate>
     </item>
     <item>
       <title>Safari 14.0.1</title>
       <link>https://support.apple.com/kb/HT211934</link>
       <description>Vulnerabilities Addressed: 2&lt;br&gt;Exploited CVE(s): 0</description>
       <guid isPermaLink="false">Safari_OS_14.0.1</guid>
-<<<<<<< HEAD
-      <pubDate>Sun, 31 Aug 2025 04:41:30 +0000</pubDate>
-=======
-      <pubDate>Sun, 31 Aug 2025 05:50:21 +0000</pubDate>
->>>>>>> 31648a7c
+      <pubDate>Sun, 31 Aug 2025 05:50:21 +0000</pubDate>
     </item>
     <item>
       <title>Safari 14.0.2</title>
       <link>https://support.apple.com/kb/HT212007</link>
       <description>Vulnerabilities Addressed: 1&lt;br&gt;Exploited CVE(s): 0</description>
       <guid isPermaLink="false">Safari_OS_14.0.2</guid>
-<<<<<<< HEAD
-      <pubDate>Sun, 31 Aug 2025 04:41:30 +0000</pubDate>
-=======
-      <pubDate>Sun, 31 Aug 2025 05:50:21 +0000</pubDate>
->>>>>>> 31648a7c
+      <pubDate>Sun, 31 Aug 2025 05:50:21 +0000</pubDate>
     </item>
     <item>
       <title>Safari 14.0.3</title>
       <link>https://support.apple.com/kb/HT212152</link>
       <description>Vulnerabilities Addressed: 3&lt;br&gt;Exploited CVE(s): 1</description>
       <guid isPermaLink="false">Safari_OS_14.0.3</guid>
-<<<<<<< HEAD
-      <pubDate>Sun, 31 Aug 2025 04:41:30 +0000</pubDate>
-=======
-      <pubDate>Sun, 31 Aug 2025 05:50:21 +0000</pubDate>
->>>>>>> 31648a7c
+      <pubDate>Sun, 31 Aug 2025 05:50:21 +0000</pubDate>
     </item>
     <item>
       <title>Safari 14.0.3 (v. 14610.4.3.1.7 and 15610.4.3.1.7)</title>
       <link>https://support.apple.com/kb/HT212223</link>
       <description>Vulnerabilities Addressed: 1&lt;br&gt;Exploited CVE(s): 0</description>
       <guid isPermaLink="false">Safari_OS_14.0.3</guid>
-<<<<<<< HEAD
-      <pubDate>Sun, 31 Aug 2025 04:41:30 +0000</pubDate>
-=======
-      <pubDate>Sun, 31 Aug 2025 05:50:21 +0000</pubDate>
->>>>>>> 31648a7c
+      <pubDate>Sun, 31 Aug 2025 05:50:21 +0000</pubDate>
     </item>
     <item>
       <title>Safari 14.1</title>
       <link>https://support.apple.com/kb/HT212340</link>
       <description>Vulnerabilities Addressed: 3&lt;br&gt;Exploited CVE(s): 1</description>
       <guid isPermaLink="false">Safari_OS_14.1</guid>
-<<<<<<< HEAD
-      <pubDate>Sun, 31 Aug 2025 04:41:30 +0000</pubDate>
-=======
-      <pubDate>Sun, 31 Aug 2025 05:50:21 +0000</pubDate>
->>>>>>> 31648a7c
+      <pubDate>Sun, 31 Aug 2025 05:50:21 +0000</pubDate>
     </item>
     <item>
       <title>Safari 14.1.1</title>
       <link>https://support.apple.com/kb/HT212534</link>
       <description>Vulnerabilities Addressed: 10&lt;br&gt;Exploited CVE(s): 1</description>
       <guid isPermaLink="false">Safari_OS_14.1.1</guid>
-<<<<<<< HEAD
-      <pubDate>Sun, 31 Aug 2025 04:41:30 +0000</pubDate>
-=======
-      <pubDate>Sun, 31 Aug 2025 05:50:21 +0000</pubDate>
->>>>>>> 31648a7c
+      <pubDate>Sun, 31 Aug 2025 05:50:21 +0000</pubDate>
     </item>
     <item>
       <title>Safari 14.1.2</title>
       <link>https://support.apple.com/en-us/103151</link>
       <description>Vulnerabilities Addressed: 3&lt;br&gt;Exploited CVE(s): 0</description>
       <guid isPermaLink="false">Safari_OS_14.1.2</guid>
-<<<<<<< HEAD
-      <pubDate>Sun, 31 Aug 2025 04:41:30 +0000</pubDate>
-=======
-      <pubDate>Sun, 31 Aug 2025 05:50:21 +0000</pubDate>
->>>>>>> 31648a7c
+      <pubDate>Sun, 31 Aug 2025 05:50:21 +0000</pubDate>
     </item>
     <item>
       <title>Safari 15.1</title>
       <link>https://support.apple.com/en-us/103166</link>
       <description>Vulnerabilities Addressed: 5&lt;br&gt;Exploited CVE(s): 0</description>
       <guid isPermaLink="false">Safari_OS_15.1</guid>
-<<<<<<< HEAD
-      <pubDate>Sun, 31 Aug 2025 04:41:30 +0000</pubDate>
-=======
-      <pubDate>Sun, 31 Aug 2025 05:50:21 +0000</pubDate>
->>>>>>> 31648a7c
+      <pubDate>Sun, 31 Aug 2025 05:50:21 +0000</pubDate>
     </item>
     <item>
       <title>Safari 15.2</title>
       <link>https://support.apple.com/en-us/103170</link>
       <description>Vulnerabilities Addressed: 7&lt;br&gt;Exploited CVE(s): 0</description>
       <guid isPermaLink="false">Safari_OS_15.2</guid>
-<<<<<<< HEAD
-      <pubDate>Sun, 31 Aug 2025 04:41:30 +0000</pubDate>
-=======
-      <pubDate>Sun, 31 Aug 2025 05:50:21 +0000</pubDate>
->>>>>>> 31648a7c
+      <pubDate>Sun, 31 Aug 2025 05:50:21 +0000</pubDate>
     </item>
     <item>
       <title>Safari 15.3</title>
       <link>https://support.apple.com/kb/HT213058</link>
       <description>Vulnerabilities Addressed: 4&lt;br&gt;Exploited CVE(s): 0</description>
       <guid isPermaLink="false">Safari_OS_15.3</guid>
-<<<<<<< HEAD
-      <pubDate>Sun, 31 Aug 2025 04:41:30 +0000</pubDate>
-=======
-      <pubDate>Sun, 31 Aug 2025 05:50:21 +0000</pubDate>
->>>>>>> 31648a7c
+      <pubDate>Sun, 31 Aug 2025 05:50:21 +0000</pubDate>
     </item>
     <item>
       <title>Safari 15.3 (v. 16612.4.9.1.8 and 15612.4.9.1.8)</title>
       <link>https://support.apple.com/kb/HT213091</link>
       <description>Vulnerabilities Addressed: 1&lt;br&gt;Exploited CVE(s): 1</description>
       <guid isPermaLink="false">Safari_OS_15.3</guid>
-<<<<<<< HEAD
-      <pubDate>Sun, 31 Aug 2025 04:41:30 +0000</pubDate>
-=======
-      <pubDate>Sun, 31 Aug 2025 05:50:21 +0000</pubDate>
->>>>>>> 31648a7c
+      <pubDate>Sun, 31 Aug 2025 05:50:21 +0000</pubDate>
     </item>
     <item>
       <title>Safari 15.4</title>
       <link>https://support.apple.com/kb/HT213187</link>
       <description>Vulnerabilities Addressed: 6&lt;br&gt;Exploited CVE(s): 0</description>
       <guid isPermaLink="false">Safari_OS_15.4</guid>
-<<<<<<< HEAD
-      <pubDate>Sun, 31 Aug 2025 04:41:30 +0000</pubDate>
-=======
-      <pubDate>Sun, 31 Aug 2025 05:50:21 +0000</pubDate>
->>>>>>> 31648a7c
+      <pubDate>Sun, 31 Aug 2025 05:50:21 +0000</pubDate>
     </item>
     <item>
       <title>Safari 15.5</title>
       <link>https://support.apple.com/kb/HT213260</link>
       <description>Vulnerabilities Addressed: 5&lt;br&gt;Exploited CVE(s): 0</description>
       <guid isPermaLink="false">Safari_OS_15.5</guid>
-<<<<<<< HEAD
-      <pubDate>Sun, 31 Aug 2025 04:41:30 +0000</pubDate>
-=======
-      <pubDate>Sun, 31 Aug 2025 05:50:21 +0000</pubDate>
->>>>>>> 31648a7c
+      <pubDate>Sun, 31 Aug 2025 05:50:21 +0000</pubDate>
     </item>
     <item>
       <title>Safari 15.6</title>
       <link>https://support.apple.com/kb/HT213341</link>
       <description>Vulnerabilities Addressed: 7&lt;br&gt;Exploited CVE(s): 1</description>
       <guid isPermaLink="false">Safari_OS_15.6</guid>
-<<<<<<< HEAD
-      <pubDate>Sun, 31 Aug 2025 04:41:30 +0000</pubDate>
-=======
-      <pubDate>Sun, 31 Aug 2025 05:50:21 +0000</pubDate>
->>>>>>> 31648a7c
+      <pubDate>Sun, 31 Aug 2025 05:50:21 +0000</pubDate>
     </item>
     <item>
       <title>Safari 15.6.1</title>
       <link>https://support.apple.com/kb/HT213414</link>
       <description>Vulnerabilities Addressed: 1&lt;br&gt;Exploited CVE(s): 1</description>
       <guid isPermaLink="false">Safari_OS_15.6.1</guid>
-<<<<<<< HEAD
-      <pubDate>Sun, 31 Aug 2025 04:41:30 +0000</pubDate>
-=======
-      <pubDate>Sun, 31 Aug 2025 05:50:21 +0000</pubDate>
->>>>>>> 31648a7c
+      <pubDate>Sun, 31 Aug 2025 05:50:21 +0000</pubDate>
     </item>
     <item>
       <title>Safari 16.1</title>
       <link>https://support.apple.com/kb/HT213495</link>
       <description>Vulnerabilities Addressed: 6&lt;br&gt;Exploited CVE(s): 0</description>
       <guid isPermaLink="false">Safari_OS_16.1</guid>
-<<<<<<< HEAD
-      <pubDate>Sun, 31 Aug 2025 04:41:30 +0000</pubDate>
-=======
-      <pubDate>Sun, 31 Aug 2025 05:50:21 +0000</pubDate>
->>>>>>> 31648a7c
+      <pubDate>Sun, 31 Aug 2025 05:50:21 +0000</pubDate>
     </item>
     <item>
       <title>Safari 16.2</title>
       <link>https://support.apple.com/kb/HT213537</link>
       <description>Vulnerabilities Addressed: 11&lt;br&gt;Exploited CVE(s): 1</description>
       <guid isPermaLink="false">Safari_OS_16.2</guid>
-<<<<<<< HEAD
-      <pubDate>Sun, 31 Aug 2025 04:41:30 +0000</pubDate>
-=======
-      <pubDate>Sun, 31 Aug 2025 05:50:21 +0000</pubDate>
->>>>>>> 31648a7c
+      <pubDate>Sun, 31 Aug 2025 05:50:21 +0000</pubDate>
     </item>
     <item>
       <title>Safari 16.3</title>
       <link>https://support.apple.com/kb/HT213638</link>
       <description>Vulnerabilities Addressed: 3&lt;br&gt;Exploited CVE(s): 0</description>
       <guid isPermaLink="false">Safari_OS_16.3</guid>
-<<<<<<< HEAD
-      <pubDate>Sun, 31 Aug 2025 04:41:30 +0000</pubDate>
-=======
-      <pubDate>Sun, 31 Aug 2025 05:50:21 +0000</pubDate>
->>>>>>> 31648a7c
+      <pubDate>Sun, 31 Aug 2025 05:50:21 +0000</pubDate>
     </item>
     <item>
       <title>Safari 16.4</title>
       <link>https://support.apple.com/kb/HT213671</link>
       <description>Vulnerabilities Addressed: 7&lt;br&gt;Exploited CVE(s): 1</description>
       <guid isPermaLink="false">Safari_OS_16.4</guid>
-<<<<<<< HEAD
-      <pubDate>Sun, 31 Aug 2025 04:41:30 +0000</pubDate>
-=======
-      <pubDate>Sun, 31 Aug 2025 05:50:21 +0000</pubDate>
->>>>>>> 31648a7c
+      <pubDate>Sun, 31 Aug 2025 05:50:21 +0000</pubDate>
     </item>
     <item>
       <title>Safari 16.4.1</title>
       <link>https://support.apple.com/kb/HT213722</link>
       <description>Vulnerabilities Addressed: 1&lt;br&gt;Exploited CVE(s): 1</description>
       <guid isPermaLink="false">Safari_OS_16.4.1</guid>
-<<<<<<< HEAD
-      <pubDate>Sun, 31 Aug 2025 04:41:30 +0000</pubDate>
-=======
-      <pubDate>Sun, 31 Aug 2025 05:50:21 +0000</pubDate>
->>>>>>> 31648a7c
+      <pubDate>Sun, 31 Aug 2025 05:50:21 +0000</pubDate>
     </item>
     <item>
       <title>Safari 16.5</title>
       <link>https://support.apple.com/kb/HT213762</link>
       <description>Vulnerabilities Addressed: 5&lt;br&gt;Exploited CVE(s): 3</description>
       <guid isPermaLink="false">Safari_OS_16.5</guid>
-<<<<<<< HEAD
-      <pubDate>Sun, 31 Aug 2025 04:41:30 +0000</pubDate>
-=======
-      <pubDate>Sun, 31 Aug 2025 05:50:21 +0000</pubDate>
->>>>>>> 31648a7c
+      <pubDate>Sun, 31 Aug 2025 05:50:21 +0000</pubDate>
     </item>
     <item>
       <title>Safari 16.5.1</title>
       <link>https://support.apple.com/kb/HT213816</link>
       <description>Vulnerabilities Addressed: 1&lt;br&gt;Exploited CVE(s): 1</description>
       <guid isPermaLink="false">Safari_OS_16.5.1</guid>
-<<<<<<< HEAD
-      <pubDate>Sun, 31 Aug 2025 04:41:30 +0000</pubDate>
-=======
-      <pubDate>Sun, 31 Aug 2025 05:50:21 +0000</pubDate>
->>>>>>> 31648a7c
+      <pubDate>Sun, 31 Aug 2025 05:50:21 +0000</pubDate>
     </item>
     <item>
       <title>Safari 16.5.2</title>
       <link>https://support.apple.com/kb/HT213826</link>
       <description>Vulnerabilities Addressed: 1&lt;br&gt;Exploited CVE(s): 1</description>
       <guid isPermaLink="false">Safari_OS_16.5.2</guid>
-<<<<<<< HEAD
-      <pubDate>Sun, 31 Aug 2025 04:41:30 +0000</pubDate>
-=======
-      <pubDate>Sun, 31 Aug 2025 05:50:21 +0000</pubDate>
->>>>>>> 31648a7c
+      <pubDate>Sun, 31 Aug 2025 05:50:21 +0000</pubDate>
     </item>
     <item>
       <title>Safari 16.6</title>
       <link>https://support.apple.com/kb/HT213847</link>
       <description>Vulnerabilities Addressed: 11&lt;br&gt;Exploited CVE(s): 0</description>
       <guid isPermaLink="false">Safari_OS_16.6</guid>
-<<<<<<< HEAD
-      <pubDate>Sun, 31 Aug 2025 04:41:30 +0000</pubDate>
-=======
-      <pubDate>Sun, 31 Aug 2025 05:50:21 +0000</pubDate>
->>>>>>> 31648a7c
+      <pubDate>Sun, 31 Aug 2025 05:50:21 +0000</pubDate>
     </item>
     <item>
       <title>Safari 16.6.1</title>
       <link>https://support.apple.com/kb/HT213930</link>
       <description>Vulnerabilities Addressed: 1&lt;br&gt;Exploited CVE(s): 1</description>
       <guid isPermaLink="false">Safari_OS_16.6.1</guid>
-<<<<<<< HEAD
-      <pubDate>Sun, 31 Aug 2025 04:41:30 +0000</pubDate>
-=======
-      <pubDate>Sun, 31 Aug 2025 05:50:21 +0000</pubDate>
->>>>>>> 31648a7c
+      <pubDate>Sun, 31 Aug 2025 05:50:21 +0000</pubDate>
     </item>
     <item>
       <title>Safari 17.1</title>
       <link>https://support.apple.com/kb/HT213986</link>
       <description>Vulnerabilities Addressed: 5&lt;br&gt;Exploited CVE(s): 0</description>
       <guid isPermaLink="false">Safari_OS_17.1</guid>
-<<<<<<< HEAD
-      <pubDate>Sun, 31 Aug 2025 04:41:30 +0000</pubDate>
-=======
-      <pubDate>Sun, 31 Aug 2025 05:50:21 +0000</pubDate>
->>>>>>> 31648a7c
+      <pubDate>Sun, 31 Aug 2025 05:50:21 +0000</pubDate>
     </item>
     <item>
       <title>Safari 17.1.2</title>
       <link>https://support.apple.com/kb/HT214033</link>
       <description>Vulnerabilities Addressed: 2&lt;br&gt;Exploited CVE(s): 2</description>
       <guid isPermaLink="false">Safari_OS_17.1.2</guid>
-<<<<<<< HEAD
-      <pubDate>Sun, 31 Aug 2025 04:41:30 +0000</pubDate>
-=======
-      <pubDate>Sun, 31 Aug 2025 05:50:21 +0000</pubDate>
->>>>>>> 31648a7c
+      <pubDate>Sun, 31 Aug 2025 05:50:21 +0000</pubDate>
     </item>
     <item>
       <title>Safari 17.2</title>
       <link>https://support.apple.com/kb/HT214039</link>
       <description>Vulnerabilities Addressed: 4&lt;br&gt;Exploited CVE(s): 0</description>
       <guid isPermaLink="false">Safari_OS_17.2</guid>
-<<<<<<< HEAD
-      <pubDate>Sun, 31 Aug 2025 04:41:30 +0000</pubDate>
-=======
-      <pubDate>Sun, 31 Aug 2025 05:50:21 +0000</pubDate>
->>>>>>> 31648a7c
+      <pubDate>Sun, 31 Aug 2025 05:50:21 +0000</pubDate>
     </item>
     <item>
       <title>Safari 17.2.1</title>
       <link>https://sofa.macadmins.io/</link>
       <description>Vulnerabilities Addressed: 0&lt;br&gt;Exploited CVE(s): 0</description>
       <guid isPermaLink="false">Safari_OS_17.2.1</guid>
-<<<<<<< HEAD
-      <pubDate>Sun, 31 Aug 2025 04:41:30 +0000</pubDate>
-=======
-      <pubDate>Sun, 31 Aug 2025 05:50:21 +0000</pubDate>
->>>>>>> 31648a7c
+      <pubDate>Sun, 31 Aug 2025 05:50:21 +0000</pubDate>
     </item>
     <item>
       <title>Safari 17.3</title>
       <link>https://support.apple.com/en-us/120339</link>
       <description>Vulnerabilities Addressed: 5&lt;br&gt;Exploited CVE(s): 1</description>
       <guid isPermaLink="false">Safari_OS_17.3</guid>
-<<<<<<< HEAD
-      <pubDate>Sun, 31 Aug 2025 04:41:30 +0000</pubDate>
-=======
-      <pubDate>Sun, 31 Aug 2025 05:50:21 +0000</pubDate>
->>>>>>> 31648a7c
+      <pubDate>Sun, 31 Aug 2025 05:50:21 +0000</pubDate>
     </item>
     <item>
       <title>Safari 17.3.1</title>
       <link>https://sofa.macadmins.io/</link>
       <description>Vulnerabilities Addressed: 0&lt;br&gt;Exploited CVE(s): 0</description>
       <guid isPermaLink="false">Safari_OS_17.3.1</guid>
-<<<<<<< HEAD
-      <pubDate>Sun, 31 Aug 2025 04:41:30 +0000</pubDate>
-=======
-      <pubDate>Sun, 31 Aug 2025 05:50:21 +0000</pubDate>
->>>>>>> 31648a7c
+      <pubDate>Sun, 31 Aug 2025 05:50:21 +0000</pubDate>
     </item>
     <item>
       <title>Safari 17.4</title>
       <link>https://support.apple.com/en-us/120894</link>
       <description>Vulnerabilities Addressed: 6&lt;br&gt;Exploited CVE(s): 0</description>
       <guid isPermaLink="false">Safari_OS_17.4</guid>
-<<<<<<< HEAD
-      <pubDate>Sun, 31 Aug 2025 04:41:30 +0000</pubDate>
-=======
-      <pubDate>Sun, 31 Aug 2025 05:50:21 +0000</pubDate>
->>>>>>> 31648a7c
+      <pubDate>Sun, 31 Aug 2025 05:50:21 +0000</pubDate>
     </item>
     <item>
       <title>Safari 17.4.1</title>
       <link>https://support.apple.com/en-us/120888</link>
       <description>Vulnerabilities Addressed: 1&lt;br&gt;Exploited CVE(s): 0</description>
       <guid isPermaLink="false">Safari_OS_17.4.1</guid>
-<<<<<<< HEAD
-      <pubDate>Sun, 31 Aug 2025 04:41:30 +0000</pubDate>
-=======
-      <pubDate>Sun, 31 Aug 2025 05:50:21 +0000</pubDate>
->>>>>>> 31648a7c
+      <pubDate>Sun, 31 Aug 2025 05:50:21 +0000</pubDate>
     </item>
     <item>
       <title>Safari 17.5</title>
       <link>https://support.apple.com/en-us/120896</link>
       <description>Vulnerabilities Addressed: 10&lt;br&gt;Exploited CVE(s): 0</description>
       <guid isPermaLink="false">Safari_OS_17.5</guid>
-<<<<<<< HEAD
-      <pubDate>Sun, 31 Aug 2025 04:41:30 +0000</pubDate>
-=======
-      <pubDate>Sun, 31 Aug 2025 05:50:21 +0000</pubDate>
->>>>>>> 31648a7c
+      <pubDate>Sun, 31 Aug 2025 05:50:21 +0000</pubDate>
     </item>
     <item>
       <title>Safari 17.6</title>
       <link>https://support.apple.com/en-us/120913</link>
       <description>Vulnerabilities Addressed: 12&lt;br&gt;Exploited CVE(s): 0</description>
       <guid isPermaLink="false">Safari_OS_17.6</guid>
-<<<<<<< HEAD
-      <pubDate>Sun, 31 Aug 2025 04:41:30 +0000</pubDate>
-=======
-      <pubDate>Sun, 31 Aug 2025 05:50:21 +0000</pubDate>
->>>>>>> 31648a7c
+      <pubDate>Sun, 31 Aug 2025 05:50:21 +0000</pubDate>
     </item>
     <item>
       <title>Safari 18.0.1</title>
       <link>https://sofa.macadmins.io/</link>
       <description>Vulnerabilities Addressed: 0&lt;br&gt;Exploited CVE(s): 0</description>
       <guid isPermaLink="false">Safari_OS_18.0.1</guid>
-<<<<<<< HEAD
-      <pubDate>Sun, 31 Aug 2025 04:41:30 +0000</pubDate>
-=======
-      <pubDate>Sun, 31 Aug 2025 05:50:21 +0000</pubDate>
->>>>>>> 31648a7c
+      <pubDate>Sun, 31 Aug 2025 05:50:21 +0000</pubDate>
     </item>
     <item>
       <title>Safari 18.1</title>
       <link>https://support.apple.com/en-us/121571</link>
       <description>Vulnerabilities Addressed: 5&lt;br&gt;Exploited CVE(s): 0</description>
       <guid isPermaLink="false">Safari_OS_18.1</guid>
-<<<<<<< HEAD
-      <pubDate>Sun, 31 Aug 2025 04:41:30 +0000</pubDate>
-=======
-      <pubDate>Sun, 31 Aug 2025 05:50:21 +0000</pubDate>
->>>>>>> 31648a7c
+      <pubDate>Sun, 31 Aug 2025 05:50:21 +0000</pubDate>
     </item>
     <item>
       <title>Safari 18.1.1</title>
       <link>https://support.apple.com/en-us/121756</link>
       <description>Vulnerabilities Addressed: 2&lt;br&gt;Exploited CVE(s): 2</description>
       <guid isPermaLink="false">Safari_OS_18.1.1</guid>
-<<<<<<< HEAD
-      <pubDate>Sun, 31 Aug 2025 04:41:30 +0000</pubDate>
-=======
-      <pubDate>Sun, 31 Aug 2025 05:50:21 +0000</pubDate>
->>>>>>> 31648a7c
+      <pubDate>Sun, 31 Aug 2025 05:50:21 +0000</pubDate>
     </item>
     <item>
       <title>Safari 18.2</title>
       <link>https://support.apple.com/en-us/121846</link>
       <description>Vulnerabilities Addressed: 8&lt;br&gt;Exploited CVE(s): 0</description>
       <guid isPermaLink="false">Safari_OS_18.2</guid>
-<<<<<<< HEAD
-      <pubDate>Sun, 31 Aug 2025 04:41:30 +0000</pubDate>
-=======
-      <pubDate>Sun, 31 Aug 2025 05:50:21 +0000</pubDate>
->>>>>>> 31648a7c
+      <pubDate>Sun, 31 Aug 2025 05:50:21 +0000</pubDate>
     </item>
     <item>
       <title>Safari 18.3</title>
       <link>https://support.apple.com/en-us/122074</link>
       <description>Vulnerabilities Addressed: 8&lt;br&gt;Exploited CVE(s): 0</description>
       <guid isPermaLink="false">Safari_OS_18.3</guid>
-<<<<<<< HEAD
-      <pubDate>Sun, 31 Aug 2025 04:41:30 +0000</pubDate>
-=======
-      <pubDate>Sun, 31 Aug 2025 05:50:21 +0000</pubDate>
->>>>>>> 31648a7c
+      <pubDate>Sun, 31 Aug 2025 05:50:21 +0000</pubDate>
     </item>
     <item>
       <title>Safari 18.3.1</title>
       <link>https://support.apple.com/en-us/122285</link>
       <description>Vulnerabilities Addressed: 1&lt;br&gt;Exploited CVE(s): 1</description>
       <guid isPermaLink="false">Safari_OS_18.3.1</guid>
-<<<<<<< HEAD
-      <pubDate>Sun, 31 Aug 2025 04:41:30 +0000</pubDate>
-=======
-      <pubDate>Sun, 31 Aug 2025 05:50:21 +0000</pubDate>
->>>>>>> 31648a7c
+      <pubDate>Sun, 31 Aug 2025 05:50:21 +0000</pubDate>
     </item>
     <item>
       <title>Safari 18.4</title>
       <link>https://support.apple.com/en-us/122379</link>
       <description>Vulnerabilities Addressed: 14&lt;br&gt;Exploited CVE(s): 0</description>
       <guid isPermaLink="false">Safari_OS_18.4</guid>
-<<<<<<< HEAD
-      <pubDate>Sun, 31 Aug 2025 04:41:30 +0000</pubDate>
-=======
-      <pubDate>Sun, 31 Aug 2025 05:50:21 +0000</pubDate>
->>>>>>> 31648a7c
+      <pubDate>Sun, 31 Aug 2025 05:50:21 +0000</pubDate>
     </item>
     <item>
       <title>Safari 18.5</title>
       <link>https://support.apple.com/en-us/122719</link>
       <description>Vulnerabilities Addressed: 10&lt;br&gt;Exploited CVE(s): 0</description>
       <guid isPermaLink="false">Safari_OS_18.5</guid>
-<<<<<<< HEAD
-      <pubDate>Sun, 31 Aug 2025 04:41:30 +0000</pubDate>
-=======
-      <pubDate>Sun, 31 Aug 2025 05:50:21 +0000</pubDate>
->>>>>>> 31648a7c
+      <pubDate>Sun, 31 Aug 2025 05:50:21 +0000</pubDate>
     </item>
     <item>
       <title>Studio Display Firmware Update 16.4</title>
       <link>https://support.apple.com/kb/HT213672</link>
       <description>Vulnerabilities Addressed: 1&lt;br&gt;Exploited CVE(s): 0</description>
       <guid isPermaLink="false">Studio_OS_16.4</guid>
-<<<<<<< HEAD
-      <pubDate>Sun, 31 Aug 2025 04:41:30 +0000</pubDate>
-=======
-      <pubDate>Sun, 31 Aug 2025 05:50:21 +0000</pubDate>
->>>>>>> 31648a7c
+      <pubDate>Sun, 31 Aug 2025 05:50:21 +0000</pubDate>
     </item>
     <item>
       <title>Windows Migration Assistant 2.2.0.0 (v. 1A11)</title>
       <link>https://support.apple.com/103794</link>
       <description>Vulnerabilities Addressed: 1&lt;br&gt;Exploited CVE(s): 0</description>
       <guid isPermaLink="false">Windows_OS_2.2.0.0</guid>
-<<<<<<< HEAD
-      <pubDate>Sun, 31 Aug 2025 04:41:30 +0000</pubDate>
-=======
-      <pubDate>Sun, 31 Aug 2025 05:50:21 +0000</pubDate>
->>>>>>> 31648a7c
+      <pubDate>Sun, 31 Aug 2025 05:50:21 +0000</pubDate>
     </item>
     <item>
       <title>Xcode 11.4</title>
       <link>https://support.apple.com/kb/HT211108</link>
       <description>Vulnerabilities Addressed: 0&lt;br&gt;Exploited CVE(s): 0</description>
       <guid isPermaLink="false">Xcode_OS_11.4</guid>
-<<<<<<< HEAD
-      <pubDate>Sun, 31 Aug 2025 04:41:30 +0000</pubDate>
-=======
-      <pubDate>Sun, 31 Aug 2025 05:50:21 +0000</pubDate>
->>>>>>> 31648a7c
+      <pubDate>Sun, 31 Aug 2025 05:50:21 +0000</pubDate>
     </item>
     <item>
       <title>Xcode 11.4.1</title>
       <link>https://support.apple.com/kb/HT211141</link>
       <description>Vulnerabilities Addressed: 1&lt;br&gt;Exploited CVE(s): 0</description>
       <guid isPermaLink="false">Xcode_OS_11.4.1</guid>
-<<<<<<< HEAD
-      <pubDate>Sun, 31 Aug 2025 04:41:30 +0000</pubDate>
-=======
-      <pubDate>Sun, 31 Aug 2025 05:50:21 +0000</pubDate>
->>>>>>> 31648a7c
+      <pubDate>Sun, 31 Aug 2025 05:50:21 +0000</pubDate>
     </item>
     <item>
       <title>Xcode 11.5</title>
       <link>https://support.apple.com/kb/HT211183</link>
       <description>Vulnerabilities Addressed: 1&lt;br&gt;Exploited CVE(s): 0</description>
       <guid isPermaLink="false">Xcode_OS_11.5</guid>
-<<<<<<< HEAD
-      <pubDate>Sun, 31 Aug 2025 04:41:30 +0000</pubDate>
-=======
-      <pubDate>Sun, 31 Aug 2025 05:50:21 +0000</pubDate>
->>>>>>> 31648a7c
+      <pubDate>Sun, 31 Aug 2025 05:50:21 +0000</pubDate>
     </item>
     <item>
       <title>Xcode 11.6</title>
       <link>https://sofa.macadmins.io/</link>
       <description>Vulnerabilities Addressed: 0&lt;br&gt;Exploited CVE(s): 0</description>
       <guid isPermaLink="false">Xcode_OS_11.6</guid>
-<<<<<<< HEAD
-      <pubDate>Sun, 31 Aug 2025 04:41:30 +0000</pubDate>
-=======
-      <pubDate>Sun, 31 Aug 2025 05:50:21 +0000</pubDate>
->>>>>>> 31648a7c
+      <pubDate>Sun, 31 Aug 2025 05:50:21 +0000</pubDate>
     </item>
     <item>
       <title>Xcode 12.0</title>
       <link>https://support.apple.com/kb/HT211848</link>
       <description>Vulnerabilities Addressed: 1&lt;br&gt;Exploited CVE(s): 0</description>
       <guid isPermaLink="false">Xcode_OS_12.0</guid>
-<<<<<<< HEAD
-      <pubDate>Sun, 31 Aug 2025 04:41:30 +0000</pubDate>
-=======
-      <pubDate>Sun, 31 Aug 2025 05:50:21 +0000</pubDate>
->>>>>>> 31648a7c
+      <pubDate>Sun, 31 Aug 2025 05:50:21 +0000</pubDate>
     </item>
     <item>
       <title>Xcode 12.4</title>
       <link>https://support.apple.com/kb/HT212153</link>
       <description>Vulnerabilities Addressed: 1&lt;br&gt;Exploited CVE(s): 0</description>
       <guid isPermaLink="false">Xcode_OS_12.4</guid>
-<<<<<<< HEAD
-      <pubDate>Sun, 31 Aug 2025 04:41:30 +0000</pubDate>
-=======
-      <pubDate>Sun, 31 Aug 2025 05:50:21 +0000</pubDate>
->>>>>>> 31648a7c
+      <pubDate>Sun, 31 Aug 2025 05:50:21 +0000</pubDate>
     </item>
     <item>
       <title>Xcode 12.5</title>
       <link>https://support.apple.com/kb/HT212320</link>
       <description>Vulnerabilities Addressed: 1&lt;br&gt;Exploited CVE(s): 0</description>
       <guid isPermaLink="false">Xcode_OS_12.5</guid>
-<<<<<<< HEAD
-      <pubDate>Sun, 31 Aug 2025 04:41:30 +0000</pubDate>
-=======
-      <pubDate>Sun, 31 Aug 2025 05:50:21 +0000</pubDate>
->>>>>>> 31648a7c
+      <pubDate>Sun, 31 Aug 2025 05:50:21 +0000</pubDate>
     </item>
     <item>
       <title>Xcode 13.3</title>
       <link>https://support.apple.com/kb/HT213189</link>
       <description>Vulnerabilities Addressed: 10&lt;br&gt;Exploited CVE(s): 1</description>
       <guid isPermaLink="false">Xcode_OS_13.3</guid>
-<<<<<<< HEAD
-      <pubDate>Sun, 31 Aug 2025 04:41:30 +0000</pubDate>
-=======
-      <pubDate>Sun, 31 Aug 2025 05:50:21 +0000</pubDate>
->>>>>>> 31648a7c
+      <pubDate>Sun, 31 Aug 2025 05:50:21 +0000</pubDate>
     </item>
     <item>
       <title>Xcode 13.4</title>
       <link>https://support.apple.com/kb/HT213261</link>
       <description>Vulnerabilities Addressed: 2&lt;br&gt;Exploited CVE(s): 0</description>
       <guid isPermaLink="false">Xcode_OS_13.4</guid>
-<<<<<<< HEAD
-      <pubDate>Sun, 31 Aug 2025 04:41:30 +0000</pubDate>
-=======
-      <pubDate>Sun, 31 Aug 2025 05:50:21 +0000</pubDate>
->>>>>>> 31648a7c
+      <pubDate>Sun, 31 Aug 2025 05:50:21 +0000</pubDate>
     </item>
     <item>
       <title>Xcode 14.0</title>
       <link>https://support.apple.com/kb/HT213883</link>
       <description>Vulnerabilities Addressed: 1&lt;br&gt;Exploited CVE(s): 0</description>
       <guid isPermaLink="false">Xcode_OS_14.0</guid>
-<<<<<<< HEAD
-      <pubDate>Sun, 31 Aug 2025 04:41:30 +0000</pubDate>
-=======
-      <pubDate>Sun, 31 Aug 2025 05:50:21 +0000</pubDate>
->>>>>>> 31648a7c
+      <pubDate>Sun, 31 Aug 2025 05:50:21 +0000</pubDate>
     </item>
     <item>
       <title>Xcode 14.1</title>
       <link>https://support.apple.com/kb/HT213496</link>
       <description>Vulnerabilities Addressed: 4&lt;br&gt;Exploited CVE(s): 0</description>
       <guid isPermaLink="false">Xcode_OS_14.1</guid>
-<<<<<<< HEAD
-      <pubDate>Sun, 31 Aug 2025 04:41:30 +0000</pubDate>
-=======
-      <pubDate>Sun, 31 Aug 2025 05:50:21 +0000</pubDate>
->>>>>>> 31648a7c
+      <pubDate>Sun, 31 Aug 2025 05:50:21 +0000</pubDate>
     </item>
     <item>
       <title>Xcode 14.3</title>
       <link>https://support.apple.com/kb/HT213679</link>
       <description>Vulnerabilities Addressed: 2&lt;br&gt;Exploited CVE(s): 0</description>
       <guid isPermaLink="false">Xcode_OS_14.3</guid>
-<<<<<<< HEAD
-      <pubDate>Sun, 31 Aug 2025 04:41:30 +0000</pubDate>
-=======
-      <pubDate>Sun, 31 Aug 2025 05:50:21 +0000</pubDate>
->>>>>>> 31648a7c
+      <pubDate>Sun, 31 Aug 2025 05:50:21 +0000</pubDate>
     </item>
     <item>
       <title>Xcode 15.3</title>
       <link>https://support.apple.com/en-us/120887</link>
       <description>Vulnerabilities Addressed: 1&lt;br&gt;Exploited CVE(s): 0</description>
       <guid isPermaLink="false">Xcode_OS_15.3</guid>
-<<<<<<< HEAD
-      <pubDate>Sun, 31 Aug 2025 04:41:30 +0000</pubDate>
-=======
-      <pubDate>Sun, 31 Aug 2025 05:50:21 +0000</pubDate>
->>>>>>> 31648a7c
+      <pubDate>Sun, 31 Aug 2025 05:50:21 +0000</pubDate>
     </item>
     <item>
       <title>Xcode 16.3</title>
       <link>https://support.apple.com/en-us/122380</link>
       <description>Vulnerabilities Addressed: 2&lt;br&gt;Exploited CVE(s): 0</description>
       <guid isPermaLink="false">Xcode_OS_16.3</guid>
-<<<<<<< HEAD
-      <pubDate>Sun, 31 Aug 2025 04:41:30 +0000</pubDate>
-=======
-      <pubDate>Sun, 31 Aug 2025 05:50:21 +0000</pubDate>
->>>>>>> 31648a7c
+      <pubDate>Sun, 31 Aug 2025 05:50:21 +0000</pubDate>
     </item>
     <item>
       <title>iCloud for Windows 10.9.1</title>
       <link>https://sofa.macadmins.io/</link>
       <description>Vulnerabilities Addressed: 0&lt;br&gt;Exploited CVE(s): 0</description>
       <guid isPermaLink="false">iCloud_OS_10.9.1</guid>
-<<<<<<< HEAD
-      <pubDate>Sun, 31 Aug 2025 04:41:30 +0000</pubDate>
-=======
-      <pubDate>Sun, 31 Aug 2025 05:50:21 +0000</pubDate>
->>>>>>> 31648a7c
+      <pubDate>Sun, 31 Aug 2025 05:50:21 +0000</pubDate>
     </item>
     <item>
       <title>iCloud for Windows 10.9.2</title>
       <link>https://support.apple.com/kb/HT210947</link>
       <description>Vulnerabilities Addressed: 9&lt;br&gt;Exploited CVE(s): 0</description>
       <guid isPermaLink="false">iCloud_OS_10.9.2</guid>
-<<<<<<< HEAD
-      <pubDate>Sun, 31 Aug 2025 04:41:30 +0000</pubDate>
-=======
-      <pubDate>Sun, 31 Aug 2025 05:50:21 +0000</pubDate>
->>>>>>> 31648a7c
+      <pubDate>Sun, 31 Aug 2025 05:50:21 +0000</pubDate>
     </item>
     <item>
       <title>iCloud for Windows 10.9.3</title>
       <link>https://support.apple.com/kb/HT211106</link>
       <description>Vulnerabilities Addressed: 13&lt;br&gt;Exploited CVE(s): 0</description>
       <guid isPermaLink="false">iCloud_OS_10.9.3</guid>
-<<<<<<< HEAD
-      <pubDate>Sun, 31 Aug 2025 04:41:30 +0000</pubDate>
-=======
-      <pubDate>Sun, 31 Aug 2025 05:50:21 +0000</pubDate>
->>>>>>> 31648a7c
+      <pubDate>Sun, 31 Aug 2025 05:50:21 +0000</pubDate>
     </item>
     <item>
       <title>iCloud for Windows 11.2</title>
       <link>https://support.apple.com/kb/HT211179</link>
       <description>Vulnerabilities Addressed: 12&lt;br&gt;Exploited CVE(s): 0</description>
       <guid isPermaLink="false">iCloud_OS_11.2</guid>
-<<<<<<< HEAD
-      <pubDate>Sun, 31 Aug 2025 04:41:30 +0000</pubDate>
-=======
-      <pubDate>Sun, 31 Aug 2025 05:50:21 +0000</pubDate>
->>>>>>> 31648a7c
+      <pubDate>Sun, 31 Aug 2025 05:50:21 +0000</pubDate>
     </item>
     <item>
       <title>iCloud for Windows 11.3</title>
       <link>https://support.apple.com/kb/HT211294</link>
       <description>Vulnerabilities Addressed: 32&lt;br&gt;Exploited CVE(s): 0</description>
       <guid isPermaLink="false">iCloud_OS_11.3</guid>
-<<<<<<< HEAD
-      <pubDate>Sun, 31 Aug 2025 04:41:30 +0000</pubDate>
-=======
-      <pubDate>Sun, 31 Aug 2025 05:50:21 +0000</pubDate>
->>>>>>> 31648a7c
+      <pubDate>Sun, 31 Aug 2025 05:50:21 +0000</pubDate>
     </item>
     <item>
       <title>iCloud for Windows 11.4</title>
       <link>https://support.apple.com/kb/HT211846</link>
       <description>Vulnerabilities Addressed: 3&lt;br&gt;Exploited CVE(s): 0</description>
       <guid isPermaLink="false">iCloud_OS_11.4</guid>
-<<<<<<< HEAD
-      <pubDate>Sun, 31 Aug 2025 04:41:30 +0000</pubDate>
-=======
-      <pubDate>Sun, 31 Aug 2025 05:50:21 +0000</pubDate>
->>>>>>> 31648a7c
+      <pubDate>Sun, 31 Aug 2025 05:50:21 +0000</pubDate>
     </item>
     <item>
       <title>iCloud for Windows 11.5</title>
       <link>https://support.apple.com/kb/HT211935</link>
       <description>Vulnerabilities Addressed: 17&lt;br&gt;Exploited CVE(s): 0</description>
       <guid isPermaLink="false">iCloud_OS_11.5</guid>
-<<<<<<< HEAD
-      <pubDate>Sun, 31 Aug 2025 04:41:30 +0000</pubDate>
-=======
-      <pubDate>Sun, 31 Aug 2025 05:50:21 +0000</pubDate>
->>>>>>> 31648a7c
+      <pubDate>Sun, 31 Aug 2025 05:50:21 +0000</pubDate>
     </item>
     <item>
       <title>iCloud for Windows 12.0</title>
       <link>https://support.apple.com/kb/HT212145</link>
       <description>Vulnerabilities Addressed: 4&lt;br&gt;Exploited CVE(s): 0</description>
       <guid isPermaLink="false">iCloud_OS_12.0</guid>
-<<<<<<< HEAD
-      <pubDate>Sun, 31 Aug 2025 04:41:30 +0000</pubDate>
-=======
-      <pubDate>Sun, 31 Aug 2025 05:50:21 +0000</pubDate>
->>>>>>> 31648a7c
+      <pubDate>Sun, 31 Aug 2025 05:50:21 +0000</pubDate>
     </item>
     <item>
       <title>iCloud for Windows 12.3</title>
       <link>https://support.apple.com/kb/HT212321</link>
       <description>Vulnerabilities Addressed: 4&lt;br&gt;Exploited CVE(s): 0</description>
       <guid isPermaLink="false">iCloud_OS_12.3</guid>
-<<<<<<< HEAD
-      <pubDate>Sun, 31 Aug 2025 04:41:30 +0000</pubDate>
-=======
-      <pubDate>Sun, 31 Aug 2025 05:50:21 +0000</pubDate>
->>>>>>> 31648a7c
+      <pubDate>Sun, 31 Aug 2025 05:50:21 +0000</pubDate>
     </item>
     <item>
       <title>iCloud for Windows 12.5</title>
       <link>https://support.apple.com/kb/HT212607</link>
       <description>Vulnerabilities Addressed: 2&lt;br&gt;Exploited CVE(s): 0</description>
       <guid isPermaLink="false">iCloud_OS_12.5</guid>
-<<<<<<< HEAD
-      <pubDate>Sun, 31 Aug 2025 04:41:30 +0000</pubDate>
-=======
-      <pubDate>Sun, 31 Aug 2025 05:50:21 +0000</pubDate>
->>>>>>> 31648a7c
+      <pubDate>Sun, 31 Aug 2025 05:50:21 +0000</pubDate>
     </item>
     <item>
       <title>iCloud for Windows 14.1</title>
       <link>https://support.apple.com/kb/HT213538</link>
       <description>Vulnerabilities Addressed: 3&lt;br&gt;Exploited CVE(s): 0</description>
       <guid isPermaLink="false">iCloud_OS_14.1</guid>
-<<<<<<< HEAD
-      <pubDate>Sun, 31 Aug 2025 04:41:30 +0000</pubDate>
-=======
-      <pubDate>Sun, 31 Aug 2025 05:50:21 +0000</pubDate>
->>>>>>> 31648a7c
+      <pubDate>Sun, 31 Aug 2025 05:50:21 +0000</pubDate>
     </item>
     <item>
       <title>iCloud for Windows 7.17</title>
       <link>https://support.apple.com/kb/HT210948</link>
       <description>Vulnerabilities Addressed: 8&lt;br&gt;Exploited CVE(s): 0</description>
       <guid isPermaLink="false">iCloud_OS_7.17</guid>
-<<<<<<< HEAD
-      <pubDate>Sun, 31 Aug 2025 04:41:30 +0000</pubDate>
-=======
-      <pubDate>Sun, 31 Aug 2025 05:50:21 +0000</pubDate>
->>>>>>> 31648a7c
+      <pubDate>Sun, 31 Aug 2025 05:50:21 +0000</pubDate>
     </item>
     <item>
       <title>iCloud for Windows 7.18</title>
       <link>https://support.apple.com/kb/HT211107</link>
       <description>Vulnerabilities Addressed: 13&lt;br&gt;Exploited CVE(s): 0</description>
       <guid isPermaLink="false">iCloud_OS_7.18</guid>
-<<<<<<< HEAD
-      <pubDate>Sun, 31 Aug 2025 04:41:30 +0000</pubDate>
-=======
-      <pubDate>Sun, 31 Aug 2025 05:50:21 +0000</pubDate>
->>>>>>> 31648a7c
+      <pubDate>Sun, 31 Aug 2025 05:50:21 +0000</pubDate>
     </item>
     <item>
       <title>iCloud for Windows 7.19</title>
       <link>https://support.apple.com/kb/HT211181</link>
       <description>Vulnerabilities Addressed: 12&lt;br&gt;Exploited CVE(s): 0</description>
       <guid isPermaLink="false">iCloud_OS_7.19</guid>
-<<<<<<< HEAD
-      <pubDate>Sun, 31 Aug 2025 04:41:30 +0000</pubDate>
-=======
-      <pubDate>Sun, 31 Aug 2025 05:50:21 +0000</pubDate>
->>>>>>> 31648a7c
+      <pubDate>Sun, 31 Aug 2025 05:50:21 +0000</pubDate>
     </item>
     <item>
       <title>iCloud for Windows 7.20</title>
       <link>https://support.apple.com/kb/HT211295</link>
       <description>Vulnerabilities Addressed: 32&lt;br&gt;Exploited CVE(s): 0</description>
       <guid isPermaLink="false">iCloud_OS_7.20</guid>
-<<<<<<< HEAD
-      <pubDate>Sun, 31 Aug 2025 04:41:30 +0000</pubDate>
-=======
-      <pubDate>Sun, 31 Aug 2025 05:50:21 +0000</pubDate>
->>>>>>> 31648a7c
+      <pubDate>Sun, 31 Aug 2025 05:50:21 +0000</pubDate>
     </item>
     <item>
       <title>iCloud for Windows 7.21</title>
       <link>https://support.apple.com/kb/HT211847</link>
       <description>Vulnerabilities Addressed: 4&lt;br&gt;Exploited CVE(s): 0</description>
       <guid isPermaLink="false">iCloud_OS_7.21</guid>
-<<<<<<< HEAD
-      <pubDate>Sun, 31 Aug 2025 04:41:30 +0000</pubDate>
-=======
-      <pubDate>Sun, 31 Aug 2025 05:50:21 +0000</pubDate>
->>>>>>> 31648a7c
+      <pubDate>Sun, 31 Aug 2025 05:50:21 +0000</pubDate>
     </item>
     <item>
       <title>iMovie 10.2.4</title>
       <link>https://support.apple.com/kb/HT212549</link>
       <description>Vulnerabilities Addressed: 1&lt;br&gt;Exploited CVE(s): 0</description>
       <guid isPermaLink="false">iMovie_OS_10.2.4</guid>
-<<<<<<< HEAD
-      <pubDate>Sun, 31 Aug 2025 04:41:30 +0000</pubDate>
-=======
-      <pubDate>Sun, 31 Aug 2025 05:50:21 +0000</pubDate>
->>>>>>> 31648a7c
+      <pubDate>Sun, 31 Aug 2025 05:50:21 +0000</pubDate>
     </item>
     <item>
       <title>iOS 12.4.5</title>
       <link>https://sofa.macadmins.io/</link>
       <description>Vulnerabilities Addressed: 0&lt;br&gt;Exploited CVE(s): 0</description>
       <guid isPermaLink="false">iOS_OS_12.4.5</guid>
-<<<<<<< HEAD
-      <pubDate>Sun, 31 Aug 2025 04:41:30 +0000</pubDate>
-=======
-      <pubDate>Sun, 31 Aug 2025 05:50:21 +0000</pubDate>
->>>>>>> 31648a7c
+      <pubDate>Sun, 31 Aug 2025 05:50:21 +0000</pubDate>
     </item>
     <item>
       <title>iOS 12.4.6</title>
       <link>https://sofa.macadmins.io/</link>
       <description>Vulnerabilities Addressed: 0&lt;br&gt;Exploited CVE(s): 0</description>
       <guid isPermaLink="false">iOS_OS_12.4.6</guid>
-<<<<<<< HEAD
-      <pubDate>Sun, 31 Aug 2025 04:41:30 +0000</pubDate>
-=======
-      <pubDate>Sun, 31 Aug 2025 05:50:21 +0000</pubDate>
->>>>>>> 31648a7c
+      <pubDate>Sun, 31 Aug 2025 05:50:21 +0000</pubDate>
     </item>
     <item>
       <title>iOS 12.4.7</title>
       <link>https://support.apple.com/kb/HT211169</link>
       <description>Vulnerabilities Addressed: 3&lt;br&gt;Exploited CVE(s): 2</description>
       <guid isPermaLink="false">iOS_OS_12.4.7</guid>
-<<<<<<< HEAD
-      <pubDate>Sun, 31 Aug 2025 04:41:30 +0000</pubDate>
-=======
-      <pubDate>Sun, 31 Aug 2025 05:50:21 +0000</pubDate>
->>>>>>> 31648a7c
+      <pubDate>Sun, 31 Aug 2025 05:50:21 +0000</pubDate>
     </item>
     <item>
       <title>iOS 12.4.8</title>
       <link>https://sofa.macadmins.io/</link>
       <description>Vulnerabilities Addressed: 0&lt;br&gt;Exploited CVE(s): 0</description>
       <guid isPermaLink="false">iOS_OS_12.4.8</guid>
-<<<<<<< HEAD
-      <pubDate>Sun, 31 Aug 2025 04:41:30 +0000</pubDate>
-=======
-      <pubDate>Sun, 31 Aug 2025 05:50:21 +0000</pubDate>
->>>>>>> 31648a7c
+      <pubDate>Sun, 31 Aug 2025 05:50:21 +0000</pubDate>
     </item>
     <item>
       <title>iOS 12.4.9</title>
       <link>https://support.apple.com/kb/HT211940</link>
       <description>Vulnerabilities Addressed: 4&lt;br&gt;Exploited CVE(s): 3</description>
       <guid isPermaLink="false">iOS_OS_12.4.9</guid>
-<<<<<<< HEAD
-      <pubDate>Sun, 31 Aug 2025 04:41:30 +0000</pubDate>
-=======
-      <pubDate>Sun, 31 Aug 2025 05:50:21 +0000</pubDate>
->>>>>>> 31648a7c
+      <pubDate>Sun, 31 Aug 2025 05:50:21 +0000</pubDate>
     </item>
     <item>
       <title>iOS 12.5</title>
       <link>https://support.apple.com/kb/HT212004</link>
       <description>Vulnerabilities Addressed: 1&lt;br&gt;Exploited CVE(s): 0</description>
       <guid isPermaLink="false">iOS_OS_12.5</guid>
-<<<<<<< HEAD
-      <pubDate>Sun, 31 Aug 2025 04:41:30 +0000</pubDate>
-=======
-      <pubDate>Sun, 31 Aug 2025 05:50:21 +0000</pubDate>
->>>>>>> 31648a7c
+      <pubDate>Sun, 31 Aug 2025 05:50:21 +0000</pubDate>
     </item>
     <item>
       <title>iOS 12.5.1</title>
       <link>https://sofa.macadmins.io/</link>
       <description>Vulnerabilities Addressed: 0&lt;br&gt;Exploited CVE(s): 0</description>
       <guid isPermaLink="false">iOS_OS_12.5.1</guid>
-<<<<<<< HEAD
-      <pubDate>Sun, 31 Aug 2025 04:41:30 +0000</pubDate>
-=======
-      <pubDate>Sun, 31 Aug 2025 05:50:21 +0000</pubDate>
->>>>>>> 31648a7c
+      <pubDate>Sun, 31 Aug 2025 05:50:21 +0000</pubDate>
     </item>
     <item>
       <title>iOS 12.5.2</title>
       <link>https://support.apple.com/kb/HT212257</link>
       <description>Vulnerabilities Addressed: 1&lt;br&gt;Exploited CVE(s): 1</description>
       <guid isPermaLink="false">iOS_OS_12.5.2</guid>
-<<<<<<< HEAD
-      <pubDate>Sun, 31 Aug 2025 04:41:30 +0000</pubDate>
-=======
-      <pubDate>Sun, 31 Aug 2025 05:50:21 +0000</pubDate>
->>>>>>> 31648a7c
+      <pubDate>Sun, 31 Aug 2025 05:50:21 +0000</pubDate>
     </item>
     <item>
       <title>iOS 12.5.3</title>
       <link>https://support.apple.com/kb/HT212341</link>
       <description>Vulnerabilities Addressed: 4&lt;br&gt;Exploited CVE(s): 4</description>
       <guid isPermaLink="false">iOS_OS_12.5.3</guid>
-<<<<<<< HEAD
-      <pubDate>Sun, 31 Aug 2025 04:41:30 +0000</pubDate>
-=======
-      <pubDate>Sun, 31 Aug 2025 05:50:21 +0000</pubDate>
->>>>>>> 31648a7c
+      <pubDate>Sun, 31 Aug 2025 05:50:21 +0000</pubDate>
     </item>
     <item>
       <title>iOS 12.5.4</title>
       <link>https://support.apple.com/kb/HT212548</link>
       <description>Vulnerabilities Addressed: 3&lt;br&gt;Exploited CVE(s): 2</description>
       <guid isPermaLink="false">iOS_OS_12.5.4</guid>
-<<<<<<< HEAD
-      <pubDate>Sun, 31 Aug 2025 04:41:30 +0000</pubDate>
-=======
-      <pubDate>Sun, 31 Aug 2025 05:50:21 +0000</pubDate>
->>>>>>> 31648a7c
+      <pubDate>Sun, 31 Aug 2025 05:50:21 +0000</pubDate>
     </item>
     <item>
       <title>iOS 12.5.5</title>
       <link>https://support.apple.com/en-us/103157</link>
       <description>Vulnerabilities Addressed: 4&lt;br&gt;Exploited CVE(s): 4</description>
       <guid isPermaLink="false">iOS_OS_12.5.5</guid>
-<<<<<<< HEAD
-      <pubDate>Sun, 31 Aug 2025 04:41:30 +0000</pubDate>
-=======
-      <pubDate>Sun, 31 Aug 2025 05:50:21 +0000</pubDate>
->>>>>>> 31648a7c
+      <pubDate>Sun, 31 Aug 2025 05:50:21 +0000</pubDate>
     </item>
     <item>
       <title>iOS 12.5.6</title>
       <link>https://support.apple.com/kb/HT213428</link>
       <description>Vulnerabilities Addressed: 2&lt;br&gt;Exploited CVE(s): 2</description>
       <guid isPermaLink="false">iOS_OS_12.5.6</guid>
-<<<<<<< HEAD
-      <pubDate>Sun, 31 Aug 2025 04:41:30 +0000</pubDate>
-=======
-      <pubDate>Sun, 31 Aug 2025 05:50:21 +0000</pubDate>
->>>>>>> 31648a7c
+      <pubDate>Sun, 31 Aug 2025 05:50:21 +0000</pubDate>
     </item>
     <item>
       <title>iOS 12.5.7</title>
       <link>https://support.apple.com/kb/HT213597</link>
       <description>Vulnerabilities Addressed: 1&lt;br&gt;Exploited CVE(s): 1</description>
       <guid isPermaLink="false">iOS_OS_12.5.7</guid>
-<<<<<<< HEAD
-      <pubDate>Sun, 31 Aug 2025 04:41:30 +0000</pubDate>
-=======
-      <pubDate>Sun, 31 Aug 2025 05:50:21 +0000</pubDate>
->>>>>>> 31648a7c
+      <pubDate>Sun, 31 Aug 2025 05:50:21 +0000</pubDate>
     </item>
     <item>
       <title>iOS 13.3.1 and iPadOS 13.3.1</title>
       <link>https://support.apple.com/kb/HT210918</link>
       <description>Vulnerabilities Addressed: 35&lt;br&gt;Exploited CVE(s): 1</description>
       <guid isPermaLink="false">iOS_OS_13.3.1</guid>
-<<<<<<< HEAD
-      <pubDate>Sun, 31 Aug 2025 04:41:30 +0000</pubDate>
-=======
-      <pubDate>Sun, 31 Aug 2025 05:50:21 +0000</pubDate>
->>>>>>> 31648a7c
+      <pubDate>Sun, 31 Aug 2025 05:50:21 +0000</pubDate>
     </item>
     <item>
       <title>iOS 13.4 and iPadOS 13.4</title>
       <link>https://support.apple.com/kb/HT211102</link>
       <description>Vulnerabilities Addressed: 32&lt;br&gt;Exploited CVE(s): 0</description>
       <guid isPermaLink="false">iOS_OS_13.4</guid>
-<<<<<<< HEAD
-      <pubDate>Sun, 31 Aug 2025 04:41:30 +0000</pubDate>
-=======
-      <pubDate>Sun, 31 Aug 2025 05:50:21 +0000</pubDate>
->>>>>>> 31648a7c
+      <pubDate>Sun, 31 Aug 2025 05:50:21 +0000</pubDate>
     </item>
     <item>
       <title>iOS 13.4.1</title>
       <link>https://sofa.macadmins.io/</link>
       <description>Vulnerabilities Addressed: 0&lt;br&gt;Exploited CVE(s): 0</description>
       <guid isPermaLink="false">iOS_OS_13.4.1</guid>
-<<<<<<< HEAD
-      <pubDate>Sun, 31 Aug 2025 04:41:30 +0000</pubDate>
-=======
-      <pubDate>Sun, 31 Aug 2025 05:50:21 +0000</pubDate>
->>>>>>> 31648a7c
+      <pubDate>Sun, 31 Aug 2025 05:50:21 +0000</pubDate>
     </item>
     <item>
       <title>iOS 13.4.1 and iPadOS 13.4.1</title>
       <link>https://sofa.macadmins.io/</link>
       <description>Vulnerabilities Addressed: 0&lt;br&gt;Exploited CVE(s): 0</description>
       <guid isPermaLink="false">iOS_OS_13.4.1</guid>
-<<<<<<< HEAD
-      <pubDate>Sun, 31 Aug 2025 04:41:30 +0000</pubDate>
-=======
-      <pubDate>Sun, 31 Aug 2025 05:50:21 +0000</pubDate>
->>>>>>> 31648a7c
+      <pubDate>Sun, 31 Aug 2025 05:50:21 +0000</pubDate>
     </item>
     <item>
       <title>iOS 13.5 and iPadOS 13.5</title>
       <link>https://support.apple.com/kb/HT211168</link>
       <description>Vulnerabilities Addressed: 47&lt;br&gt;Exploited CVE(s): 2</description>
       <guid isPermaLink="false">iOS_OS_13.5</guid>
-<<<<<<< HEAD
-      <pubDate>Sun, 31 Aug 2025 04:41:30 +0000</pubDate>
-=======
-      <pubDate>Sun, 31 Aug 2025 05:50:21 +0000</pubDate>
->>>>>>> 31648a7c
+      <pubDate>Sun, 31 Aug 2025 05:50:21 +0000</pubDate>
     </item>
     <item>
       <title>iOS 13.5.1 and iPadOS 13.5.1</title>
       <link>https://support.apple.com/kb/HT211214</link>
       <description>Vulnerabilities Addressed: 1&lt;br&gt;Exploited CVE(s): 1</description>
       <guid isPermaLink="false">iOS_OS_13.5.1</guid>
-<<<<<<< HEAD
-      <pubDate>Sun, 31 Aug 2025 04:41:30 +0000</pubDate>
-=======
-      <pubDate>Sun, 31 Aug 2025 05:50:21 +0000</pubDate>
->>>>>>> 31648a7c
+      <pubDate>Sun, 31 Aug 2025 05:50:21 +0000</pubDate>
     </item>
     <item>
       <title>iOS 13.6 and iPadOS 13.6</title>
       <link>https://support.apple.com/kb/HT211288</link>
       <description>Vulnerabilities Addressed: 71&lt;br&gt;Exploited CVE(s): 2</description>
       <guid isPermaLink="false">iOS_OS_13.6</guid>
-<<<<<<< HEAD
-      <pubDate>Sun, 31 Aug 2025 04:41:30 +0000</pubDate>
-=======
-      <pubDate>Sun, 31 Aug 2025 05:50:21 +0000</pubDate>
->>>>>>> 31648a7c
+      <pubDate>Sun, 31 Aug 2025 05:50:21 +0000</pubDate>
     </item>
     <item>
       <title>iOS 13.6.1</title>
       <link>https://sofa.macadmins.io/</link>
       <description>Vulnerabilities Addressed: 0&lt;br&gt;Exploited CVE(s): 0</description>
       <guid isPermaLink="false">iOS_OS_13.6.1</guid>
-<<<<<<< HEAD
-      <pubDate>Sun, 31 Aug 2025 04:41:30 +0000</pubDate>
-=======
-      <pubDate>Sun, 31 Aug 2025 05:50:21 +0000</pubDate>
->>>>>>> 31648a7c
+      <pubDate>Sun, 31 Aug 2025 05:50:21 +0000</pubDate>
     </item>
     <item>
       <title>iOS 13.7</title>
       <link>https://sofa.macadmins.io/</link>
       <description>Vulnerabilities Addressed: 0&lt;br&gt;Exploited CVE(s): 0</description>
       <guid isPermaLink="false">iOS_OS_13.7</guid>
-<<<<<<< HEAD
-      <pubDate>Sun, 31 Aug 2025 04:41:30 +0000</pubDate>
-=======
-      <pubDate>Sun, 31 Aug 2025 05:50:21 +0000</pubDate>
->>>>>>> 31648a7c
+      <pubDate>Sun, 31 Aug 2025 05:50:21 +0000</pubDate>
     </item>
     <item>
       <title>iOS 14.0 and iPadOS 14.0</title>
       <link>https://support.apple.com/kb/HT211850</link>
       <description>Vulnerabilities Addressed: 57&lt;br&gt;Exploited CVE(s): 0</description>
       <guid isPermaLink="false">iOS_OS_14.0</guid>
-<<<<<<< HEAD
-      <pubDate>Sun, 31 Aug 2025 04:41:30 +0000</pubDate>
-=======
-      <pubDate>Sun, 31 Aug 2025 05:50:21 +0000</pubDate>
->>>>>>> 31648a7c
+      <pubDate>Sun, 31 Aug 2025 05:50:21 +0000</pubDate>
     </item>
     <item>
       <title>iOS 14.0.1 and iPadOS 14.0.1</title>
       <link>https://sofa.macadmins.io/</link>
       <description>Vulnerabilities Addressed: 0&lt;br&gt;Exploited CVE(s): 0</description>
       <guid isPermaLink="false">iOS_OS_14.0.1</guid>
-<<<<<<< HEAD
-      <pubDate>Sun, 31 Aug 2025 04:41:30 +0000</pubDate>
-=======
-      <pubDate>Sun, 31 Aug 2025 05:50:21 +0000</pubDate>
->>>>>>> 31648a7c
+      <pubDate>Sun, 31 Aug 2025 05:50:21 +0000</pubDate>
     </item>
     <item>
       <title>iOS 14.1 and iPadOS 14.1</title>
       <link>https://sofa.macadmins.io/</link>
       <description>Vulnerabilities Addressed: 0&lt;br&gt;Exploited CVE(s): 0</description>
       <guid isPermaLink="false">iOS_OS_14.1</guid>
-<<<<<<< HEAD
-      <pubDate>Sun, 31 Aug 2025 04:41:30 +0000</pubDate>
-=======
-      <pubDate>Sun, 31 Aug 2025 05:50:21 +0000</pubDate>
->>>>>>> 31648a7c
+      <pubDate>Sun, 31 Aug 2025 05:50:21 +0000</pubDate>
     </item>
     <item>
       <title>iOS 14.2 and iPadOS 14.2</title>
       <link>https://support.apple.com/kb/HT211929</link>
       <description>Vulnerabilities Addressed: 32&lt;br&gt;Exploited CVE(s): 3</description>
       <guid isPermaLink="false">iOS_OS_14.2</guid>
-<<<<<<< HEAD
-      <pubDate>Sun, 31 Aug 2025 04:41:30 +0000</pubDate>
-=======
-      <pubDate>Sun, 31 Aug 2025 05:50:21 +0000</pubDate>
->>>>>>> 31648a7c
+      <pubDate>Sun, 31 Aug 2025 05:50:21 +0000</pubDate>
     </item>
     <item>
       <title>iOS 14.2.1</title>
       <link>https://sofa.macadmins.io/</link>
       <description>Vulnerabilities Addressed: 0&lt;br&gt;Exploited CVE(s): 0</description>
       <guid isPermaLink="false">iOS_OS_14.2.1</guid>
-<<<<<<< HEAD
-      <pubDate>Sun, 31 Aug 2025 04:41:30 +0000</pubDate>
-=======
-      <pubDate>Sun, 31 Aug 2025 05:50:21 +0000</pubDate>
->>>>>>> 31648a7c
+      <pubDate>Sun, 31 Aug 2025 05:50:21 +0000</pubDate>
     </item>
     <item>
       <title>iOS 14.3 and iPadOS 14.3</title>
       <link>https://support.apple.com/kb/HT212003</link>
       <description>Vulnerabilities Addressed: 19&lt;br&gt;Exploited CVE(s): 0</description>
       <guid isPermaLink="false">iOS_OS_14.3</guid>
-<<<<<<< HEAD
-      <pubDate>Sun, 31 Aug 2025 04:41:30 +0000</pubDate>
-=======
-      <pubDate>Sun, 31 Aug 2025 05:50:21 +0000</pubDate>
->>>>>>> 31648a7c
+      <pubDate>Sun, 31 Aug 2025 05:50:21 +0000</pubDate>
     </item>
     <item>
       <title>iOS 14.4 and iPadOS 14.4</title>
       <link>https://support.apple.com/kb/HT212146</link>
       <description>Vulnerabilities Addressed: 54&lt;br&gt;Exploited CVE(s): 5</description>
       <guid isPermaLink="false">iOS_OS_14.4</guid>
-<<<<<<< HEAD
-      <pubDate>Sun, 31 Aug 2025 04:41:30 +0000</pubDate>
-=======
-      <pubDate>Sun, 31 Aug 2025 05:50:21 +0000</pubDate>
->>>>>>> 31648a7c
+      <pubDate>Sun, 31 Aug 2025 05:50:21 +0000</pubDate>
     </item>
     <item>
       <title>iOS 14.4.1 and iPadOS 14.4.1</title>
       <link>https://support.apple.com/kb/HT212221</link>
       <description>Vulnerabilities Addressed: 1&lt;br&gt;Exploited CVE(s): 0</description>
       <guid isPermaLink="false">iOS_OS_14.4.1</guid>
-<<<<<<< HEAD
-      <pubDate>Sun, 31 Aug 2025 04:41:30 +0000</pubDate>
-=======
-      <pubDate>Sun, 31 Aug 2025 05:50:21 +0000</pubDate>
->>>>>>> 31648a7c
+      <pubDate>Sun, 31 Aug 2025 05:50:21 +0000</pubDate>
     </item>
     <item>
       <title>iOS 14.4.2 and iPadOS 14.4.2</title>
       <link>https://support.apple.com/kb/HT212256</link>
       <description>Vulnerabilities Addressed: 1&lt;br&gt;Exploited CVE(s): 1</description>
       <guid isPermaLink="false">iOS_OS_14.4.2</guid>
-<<<<<<< HEAD
-      <pubDate>Sun, 31 Aug 2025 04:41:30 +0000</pubDate>
-=======
-      <pubDate>Sun, 31 Aug 2025 05:50:21 +0000</pubDate>
->>>>>>> 31648a7c
+      <pubDate>Sun, 31 Aug 2025 05:50:21 +0000</pubDate>
     </item>
     <item>
       <title>iOS 14.5 and iPadOS 14.5</title>
       <link>https://support.apple.com/kb/HT212317</link>
       <description>Vulnerabilities Addressed: 62&lt;br&gt;Exploited CVE(s): 1</description>
       <guid isPermaLink="false">iOS_OS_14.5</guid>
-<<<<<<< HEAD
-      <pubDate>Sun, 31 Aug 2025 04:41:31 +0000</pubDate>
-=======
-      <pubDate>Sun, 31 Aug 2025 05:50:21 +0000</pubDate>
->>>>>>> 31648a7c
+      <pubDate>Sun, 31 Aug 2025 05:50:21 +0000</pubDate>
     </item>
     <item>
       <title>iOS 14.5.1 and iPadOS 14.5.1</title>
       <link>https://support.apple.com/kb/HT212336</link>
       <description>Vulnerabilities Addressed: 2&lt;br&gt;Exploited CVE(s): 2</description>
       <guid isPermaLink="false">iOS_OS_14.5.1</guid>
-<<<<<<< HEAD
-      <pubDate>Sun, 31 Aug 2025 04:41:31 +0000</pubDate>
-=======
-      <pubDate>Sun, 31 Aug 2025 05:50:21 +0000</pubDate>
->>>>>>> 31648a7c
+      <pubDate>Sun, 31 Aug 2025 05:50:21 +0000</pubDate>
     </item>
     <item>
       <title>iOS 14.6 and iPadOS 14.6</title>
       <link>https://support.apple.com/kb/HT212528</link>
       <description>Vulnerabilities Addressed: 51&lt;br&gt;Exploited CVE(s): 0</description>
       <guid isPermaLink="false">iOS_OS_14.6</guid>
-<<<<<<< HEAD
-      <pubDate>Sun, 31 Aug 2025 04:41:31 +0000</pubDate>
-=======
-      <pubDate>Sun, 31 Aug 2025 05:50:21 +0000</pubDate>
->>>>>>> 31648a7c
+      <pubDate>Sun, 31 Aug 2025 05:50:21 +0000</pubDate>
     </item>
     <item>
       <title>iOS 14.7</title>
       <link>https://support.apple.com/kb/HT212601</link>
       <description>Vulnerabilities Addressed: 38&lt;br&gt;Exploited CVE(s): 0</description>
       <guid isPermaLink="false">iOS_OS_14.7</guid>
-<<<<<<< HEAD
-      <pubDate>Sun, 31 Aug 2025 04:41:31 +0000</pubDate>
-=======
-      <pubDate>Sun, 31 Aug 2025 05:50:21 +0000</pubDate>
->>>>>>> 31648a7c
+      <pubDate>Sun, 31 Aug 2025 05:50:21 +0000</pubDate>
     </item>
     <item>
       <title>iOS 14.7.1 and iPadOS 14.7.1</title>
       <link>https://support.apple.com/kb/HT212623</link>
       <description>Vulnerabilities Addressed: 1&lt;br&gt;Exploited CVE(s): 1</description>
       <guid isPermaLink="false">iOS_OS_14.7.1</guid>
-<<<<<<< HEAD
-      <pubDate>Sun, 31 Aug 2025 04:41:31 +0000</pubDate>
-=======
-      <pubDate>Sun, 31 Aug 2025 05:50:21 +0000</pubDate>
->>>>>>> 31648a7c
+      <pubDate>Sun, 31 Aug 2025 05:50:21 +0000</pubDate>
     </item>
     <item>
       <title>iOS 14.8 and iPadOS 14.8</title>
       <link>https://support.apple.com/kb/HT212807</link>
       <description>Vulnerabilities Addressed: 25&lt;br&gt;Exploited CVE(s): 3</description>
       <guid isPermaLink="false">iOS_OS_14.8</guid>
-<<<<<<< HEAD
-      <pubDate>Sun, 31 Aug 2025 04:41:31 +0000</pubDate>
-=======
-      <pubDate>Sun, 31 Aug 2025 05:50:21 +0000</pubDate>
->>>>>>> 31648a7c
+      <pubDate>Sun, 31 Aug 2025 05:50:21 +0000</pubDate>
     </item>
     <item>
       <title>iOS 14.8.1 and iPadOS 14.8.1</title>
       <link>https://support.apple.com/en-us/103162</link>
       <description>Vulnerabilities Addressed: 12&lt;br&gt;Exploited CVE(s): 2</description>
       <guid isPermaLink="false">iOS_OS_14.8.1</guid>
-<<<<<<< HEAD
-      <pubDate>Sun, 31 Aug 2025 04:41:31 +0000</pubDate>
-=======
-      <pubDate>Sun, 31 Aug 2025 05:50:21 +0000</pubDate>
->>>>>>> 31648a7c
+      <pubDate>Sun, 31 Aug 2025 05:50:21 +0000</pubDate>
     </item>
     <item>
       <title>iOS 15.0.1 and iPadOS 15.0.1</title>
       <link>https://support.apple.com/en-us/103160</link>
       <description>Vulnerabilities Addressed: 1&lt;br&gt;Exploited CVE(s): 0</description>
       <guid isPermaLink="false">iOS_OS_15.0.1</guid>
-<<<<<<< HEAD
-      <pubDate>Sun, 31 Aug 2025 04:41:31 +0000</pubDate>
-=======
-      <pubDate>Sun, 31 Aug 2025 05:50:21 +0000</pubDate>
->>>>>>> 31648a7c
+      <pubDate>Sun, 31 Aug 2025 05:50:21 +0000</pubDate>
     </item>
     <item>
       <title>iOS 15.0.2 and iPadOS 15.0.2</title>
       <link>https://support.apple.com/en-us/103159</link>
       <description>Vulnerabilities Addressed: 3&lt;br&gt;Exploited CVE(s): 1</description>
       <guid isPermaLink="false">iOS_OS_15.0.2</guid>
-<<<<<<< HEAD
-      <pubDate>Sun, 31 Aug 2025 04:41:31 +0000</pubDate>
-=======
-      <pubDate>Sun, 31 Aug 2025 05:50:21 +0000</pubDate>
->>>>>>> 31648a7c
+      <pubDate>Sun, 31 Aug 2025 05:50:21 +0000</pubDate>
     </item>
     <item>
       <title>iOS 15.1 and iPadOS 15.1</title>
       <link>https://support.apple.com/en-us/103161</link>
       <description>Vulnerabilities Addressed: 26&lt;br&gt;Exploited CVE(s): 1</description>
       <guid isPermaLink="false">iOS_OS_15.1</guid>
-<<<<<<< HEAD
-      <pubDate>Sun, 31 Aug 2025 04:41:31 +0000</pubDate>
-=======
-      <pubDate>Sun, 31 Aug 2025 05:50:21 +0000</pubDate>
->>>>>>> 31648a7c
+      <pubDate>Sun, 31 Aug 2025 05:50:21 +0000</pubDate>
     </item>
     <item>
       <title>iOS 15.1.1</title>
       <link>https://sofa.macadmins.io/</link>
       <description>Vulnerabilities Addressed: 0&lt;br&gt;Exploited CVE(s): 0</description>
       <guid isPermaLink="false">iOS_OS_15.1.1</guid>
-<<<<<<< HEAD
-      <pubDate>Sun, 31 Aug 2025 04:41:31 +0000</pubDate>
-=======
-      <pubDate>Sun, 31 Aug 2025 05:50:21 +0000</pubDate>
->>>>>>> 31648a7c
+      <pubDate>Sun, 31 Aug 2025 05:50:21 +0000</pubDate>
     </item>
     <item>
       <title>iOS 15.2 and iPadOS 15.2</title>
       <link>https://support.apple.com/en-us/103170</link>
       <description>Vulnerabilities Addressed: 7&lt;br&gt;Exploited CVE(s): 0</description>
       <guid isPermaLink="false">iOS_OS_15.2</guid>
-<<<<<<< HEAD
-      <pubDate>Sun, 31 Aug 2025 04:41:31 +0000</pubDate>
-=======
-      <pubDate>Sun, 31 Aug 2025 05:50:21 +0000</pubDate>
->>>>>>> 31648a7c
+      <pubDate>Sun, 31 Aug 2025 05:50:21 +0000</pubDate>
     </item>
     <item>
       <title>iOS 15.2.1 and iPadOS 15.2.1</title>
       <link>https://support.apple.com/kb/HT213043</link>
       <description>Vulnerabilities Addressed: 1&lt;br&gt;Exploited CVE(s): 0</description>
       <guid isPermaLink="false">iOS_OS_15.2.1</guid>
-<<<<<<< HEAD
-      <pubDate>Sun, 31 Aug 2025 04:41:31 +0000</pubDate>
-=======
-      <pubDate>Sun, 31 Aug 2025 05:50:21 +0000</pubDate>
->>>>>>> 31648a7c
+      <pubDate>Sun, 31 Aug 2025 05:50:21 +0000</pubDate>
     </item>
     <item>
       <title>iOS 15.3 and iPadOS 15.3</title>
       <link>https://support.apple.com/kb/HT213053</link>
       <description>Vulnerabilities Addressed: 10&lt;br&gt;Exploited CVE(s): 1</description>
       <guid isPermaLink="false">iOS_OS_15.3</guid>
-<<<<<<< HEAD
-      <pubDate>Sun, 31 Aug 2025 04:41:31 +0000</pubDate>
-=======
-      <pubDate>Sun, 31 Aug 2025 05:50:21 +0000</pubDate>
->>>>>>> 31648a7c
+      <pubDate>Sun, 31 Aug 2025 05:50:21 +0000</pubDate>
     </item>
     <item>
       <title>iOS 15.3.1 and iPadOS 15.3.1</title>
       <link>https://support.apple.com/kb/HT213093</link>
       <description>Vulnerabilities Addressed: 1&lt;br&gt;Exploited CVE(s): 1</description>
       <guid isPermaLink="false">iOS_OS_15.3.1</guid>
-<<<<<<< HEAD
-      <pubDate>Sun, 31 Aug 2025 04:41:31 +0000</pubDate>
-=======
-      <pubDate>Sun, 31 Aug 2025 05:50:21 +0000</pubDate>
->>>>>>> 31648a7c
+      <pubDate>Sun, 31 Aug 2025 05:50:21 +0000</pubDate>
     </item>
     <item>
       <title>iOS 15.4 and iPadOS 15.4</title>
       <link>https://support.apple.com/kb/HT213182</link>
       <description>Vulnerabilities Addressed: 44&lt;br&gt;Exploited CVE(s): 0</description>
       <guid isPermaLink="false">iOS_OS_15.4</guid>
-<<<<<<< HEAD
-      <pubDate>Sun, 31 Aug 2025 04:41:31 +0000</pubDate>
-=======
-      <pubDate>Sun, 31 Aug 2025 05:50:21 +0000</pubDate>
->>>>>>> 31648a7c
+      <pubDate>Sun, 31 Aug 2025 05:50:21 +0000</pubDate>
     </item>
     <item>
       <title>iOS 15.4.1 and iPadOS 15.4.1</title>
       <link>https://support.apple.com/kb/HT213219</link>
       <description>Vulnerabilities Addressed: 1&lt;br&gt;Exploited CVE(s): 1</description>
       <guid isPermaLink="false">iOS_OS_15.4.1</guid>
-<<<<<<< HEAD
-      <pubDate>Sun, 31 Aug 2025 04:41:31 +0000</pubDate>
-=======
-      <pubDate>Sun, 31 Aug 2025 05:50:21 +0000</pubDate>
->>>>>>> 31648a7c
+      <pubDate>Sun, 31 Aug 2025 05:50:21 +0000</pubDate>
     </item>
     <item>
       <title>iOS 15.5 and iPadOS 15.5</title>
       <link>https://support.apple.com/kb/HT213258</link>
       <description>Vulnerabilities Addressed: 40&lt;br&gt;Exploited CVE(s): 0</description>
       <guid isPermaLink="false">iOS_OS_15.5</guid>
-<<<<<<< HEAD
-      <pubDate>Sun, 31 Aug 2025 04:41:31 +0000</pubDate>
-=======
-      <pubDate>Sun, 31 Aug 2025 05:50:21 +0000</pubDate>
->>>>>>> 31648a7c
+      <pubDate>Sun, 31 Aug 2025 05:50:21 +0000</pubDate>
     </item>
     <item>
       <title>iOS 15.6 and iPadOS 15.6</title>
       <link>https://support.apple.com/kb/HT213346</link>
       <description>Vulnerabilities Addressed: 44&lt;br&gt;Exploited CVE(s): 1</description>
       <guid isPermaLink="false">iOS_OS_15.6</guid>
-<<<<<<< HEAD
-      <pubDate>Sun, 31 Aug 2025 04:41:31 +0000</pubDate>
-=======
-      <pubDate>Sun, 31 Aug 2025 05:50:21 +0000</pubDate>
->>>>>>> 31648a7c
+      <pubDate>Sun, 31 Aug 2025 05:50:21 +0000</pubDate>
     </item>
     <item>
       <title>iOS 15.6.1 and iPadOS 15.6.1</title>
       <link>https://support.apple.com/kb/HT213412</link>
       <description>Vulnerabilities Addressed: 2&lt;br&gt;Exploited CVE(s): 2</description>
       <guid isPermaLink="false">iOS_OS_15.6.1</guid>
-<<<<<<< HEAD
-      <pubDate>Sun, 31 Aug 2025 04:41:31 +0000</pubDate>
-=======
-      <pubDate>Sun, 31 Aug 2025 05:50:21 +0000</pubDate>
->>>>>>> 31648a7c
+      <pubDate>Sun, 31 Aug 2025 05:50:21 +0000</pubDate>
     </item>
     <item>
       <title>iOS 15.7 and iPadOS 15.7</title>
       <link>https://support.apple.com/kb/HT213445</link>
       <description>Vulnerabilities Addressed: 20&lt;br&gt;Exploited CVE(s): 1</description>
       <guid isPermaLink="false">iOS_OS_15.7</guid>
-<<<<<<< HEAD
-      <pubDate>Sun, 31 Aug 2025 04:41:31 +0000</pubDate>
-=======
-      <pubDate>Sun, 31 Aug 2025 05:50:21 +0000</pubDate>
->>>>>>> 31648a7c
+      <pubDate>Sun, 31 Aug 2025 05:50:21 +0000</pubDate>
     </item>
     <item>
       <title>iOS 15.7.1 and iPadOS 15.7.1</title>
       <link>https://support.apple.com/kb/HT213490</link>
       <description>Vulnerabilities Addressed: 18&lt;br&gt;Exploited CVE(s): 1</description>
       <guid isPermaLink="false">iOS_OS_15.7.1</guid>
-<<<<<<< HEAD
-      <pubDate>Sun, 31 Aug 2025 04:41:31 +0000</pubDate>
-=======
-      <pubDate>Sun, 31 Aug 2025 05:50:21 +0000</pubDate>
->>>>>>> 31648a7c
+      <pubDate>Sun, 31 Aug 2025 05:50:21 +0000</pubDate>
     </item>
     <item>
       <title>iOS 15.7.2 and iPadOS 15.7.2</title>
       <link>https://support.apple.com/kb/HT213531</link>
       <description>Vulnerabilities Addressed: 21&lt;br&gt;Exploited CVE(s): 1</description>
       <guid isPermaLink="false">iOS_OS_15.7.2</guid>
-<<<<<<< HEAD
-      <pubDate>Sun, 31 Aug 2025 04:41:31 +0000</pubDate>
-=======
-      <pubDate>Sun, 31 Aug 2025 05:50:21 +0000</pubDate>
->>>>>>> 31648a7c
+      <pubDate>Sun, 31 Aug 2025 05:50:21 +0000</pubDate>
     </item>
     <item>
       <title>iOS 15.7.3 and iPadOS 15.7.3</title>
       <link>https://support.apple.com/kb/HT213598</link>
       <description>Vulnerabilities Addressed: 5&lt;br&gt;Exploited CVE(s): 0</description>
       <guid isPermaLink="false">iOS_OS_15.7.3</guid>
-<<<<<<< HEAD
-      <pubDate>Sun, 31 Aug 2025 04:41:31 +0000</pubDate>
-=======
-      <pubDate>Sun, 31 Aug 2025 05:50:21 +0000</pubDate>
->>>>>>> 31648a7c
+      <pubDate>Sun, 31 Aug 2025 05:50:21 +0000</pubDate>
     </item>
     <item>
       <title>iOS 15.7.4 and iPadOS 15.7.4</title>
       <link>https://support.apple.com/kb/HT213673</link>
       <description>Vulnerabilities Addressed: 25&lt;br&gt;Exploited CVE(s): 1</description>
       <guid isPermaLink="false">iOS_OS_15.7.4</guid>
-<<<<<<< HEAD
-      <pubDate>Sun, 31 Aug 2025 04:41:31 +0000</pubDate>
-=======
-      <pubDate>Sun, 31 Aug 2025 05:50:21 +0000</pubDate>
->>>>>>> 31648a7c
+      <pubDate>Sun, 31 Aug 2025 05:50:21 +0000</pubDate>
     </item>
     <item>
       <title>iOS 15.7.5 and iPadOS 15.7.5</title>
       <link>https://support.apple.com/kb/HT213723</link>
       <description>Vulnerabilities Addressed: 2&lt;br&gt;Exploited CVE(s): 2</description>
       <guid isPermaLink="false">iOS_OS_15.7.5</guid>
-<<<<<<< HEAD
-      <pubDate>Sun, 31 Aug 2025 04:41:31 +0000</pubDate>
-=======
-      <pubDate>Sun, 31 Aug 2025 05:50:21 +0000</pubDate>
->>>>>>> 31648a7c
+      <pubDate>Sun, 31 Aug 2025 05:50:21 +0000</pubDate>
     </item>
     <item>
       <title>iOS 15.7.6 and iPadOS 15.7.6</title>
       <link>https://support.apple.com/kb/HT213765</link>
       <description>Vulnerabilities Addressed: 18&lt;br&gt;Exploited CVE(s): 2</description>
       <guid isPermaLink="false">iOS_OS_15.7.6</guid>
-<<<<<<< HEAD
-      <pubDate>Sun, 31 Aug 2025 04:41:31 +0000</pubDate>
-=======
-      <pubDate>Sun, 31 Aug 2025 05:50:21 +0000</pubDate>
->>>>>>> 31648a7c
+      <pubDate>Sun, 31 Aug 2025 05:50:21 +0000</pubDate>
     </item>
     <item>
       <title>iOS 15.7.7 and iPadOS 15.7.7</title>
       <link>https://support.apple.com/kb/HT213811</link>
       <description>Vulnerabilities Addressed: 3&lt;br&gt;Exploited CVE(s): 3</description>
       <guid isPermaLink="false">iOS_OS_15.7.7</guid>
-<<<<<<< HEAD
-      <pubDate>Sun, 31 Aug 2025 04:41:31 +0000</pubDate>
-=======
-      <pubDate>Sun, 31 Aug 2025 05:50:21 +0000</pubDate>
->>>>>>> 31648a7c
+      <pubDate>Sun, 31 Aug 2025 05:50:21 +0000</pubDate>
     </item>
     <item>
       <title>iOS 15.7.8 and iPadOS 15.7.8</title>
       <link>https://support.apple.com/kb/HT213842</link>
       <description>Vulnerabilities Addressed: 28&lt;br&gt;Exploited CVE(s): 4</description>
       <guid isPermaLink="false">iOS_OS_15.7.8</guid>
-<<<<<<< HEAD
-      <pubDate>Sun, 31 Aug 2025 04:41:31 +0000</pubDate>
-=======
-      <pubDate>Sun, 31 Aug 2025 05:50:21 +0000</pubDate>
->>>>>>> 31648a7c
+      <pubDate>Sun, 31 Aug 2025 05:50:21 +0000</pubDate>
     </item>
     <item>
       <title>iOS 15.7.9 and iPadOS 15.7.9</title>
       <link>https://support.apple.com/kb/HT213913</link>
       <description>Vulnerabilities Addressed: 1&lt;br&gt;Exploited CVE(s): 1</description>
       <guid isPermaLink="false">iOS_OS_15.7.9</guid>
-<<<<<<< HEAD
-      <pubDate>Sun, 31 Aug 2025 04:41:31 +0000</pubDate>
-=======
-      <pubDate>Sun, 31 Aug 2025 05:50:21 +0000</pubDate>
->>>>>>> 31648a7c
+      <pubDate>Sun, 31 Aug 2025 05:50:21 +0000</pubDate>
     </item>
     <item>
       <title>iOS 15.8 and iPadOS 15.8</title>
       <link>https://support.apple.com/kb/HT213990</link>
       <description>Vulnerabilities Addressed: 1&lt;br&gt;Exploited CVE(s): 1</description>
       <guid isPermaLink="false">iOS_OS_15.8</guid>
-<<<<<<< HEAD
-      <pubDate>Sun, 31 Aug 2025 04:41:31 +0000</pubDate>
-=======
-      <pubDate>Sun, 31 Aug 2025 05:50:21 +0000</pubDate>
->>>>>>> 31648a7c
+      <pubDate>Sun, 31 Aug 2025 05:50:21 +0000</pubDate>
     </item>
     <item>
       <title>iOS 15.8.1 and iPadOS 15.8.1</title>
       <link>https://support.apple.com/en-us/120308</link>
       <description>Vulnerabilities Addressed: 2&lt;br&gt;Exploited CVE(s): 2</description>
       <guid isPermaLink="false">iOS_OS_15.8.1</guid>
-<<<<<<< HEAD
-      <pubDate>Sun, 31 Aug 2025 04:41:31 +0000</pubDate>
-=======
-      <pubDate>Sun, 31 Aug 2025 05:50:21 +0000</pubDate>
->>>>>>> 31648a7c
+      <pubDate>Sun, 31 Aug 2025 05:50:21 +0000</pubDate>
     </item>
     <item>
       <title>iOS 15.8.2 and iPadOS 15.8.2</title>
       <link>https://sofa.macadmins.io/</link>
       <description>Vulnerabilities Addressed: 0&lt;br&gt;Exploited CVE(s): 0</description>
       <guid isPermaLink="false">iOS_OS_15.8.2</guid>
-<<<<<<< HEAD
-      <pubDate>Sun, 31 Aug 2025 04:41:31 +0000</pubDate>
-=======
-      <pubDate>Sun, 31 Aug 2025 05:50:21 +0000</pubDate>
->>>>>>> 31648a7c
+      <pubDate>Sun, 31 Aug 2025 05:50:21 +0000</pubDate>
     </item>
     <item>
       <title>iOS 15.8.3 and iPadOS 15.8.3</title>
       <link>https://sofa.macadmins.io/</link>
       <description>Vulnerabilities Addressed: 0&lt;br&gt;Exploited CVE(s): 0</description>
       <guid isPermaLink="false">iOS_OS_15.8.3</guid>
-<<<<<<< HEAD
-      <pubDate>Sun, 31 Aug 2025 04:41:31 +0000</pubDate>
-=======
-      <pubDate>Sun, 31 Aug 2025 05:50:21 +0000</pubDate>
->>>>>>> 31648a7c
+      <pubDate>Sun, 31 Aug 2025 05:50:21 +0000</pubDate>
     </item>
     <item>
       <title>iOS 15.8.4 and iPadOS 15.8.4</title>
       <link>https://support.apple.com/en-us/122345</link>
       <description>Vulnerabilities Addressed: 3&lt;br&gt;Exploited CVE(s): 3</description>
       <guid isPermaLink="false">iOS_OS_15.8.4</guid>
-<<<<<<< HEAD
-      <pubDate>Sun, 31 Aug 2025 04:41:31 +0000</pubDate>
-=======
-      <pubDate>Sun, 31 Aug 2025 05:50:21 +0000</pubDate>
->>>>>>> 31648a7c
+      <pubDate>Sun, 31 Aug 2025 05:50:21 +0000</pubDate>
     </item>
     <item>
       <title>iOS 16.0.1</title>
       <link>https://sofa.macadmins.io/</link>
       <description>Vulnerabilities Addressed: 0&lt;br&gt;Exploited CVE(s): 0</description>
       <guid isPermaLink="false">iOS_OS_16.0.1</guid>
-<<<<<<< HEAD
-      <pubDate>Sun, 31 Aug 2025 04:41:31 +0000</pubDate>
-=======
-      <pubDate>Sun, 31 Aug 2025 05:50:22 +0000</pubDate>
->>>>>>> 31648a7c
+      <pubDate>Sun, 31 Aug 2025 05:50:22 +0000</pubDate>
     </item>
     <item>
       <title>iOS 16.0.2</title>
       <link>https://sofa.macadmins.io/</link>
       <description>Vulnerabilities Addressed: 0&lt;br&gt;Exploited CVE(s): 0</description>
       <guid isPermaLink="false">iOS_OS_16.0.2</guid>
-<<<<<<< HEAD
-      <pubDate>Sun, 31 Aug 2025 04:41:31 +0000</pubDate>
-=======
-      <pubDate>Sun, 31 Aug 2025 05:50:22 +0000</pubDate>
->>>>>>> 31648a7c
+      <pubDate>Sun, 31 Aug 2025 05:50:22 +0000</pubDate>
     </item>
     <item>
       <title>iOS 16.0.3</title>
       <link>https://support.apple.com/kb/HT213480</link>
       <description>Vulnerabilities Addressed: 1&lt;br&gt;Exploited CVE(s): 0</description>
       <guid isPermaLink="false">iOS_OS_16.0.3</guid>
-<<<<<<< HEAD
-      <pubDate>Sun, 31 Aug 2025 04:41:31 +0000</pubDate>
-=======
-      <pubDate>Sun, 31 Aug 2025 05:50:22 +0000</pubDate>
->>>>>>> 31648a7c
+      <pubDate>Sun, 31 Aug 2025 05:50:22 +0000</pubDate>
     </item>
     <item>
       <title>iOS 16.1 and iPadOS 16</title>
       <link>https://support.apple.com/kb/HT213489</link>
       <description>Vulnerabilities Addressed: 43&lt;br&gt;Exploited CVE(s): 1</description>
       <guid isPermaLink="false">iOS_OS_16.1</guid>
-<<<<<<< HEAD
-      <pubDate>Sun, 31 Aug 2025 04:41:31 +0000</pubDate>
-=======
-      <pubDate>Sun, 31 Aug 2025 05:50:22 +0000</pubDate>
->>>>>>> 31648a7c
+      <pubDate>Sun, 31 Aug 2025 05:50:22 +0000</pubDate>
     </item>
     <item>
       <title>iOS 16.1.1 and iPadOS 16.1.1</title>
       <link>https://support.apple.com/kb/HT213505</link>
       <description>Vulnerabilities Addressed: 2&lt;br&gt;Exploited CVE(s): 0</description>
       <guid isPermaLink="false">iOS_OS_16.1.1</guid>
-<<<<<<< HEAD
-      <pubDate>Sun, 31 Aug 2025 04:41:31 +0000</pubDate>
-=======
-      <pubDate>Sun, 31 Aug 2025 05:50:22 +0000</pubDate>
->>>>>>> 31648a7c
+      <pubDate>Sun, 31 Aug 2025 05:50:22 +0000</pubDate>
     </item>
     <item>
       <title>iOS 16.1.2</title>
       <link>https://support.apple.com/kb/HT213516</link>
       <description>Vulnerabilities Addressed: 1&lt;br&gt;Exploited CVE(s): 1</description>
       <guid isPermaLink="false">iOS_OS_16.1.2</guid>
-<<<<<<< HEAD
-      <pubDate>Sun, 31 Aug 2025 04:41:31 +0000</pubDate>
-=======
-      <pubDate>Sun, 31 Aug 2025 05:50:22 +0000</pubDate>
->>>>>>> 31648a7c
+      <pubDate>Sun, 31 Aug 2025 05:50:22 +0000</pubDate>
     </item>
     <item>
       <title>iOS 16.2 and iPadOS 16.2</title>
       <link>https://support.apple.com/kb/HT213530</link>
       <description>Vulnerabilities Addressed: 49&lt;br&gt;Exploited CVE(s): 2</description>
       <guid isPermaLink="false">iOS_OS_16.2</guid>
-<<<<<<< HEAD
-      <pubDate>Sun, 31 Aug 2025 04:41:31 +0000</pubDate>
-=======
-      <pubDate>Sun, 31 Aug 2025 05:50:22 +0000</pubDate>
->>>>>>> 31648a7c
+      <pubDate>Sun, 31 Aug 2025 05:50:22 +0000</pubDate>
     </item>
     <item>
       <title>iOS 16.3 and iPadOS 16.3</title>
       <link>https://support.apple.com/kb/HT213606</link>
       <description>Vulnerabilities Addressed: 21&lt;br&gt;Exploited CVE(s): 1</description>
       <guid isPermaLink="false">iOS_OS_16.3</guid>
-<<<<<<< HEAD
-      <pubDate>Sun, 31 Aug 2025 04:41:31 +0000</pubDate>
-=======
-      <pubDate>Sun, 31 Aug 2025 05:50:22 +0000</pubDate>
->>>>>>> 31648a7c
+      <pubDate>Sun, 31 Aug 2025 05:50:22 +0000</pubDate>
     </item>
     <item>
       <title>iOS 16.3.1 and iPadOS 16.3.1</title>
       <link>https://support.apple.com/kb/HT213635</link>
       <description>Vulnerabilities Addressed: 3&lt;br&gt;Exploited CVE(s): 1</description>
       <guid isPermaLink="false">iOS_OS_16.3.1</guid>
-<<<<<<< HEAD
-      <pubDate>Sun, 31 Aug 2025 04:41:31 +0000</pubDate>
-=======
-      <pubDate>Sun, 31 Aug 2025 05:50:22 +0000</pubDate>
->>>>>>> 31648a7c
+      <pubDate>Sun, 31 Aug 2025 05:50:22 +0000</pubDate>
     </item>
     <item>
       <title>iOS 16.4 and iPadOS 16.4</title>
       <link>https://support.apple.com/kb/HT213676</link>
       <description>Vulnerabilities Addressed: 53&lt;br&gt;Exploited CVE(s): 1</description>
       <guid isPermaLink="false">iOS_OS_16.4</guid>
-<<<<<<< HEAD
-      <pubDate>Sun, 31 Aug 2025 04:41:31 +0000</pubDate>
-=======
-      <pubDate>Sun, 31 Aug 2025 05:50:22 +0000</pubDate>
->>>>>>> 31648a7c
+      <pubDate>Sun, 31 Aug 2025 05:50:22 +0000</pubDate>
     </item>
     <item>
       <title>iOS 16.4.1 and iPadOS 16.4.1</title>
       <link>https://support.apple.com/kb/HT213720</link>
       <description>Vulnerabilities Addressed: 2&lt;br&gt;Exploited CVE(s): 2</description>
       <guid isPermaLink="false">iOS_OS_16.4.1</guid>
-<<<<<<< HEAD
-      <pubDate>Sun, 31 Aug 2025 04:41:31 +0000</pubDate>
-=======
-      <pubDate>Sun, 31 Aug 2025 05:50:22 +0000</pubDate>
->>>>>>> 31648a7c
+      <pubDate>Sun, 31 Aug 2025 05:50:22 +0000</pubDate>
     </item>
     <item>
       <title>iOS 16.5 and iPadOS 16.5</title>
       <link>https://support.apple.com/kb/HT213757</link>
       <description>Vulnerabilities Addressed: 46&lt;br&gt;Exploited CVE(s): 3</description>
       <guid isPermaLink="false">iOS_OS_16.5</guid>
-<<<<<<< HEAD
-      <pubDate>Sun, 31 Aug 2025 04:41:31 +0000</pubDate>
-=======
-      <pubDate>Sun, 31 Aug 2025 05:50:22 +0000</pubDate>
->>>>>>> 31648a7c
+      <pubDate>Sun, 31 Aug 2025 05:50:22 +0000</pubDate>
     </item>
     <item>
       <title>iOS 16.5.1 and iPadOS 16.5.1</title>
       <link>https://support.apple.com/kb/HT213814</link>
       <description>Vulnerabilities Addressed: 2&lt;br&gt;Exploited CVE(s): 2</description>
       <guid isPermaLink="false">iOS_OS_16.5.1</guid>
-<<<<<<< HEAD
-      <pubDate>Sun, 31 Aug 2025 04:41:31 +0000</pubDate>
-=======
-      <pubDate>Sun, 31 Aug 2025 05:50:22 +0000</pubDate>
->>>>>>> 31648a7c
+      <pubDate>Sun, 31 Aug 2025 05:50:22 +0000</pubDate>
     </item>
     <item>
       <title>iOS 16.6 and iPadOS 16.6</title>
       <link>https://support.apple.com/kb/HT213841</link>
       <description>Vulnerabilities Addressed: 44&lt;br&gt;Exploited CVE(s): 2</description>
       <guid isPermaLink="false">iOS_OS_16.6</guid>
-<<<<<<< HEAD
-      <pubDate>Sun, 31 Aug 2025 04:41:31 +0000</pubDate>
-=======
-      <pubDate>Sun, 31 Aug 2025 05:50:22 +0000</pubDate>
->>>>>>> 31648a7c
+      <pubDate>Sun, 31 Aug 2025 05:50:22 +0000</pubDate>
     </item>
     <item>
       <title>iOS 16.6.1 and iPadOS 16.6.1</title>
       <link>https://support.apple.com/kb/HT213905</link>
       <description>Vulnerabilities Addressed: 2&lt;br&gt;Exploited CVE(s): 2</description>
       <guid isPermaLink="false">iOS_OS_16.6.1</guid>
-<<<<<<< HEAD
-      <pubDate>Sun, 31 Aug 2025 04:41:31 +0000</pubDate>
-=======
-      <pubDate>Sun, 31 Aug 2025 05:50:22 +0000</pubDate>
->>>>>>> 31648a7c
+      <pubDate>Sun, 31 Aug 2025 05:50:22 +0000</pubDate>
     </item>
     <item>
       <title>iOS 16.7 and iPadOS 16.7</title>
       <link>https://support.apple.com/kb/HT213927</link>
       <description>Vulnerabilities Addressed: 21&lt;br&gt;Exploited CVE(s): 3</description>
       <guid isPermaLink="false">iOS_OS_16.7</guid>
-<<<<<<< HEAD
-      <pubDate>Sun, 31 Aug 2025 04:41:31 +0000</pubDate>
-=======
-      <pubDate>Sun, 31 Aug 2025 05:50:22 +0000</pubDate>
->>>>>>> 31648a7c
+      <pubDate>Sun, 31 Aug 2025 05:50:22 +0000</pubDate>
     </item>
     <item>
       <title>iOS 16.7.1 and iPadOS 16.7.1</title>
       <link>https://support.apple.com/kb/HT213972</link>
       <description>Vulnerabilities Addressed: 2&lt;br&gt;Exploited CVE(s): 2</description>
       <guid isPermaLink="false">iOS_OS_16.7.1</guid>
-<<<<<<< HEAD
-      <pubDate>Sun, 31 Aug 2025 04:41:31 +0000</pubDate>
-=======
-      <pubDate>Sun, 31 Aug 2025 05:50:22 +0000</pubDate>
->>>>>>> 31648a7c
+      <pubDate>Sun, 31 Aug 2025 05:50:22 +0000</pubDate>
     </item>
     <item>
       <title>iOS 16.7.10 and iPadOS 16.7.10</title>
       <link>https://sofa.macadmins.io/</link>
       <description>Vulnerabilities Addressed: 0&lt;br&gt;Exploited CVE(s): 0</description>
       <guid isPermaLink="false">iOS_OS_16.7.10</guid>
-<<<<<<< HEAD
-      <pubDate>Sun, 31 Aug 2025 04:41:31 +0000</pubDate>
-=======
-      <pubDate>Sun, 31 Aug 2025 05:50:22 +0000</pubDate>
->>>>>>> 31648a7c
+      <pubDate>Sun, 31 Aug 2025 05:50:22 +0000</pubDate>
     </item>
     <item>
       <title>iOS 16.7.11 and iPadOS 16.7.11</title>
       <link>https://support.apple.com/en-us/122346</link>
       <description>Vulnerabilities Addressed: 3&lt;br&gt;Exploited CVE(s): 3</description>
       <guid isPermaLink="false">iOS_OS_16.7.11</guid>
-<<<<<<< HEAD
-      <pubDate>Sun, 31 Aug 2025 04:41:31 +0000</pubDate>
-=======
-      <pubDate>Sun, 31 Aug 2025 05:50:22 +0000</pubDate>
->>>>>>> 31648a7c
+      <pubDate>Sun, 31 Aug 2025 05:50:22 +0000</pubDate>
     </item>
     <item>
       <title>iOS 16.7.2 and iPadOS 16.7.2</title>
       <link>https://support.apple.com/kb/HT213981</link>
       <description>Vulnerabilities Addressed: 23&lt;br&gt;Exploited CVE(s): 0</description>
       <guid isPermaLink="false">iOS_OS_16.7.2</guid>
-<<<<<<< HEAD
-      <pubDate>Sun, 31 Aug 2025 04:41:31 +0000</pubDate>
-=======
-      <pubDate>Sun, 31 Aug 2025 05:50:22 +0000</pubDate>
->>>>>>> 31648a7c
+      <pubDate>Sun, 31 Aug 2025 05:50:22 +0000</pubDate>
     </item>
     <item>
       <title>iOS 16.7.3 and iPadOS 16.7.3</title>
       <link>https://support.apple.com/kb/HT214034</link>
       <description>Vulnerabilities Addressed: 12&lt;br&gt;Exploited CVE(s): 2</description>
       <guid isPermaLink="false">iOS_OS_16.7.3</guid>
-<<<<<<< HEAD
-      <pubDate>Sun, 31 Aug 2025 04:41:31 +0000</pubDate>
-=======
-      <pubDate>Sun, 31 Aug 2025 05:50:22 +0000</pubDate>
->>>>>>> 31648a7c
+      <pubDate>Sun, 31 Aug 2025 05:50:22 +0000</pubDate>
     </item>
     <item>
       <title>iOS 16.7.4 and iPadOS 16.7.4</title>
       <link>https://sofa.macadmins.io/</link>
       <description>Vulnerabilities Addressed: 0&lt;br&gt;Exploited CVE(s): 0</description>
       <guid isPermaLink="false">iOS_OS_16.7.4</guid>
-<<<<<<< HEAD
-      <pubDate>Sun, 31 Aug 2025 04:41:31 +0000</pubDate>
-=======
-      <pubDate>Sun, 31 Aug 2025 05:50:22 +0000</pubDate>
->>>>>>> 31648a7c
+      <pubDate>Sun, 31 Aug 2025 05:50:22 +0000</pubDate>
     </item>
     <item>
       <title>iOS 16.7.5 and iPadOS 16.7.5</title>
       <link>https://support.apple.com/en-us/120310</link>
       <description>Vulnerabilities Addressed: 9&lt;br&gt;Exploited CVE(s): 1</description>
       <guid isPermaLink="false">iOS_OS_16.7.5</guid>
-<<<<<<< HEAD
-      <pubDate>Sun, 31 Aug 2025 04:41:31 +0000</pubDate>
-=======
-      <pubDate>Sun, 31 Aug 2025 05:50:22 +0000</pubDate>
->>>>>>> 31648a7c
+      <pubDate>Sun, 31 Aug 2025 05:50:22 +0000</pubDate>
     </item>
     <item>
       <title>iOS 16.7.6 and iPadOS 16.7.6</title>
       <link>https://support.apple.com/en-us/120880</link>
       <description>Vulnerabilities Addressed: 19&lt;br&gt;Exploited CVE(s): 1</description>
       <guid isPermaLink="false">iOS_OS_16.7.6</guid>
-<<<<<<< HEAD
-      <pubDate>Sun, 31 Aug 2025 04:41:31 +0000</pubDate>
-=======
-      <pubDate>Sun, 31 Aug 2025 05:50:22 +0000</pubDate>
->>>>>>> 31648a7c
+      <pubDate>Sun, 31 Aug 2025 05:50:22 +0000</pubDate>
     </item>
     <item>
       <title>iOS 16.7.7 and iPadOS 16.7.7</title>
       <link>https://support.apple.com/en-us/120892</link>
       <description>Vulnerabilities Addressed: 1&lt;br&gt;Exploited CVE(s): 0</description>
       <guid isPermaLink="false">iOS_OS_16.7.7</guid>
-<<<<<<< HEAD
-      <pubDate>Sun, 31 Aug 2025 04:41:31 +0000</pubDate>
-=======
-      <pubDate>Sun, 31 Aug 2025 05:50:22 +0000</pubDate>
->>>>>>> 31648a7c
+      <pubDate>Sun, 31 Aug 2025 05:50:22 +0000</pubDate>
     </item>
     <item>
       <title>iOS 16.7.8 and iPadOS 16.7.8</title>
       <link>https://support.apple.com/en-us/120898</link>
       <description>Vulnerabilities Addressed: 24&lt;br&gt;Exploited CVE(s): 1</description>
       <guid isPermaLink="false">iOS_OS_16.7.8</guid>
-<<<<<<< HEAD
-      <pubDate>Sun, 31 Aug 2025 04:41:31 +0000</pubDate>
-=======
-      <pubDate>Sun, 31 Aug 2025 05:50:22 +0000</pubDate>
->>>>>>> 31648a7c
+      <pubDate>Sun, 31 Aug 2025 05:50:22 +0000</pubDate>
     </item>
     <item>
       <title>iOS 16.7.9 and iPadOS 16.7.9</title>
       <link>https://support.apple.com/en-us/120908</link>
       <description>Vulnerabilities Addressed: 27&lt;br&gt;Exploited CVE(s): 0</description>
       <guid isPermaLink="false">iOS_OS_16.7.9</guid>
-<<<<<<< HEAD
-      <pubDate>Sun, 31 Aug 2025 04:41:31 +0000</pubDate>
-=======
-      <pubDate>Sun, 31 Aug 2025 05:50:22 +0000</pubDate>
->>>>>>> 31648a7c
+      <pubDate>Sun, 31 Aug 2025 05:50:22 +0000</pubDate>
     </item>
     <item>
       <title>iOS 17.0.1 and iPadOS 17.0.1</title>
       <link>https://support.apple.com/kb/HT213926</link>
       <description>Vulnerabilities Addressed: 3&lt;br&gt;Exploited CVE(s): 3</description>
       <guid isPermaLink="false">iOS_OS_17.0.1</guid>
-<<<<<<< HEAD
-      <pubDate>Sun, 31 Aug 2025 04:41:31 +0000</pubDate>
-=======
-      <pubDate>Sun, 31 Aug 2025 05:50:22 +0000</pubDate>
->>>>>>> 31648a7c
+      <pubDate>Sun, 31 Aug 2025 05:50:22 +0000</pubDate>
     </item>
     <item>
       <title>iOS 17.0.2</title>
       <link>https://sofa.macadmins.io/</link>
       <description>Vulnerabilities Addressed: 0&lt;br&gt;Exploited CVE(s): 0</description>
       <guid isPermaLink="false">iOS_OS_17.0.2</guid>
-<<<<<<< HEAD
-      <pubDate>Sun, 31 Aug 2025 04:41:31 +0000</pubDate>
-=======
-      <pubDate>Sun, 31 Aug 2025 05:50:22 +0000</pubDate>
->>>>>>> 31648a7c
+      <pubDate>Sun, 31 Aug 2025 05:50:22 +0000</pubDate>
     </item>
     <item>
       <title>iOS 17.0.2 and iPadOS 17.0.2</title>
       <link>https://sofa.macadmins.io/</link>
       <description>Vulnerabilities Addressed: 0&lt;br&gt;Exploited CVE(s): 0</description>
       <guid isPermaLink="false">iOS_OS_17.0.2</guid>
-<<<<<<< HEAD
-      <pubDate>Sun, 31 Aug 2025 04:41:31 +0000</pubDate>
-=======
-      <pubDate>Sun, 31 Aug 2025 05:50:22 +0000</pubDate>
->>>>>>> 31648a7c
+      <pubDate>Sun, 31 Aug 2025 05:50:22 +0000</pubDate>
     </item>
     <item>
       <title>iOS 17.0.3 and iPadOS 17.0.3</title>
       <link>https://support.apple.com/kb/HT213961</link>
       <description>Vulnerabilities Addressed: 2&lt;br&gt;Exploited CVE(s): 2</description>
       <guid isPermaLink="false">iOS_OS_17.0.3</guid>
-<<<<<<< HEAD
-      <pubDate>Sun, 31 Aug 2025 04:41:31 +0000</pubDate>
-=======
-      <pubDate>Sun, 31 Aug 2025 05:50:22 +0000</pubDate>
->>>>>>> 31648a7c
+      <pubDate>Sun, 31 Aug 2025 05:50:22 +0000</pubDate>
     </item>
     <item>
       <title>iOS 17.1 and iPadOS 17.1</title>
       <link>https://support.apple.com/kb/HT213982</link>
       <description>Vulnerabilities Addressed: 38&lt;br&gt;Exploited CVE(s): 0</description>
       <guid isPermaLink="false">iOS_OS_17.1</guid>
-<<<<<<< HEAD
-      <pubDate>Sun, 31 Aug 2025 04:41:31 +0000</pubDate>
-=======
-      <pubDate>Sun, 31 Aug 2025 05:50:22 +0000</pubDate>
->>>>>>> 31648a7c
+      <pubDate>Sun, 31 Aug 2025 05:50:22 +0000</pubDate>
     </item>
     <item>
       <title>iOS 17.1.1 and iPadOS 17.1.1</title>
       <link>https://sofa.macadmins.io/</link>
       <description>Vulnerabilities Addressed: 0&lt;br&gt;Exploited CVE(s): 0</description>
       <guid isPermaLink="false">iOS_OS_17.1.1</guid>
-<<<<<<< HEAD
-      <pubDate>Sun, 31 Aug 2025 04:41:31 +0000</pubDate>
-=======
-      <pubDate>Sun, 31 Aug 2025 05:50:22 +0000</pubDate>
->>>>>>> 31648a7c
+      <pubDate>Sun, 31 Aug 2025 05:50:22 +0000</pubDate>
     </item>
     <item>
       <title>iOS 17.1.2 and iPadOS 17.1.2</title>
       <link>https://support.apple.com/kb/HT214031</link>
       <description>Vulnerabilities Addressed: 2&lt;br&gt;Exploited CVE(s): 2</description>
       <guid isPermaLink="false">iOS_OS_17.1.2</guid>
-<<<<<<< HEAD
-      <pubDate>Sun, 31 Aug 2025 04:41:31 +0000</pubDate>
-=======
-      <pubDate>Sun, 31 Aug 2025 05:50:22 +0000</pubDate>
->>>>>>> 31648a7c
+      <pubDate>Sun, 31 Aug 2025 05:50:22 +0000</pubDate>
     </item>
     <item>
       <title>iOS 17.2 and iPadOS 17.2</title>
       <link>https://support.apple.com/kb/HT214035</link>
       <description>Vulnerabilities Addressed: 23&lt;br&gt;Exploited CVE(s): 0</description>
       <guid isPermaLink="false">iOS_OS_17.2</guid>
-<<<<<<< HEAD
-      <pubDate>Sun, 31 Aug 2025 04:41:31 +0000</pubDate>
-=======
-      <pubDate>Sun, 31 Aug 2025 05:50:22 +0000</pubDate>
->>>>>>> 31648a7c
+      <pubDate>Sun, 31 Aug 2025 05:50:22 +0000</pubDate>
     </item>
     <item>
       <title>iOS 17.2.1</title>
       <link>https://sofa.macadmins.io/</link>
       <description>Vulnerabilities Addressed: 0&lt;br&gt;Exploited CVE(s): 0</description>
       <guid isPermaLink="false">iOS_OS_17.2.1</guid>
-<<<<<<< HEAD
-      <pubDate>Sun, 31 Aug 2025 04:41:31 +0000</pubDate>
-=======
-      <pubDate>Sun, 31 Aug 2025 05:50:22 +0000</pubDate>
->>>>>>> 31648a7c
+      <pubDate>Sun, 31 Aug 2025 05:50:22 +0000</pubDate>
     </item>
     <item>
       <title>iOS 17.3 and iPadOS 17.3</title>
       <link>https://support.apple.com/en-us/120304</link>
       <description>Vulnerabilities Addressed: 20&lt;br&gt;Exploited CVE(s): 1</description>
       <guid isPermaLink="false">iOS_OS_17.3</guid>
-<<<<<<< HEAD
-      <pubDate>Sun, 31 Aug 2025 04:41:31 +0000</pubDate>
-=======
-      <pubDate>Sun, 31 Aug 2025 05:50:22 +0000</pubDate>
->>>>>>> 31648a7c
+      <pubDate>Sun, 31 Aug 2025 05:50:22 +0000</pubDate>
     </item>
     <item>
       <title>iOS 17.3.1 and iPadOS 17.3.1</title>
       <link>https://sofa.macadmins.io/</link>
       <description>Vulnerabilities Addressed: 0&lt;br&gt;Exploited CVE(s): 0</description>
       <guid isPermaLink="false">iOS_OS_17.3.1</guid>
-<<<<<<< HEAD
-      <pubDate>Sun, 31 Aug 2025 04:41:31 +0000</pubDate>
-=======
-      <pubDate>Sun, 31 Aug 2025 05:50:22 +0000</pubDate>
->>>>>>> 31648a7c
+      <pubDate>Sun, 31 Aug 2025 05:50:22 +0000</pubDate>
     </item>
     <item>
       <title>iOS 17.4 and iPadOS 17.4</title>
       <link>https://support.apple.com/en-us/120893</link>
       <description>Vulnerabilities Addressed: 41&lt;br&gt;Exploited CVE(s): 2</description>
       <guid isPermaLink="false">iOS_OS_17.4</guid>
-<<<<<<< HEAD
-      <pubDate>Sun, 31 Aug 2025 04:41:31 +0000</pubDate>
-=======
-      <pubDate>Sun, 31 Aug 2025 05:50:22 +0000</pubDate>
->>>>>>> 31648a7c
+      <pubDate>Sun, 31 Aug 2025 05:50:22 +0000</pubDate>
     </item>
     <item>
       <title>iOS 17.4.1 and iPadOS 17.4.1</title>
       <link>https://support.apple.com/en-us/120890</link>
       <description>Vulnerabilities Addressed: 1&lt;br&gt;Exploited CVE(s): 0</description>
       <guid isPermaLink="false">iOS_OS_17.4.1</guid>
-<<<<<<< HEAD
-      <pubDate>Sun, 31 Aug 2025 04:41:31 +0000</pubDate>
-=======
-      <pubDate>Sun, 31 Aug 2025 05:50:22 +0000</pubDate>
->>>>>>> 31648a7c
+      <pubDate>Sun, 31 Aug 2025 05:50:22 +0000</pubDate>
     </item>
     <item>
       <title>iOS 17.5 and iPadOS 17.5</title>
       <link>https://support.apple.com/en-us/120905</link>
       <description>Vulnerabilities Addressed: 49&lt;br&gt;Exploited CVE(s): 0</description>
       <guid isPermaLink="false">iOS_OS_17.5</guid>
-<<<<<<< HEAD
-      <pubDate>Sun, 31 Aug 2025 04:41:31 +0000</pubDate>
-=======
-      <pubDate>Sun, 31 Aug 2025 05:50:22 +0000</pubDate>
->>>>>>> 31648a7c
+      <pubDate>Sun, 31 Aug 2025 05:50:22 +0000</pubDate>
     </item>
     <item>
       <title>iOS 17.5.1 and iPadOS 17.5.1</title>
       <link>https://sofa.macadmins.io/</link>
       <description>Vulnerabilities Addressed: 0&lt;br&gt;Exploited CVE(s): 0</description>
       <guid isPermaLink="false">iOS_OS_17.5.1</guid>
-<<<<<<< HEAD
-      <pubDate>Sun, 31 Aug 2025 04:41:31 +0000</pubDate>
-=======
-      <pubDate>Sun, 31 Aug 2025 05:50:22 +0000</pubDate>
->>>>>>> 31648a7c
+      <pubDate>Sun, 31 Aug 2025 05:50:22 +0000</pubDate>
     </item>
     <item>
       <title>iOS 17.6 and iPadOS 17.6</title>
       <link>https://support.apple.com/en-us/120909</link>
       <description>Vulnerabilities Addressed: 40&lt;br&gt;Exploited CVE(s): 0</description>
       <guid isPermaLink="false">iOS_OS_17.6</guid>
-<<<<<<< HEAD
-      <pubDate>Sun, 31 Aug 2025 04:41:31 +0000</pubDate>
-=======
-      <pubDate>Sun, 31 Aug 2025 05:50:22 +0000</pubDate>
->>>>>>> 31648a7c
+      <pubDate>Sun, 31 Aug 2025 05:50:22 +0000</pubDate>
     </item>
     <item>
       <title>iOS 17.6.1 and iPadOS 17.6.1</title>
       <link>https://sofa.macadmins.io/</link>
       <description>Vulnerabilities Addressed: 0&lt;br&gt;Exploited CVE(s): 0</description>
       <guid isPermaLink="false">iOS_OS_17.6.1</guid>
-<<<<<<< HEAD
-      <pubDate>Sun, 31 Aug 2025 04:41:31 +0000</pubDate>
-=======
-      <pubDate>Sun, 31 Aug 2025 05:50:22 +0000</pubDate>
->>>>>>> 31648a7c
+      <pubDate>Sun, 31 Aug 2025 05:50:22 +0000</pubDate>
     </item>
     <item>
       <title>iOS 17.7 and iPadOS 17.7</title>
       <link>https://support.apple.com/en-us/121246</link>
       <description>Vulnerabilities Addressed: 18&lt;br&gt;Exploited CVE(s): 0</description>
       <guid isPermaLink="false">iOS_OS_17.7</guid>
-<<<<<<< HEAD
-      <pubDate>Sun, 31 Aug 2025 04:41:31 +0000</pubDate>
-=======
-      <pubDate>Sun, 31 Aug 2025 05:50:22 +0000</pubDate>
->>>>>>> 31648a7c
+      <pubDate>Sun, 31 Aug 2025 05:50:22 +0000</pubDate>
     </item>
     <item>
       <title>iOS 17.7.1 and iPadOS 17.7.1</title>
       <link>https://support.apple.com/en-us/121567</link>
       <description>Vulnerabilities Addressed: 23&lt;br&gt;Exploited CVE(s): 0</description>
       <guid isPermaLink="false">iOS_OS_17.7.1</guid>
-<<<<<<< HEAD
-      <pubDate>Sun, 31 Aug 2025 04:41:31 +0000</pubDate>
-=======
-      <pubDate>Sun, 31 Aug 2025 05:50:22 +0000</pubDate>
->>>>>>> 31648a7c
+      <pubDate>Sun, 31 Aug 2025 05:50:22 +0000</pubDate>
     </item>
     <item>
       <title>iOS 17.7.2 and iPadOS 17.7.2</title>
       <link>https://support.apple.com/en-us/121754</link>
       <description>Vulnerabilities Addressed: 2&lt;br&gt;Exploited CVE(s): 2</description>
       <guid isPermaLink="false">iOS_OS_17.7.2</guid>
-<<<<<<< HEAD
-      <pubDate>Sun, 31 Aug 2025 04:41:31 +0000</pubDate>
-=======
-      <pubDate>Sun, 31 Aug 2025 05:50:22 +0000</pubDate>
->>>>>>> 31648a7c
+      <pubDate>Sun, 31 Aug 2025 05:50:22 +0000</pubDate>
     </item>
     <item>
       <title>iOS 18.0.1 and iPadOS 18.0.1</title>
       <link>https://support.apple.com/en-us/121373</link>
       <description>Vulnerabilities Addressed: 2&lt;br&gt;Exploited CVE(s): 0</description>
       <guid isPermaLink="false">iOS_OS_18.0.1</guid>
-<<<<<<< HEAD
-      <pubDate>Sun, 31 Aug 2025 04:41:31 +0000</pubDate>
-=======
-      <pubDate>Sun, 31 Aug 2025 05:50:22 +0000</pubDate>
->>>>>>> 31648a7c
+      <pubDate>Sun, 31 Aug 2025 05:50:22 +0000</pubDate>
     </item>
     <item>
       <title>iOS 18.1 and iPadOS 18.1</title>
       <link>https://support.apple.com/en-us/121563</link>
       <description>Vulnerabilities Addressed: 42&lt;br&gt;Exploited CVE(s): 0</description>
       <guid isPermaLink="false">iOS_OS_18.1</guid>
-<<<<<<< HEAD
-      <pubDate>Sun, 31 Aug 2025 04:41:31 +0000</pubDate>
-=======
-      <pubDate>Sun, 31 Aug 2025 05:50:22 +0000</pubDate>
->>>>>>> 31648a7c
+      <pubDate>Sun, 31 Aug 2025 05:50:22 +0000</pubDate>
     </item>
     <item>
       <title>iOS 18.1.1 and iPadOS 18.1.1</title>
       <link>https://support.apple.com/en-us/121752</link>
       <description>Vulnerabilities Addressed: 2&lt;br&gt;Exploited CVE(s): 2</description>
       <guid isPermaLink="false">iOS_OS_18.1.1</guid>
-<<<<<<< HEAD
-      <pubDate>Sun, 31 Aug 2025 04:41:31 +0000</pubDate>
-=======
-      <pubDate>Sun, 31 Aug 2025 05:50:22 +0000</pubDate>
->>>>>>> 31648a7c
+      <pubDate>Sun, 31 Aug 2025 05:50:22 +0000</pubDate>
     </item>
     <item>
       <title>iOS 18.2 and iPadOS 18.2</title>
       <link>https://support.apple.com/en-us/121837</link>
       <description>Vulnerabilities Addressed: 41&lt;br&gt;Exploited CVE(s): 0</description>
       <guid isPermaLink="false">iOS_OS_18.2</guid>
-<<<<<<< HEAD
-      <pubDate>Sun, 31 Aug 2025 04:41:31 +0000</pubDate>
-=======
-      <pubDate>Sun, 31 Aug 2025 05:50:22 +0000</pubDate>
->>>>>>> 31648a7c
+      <pubDate>Sun, 31 Aug 2025 05:50:22 +0000</pubDate>
     </item>
     <item>
       <title>iOS 18.2.1 and iPadOS 18.2.1</title>
       <link>https://sofa.macadmins.io/</link>
       <description>Vulnerabilities Addressed: 0&lt;br&gt;Exploited CVE(s): 0</description>
       <guid isPermaLink="false">iOS_OS_18.2.1</guid>
-<<<<<<< HEAD
-      <pubDate>Sun, 31 Aug 2025 04:41:31 +0000</pubDate>
-=======
-      <pubDate>Sun, 31 Aug 2025 05:50:22 +0000</pubDate>
->>>>>>> 31648a7c
+      <pubDate>Sun, 31 Aug 2025 05:50:22 +0000</pubDate>
     </item>
     <item>
       <title>iOS 18.3 and iPadOS 18.3</title>
       <link>https://support.apple.com/en-us/122066</link>
       <description>Vulnerabilities Addressed: 38&lt;br&gt;Exploited CVE(s): 1</description>
       <guid isPermaLink="false">iOS_OS_18.3</guid>
-<<<<<<< HEAD
-      <pubDate>Sun, 31 Aug 2025 04:41:31 +0000</pubDate>
-=======
-      <pubDate>Sun, 31 Aug 2025 05:50:22 +0000</pubDate>
->>>>>>> 31648a7c
+      <pubDate>Sun, 31 Aug 2025 05:50:22 +0000</pubDate>
     </item>
     <item>
       <title>iOS 18.3.1 and iPadOS 18.3.1</title>
       <link>https://support.apple.com/en-us/122174</link>
       <description>Vulnerabilities Addressed: 2&lt;br&gt;Exploited CVE(s): 2</description>
       <guid isPermaLink="false">iOS_OS_18.3.1</guid>
-<<<<<<< HEAD
-      <pubDate>Sun, 31 Aug 2025 04:41:31 +0000</pubDate>
-=======
-      <pubDate>Sun, 31 Aug 2025 05:50:22 +0000</pubDate>
->>>>>>> 31648a7c
+      <pubDate>Sun, 31 Aug 2025 05:50:22 +0000</pubDate>
     </item>
     <item>
       <title>iOS 18.3.2 and iPadOS 18.3.2</title>
       <link>https://support.apple.com/en-us/122281</link>
       <description>Vulnerabilities Addressed: 1&lt;br&gt;Exploited CVE(s): 1</description>
       <guid isPermaLink="false">iOS_OS_18.3.2</guid>
-<<<<<<< HEAD
-      <pubDate>Sun, 31 Aug 2025 04:41:31 +0000</pubDate>
-=======
-      <pubDate>Sun, 31 Aug 2025 05:50:22 +0000</pubDate>
->>>>>>> 31648a7c
+      <pubDate>Sun, 31 Aug 2025 05:50:22 +0000</pubDate>
     </item>
     <item>
       <title>iOS 18.4 and iPadOS 18.4</title>
       <link>https://support.apple.com/en-us/122371</link>
       <description>Vulnerabilities Addressed: 76&lt;br&gt;Exploited CVE(s): 0</description>
       <guid isPermaLink="false">iOS_OS_18.4</guid>
-<<<<<<< HEAD
-      <pubDate>Sun, 31 Aug 2025 04:41:31 +0000</pubDate>
-=======
-      <pubDate>Sun, 31 Aug 2025 05:50:22 +0000</pubDate>
->>>>>>> 31648a7c
+      <pubDate>Sun, 31 Aug 2025 05:50:22 +0000</pubDate>
     </item>
     <item>
       <title>iOS 18.4.1 and iPadOS 18.4.1</title>
       <link>https://support.apple.com/en-us/122282</link>
       <description>Vulnerabilities Addressed: 2&lt;br&gt;Exploited CVE(s): 2</description>
       <guid isPermaLink="false">iOS_OS_18.4.1</guid>
-<<<<<<< HEAD
-      <pubDate>Sun, 31 Aug 2025 04:41:31 +0000</pubDate>
-=======
-      <pubDate>Sun, 31 Aug 2025 05:50:22 +0000</pubDate>
->>>>>>> 31648a7c
+      <pubDate>Sun, 31 Aug 2025 05:50:22 +0000</pubDate>
     </item>
     <item>
       <title>iOS 18.5 and iPadOS 18.5</title>
       <link>https://support.apple.com/en-us/122404</link>
       <description>Vulnerabilities Addressed: 34&lt;br&gt;Exploited CVE(s): 0</description>
       <guid isPermaLink="false">iOS_OS_18.5</guid>
-<<<<<<< HEAD
-      <pubDate>Sun, 31 Aug 2025 04:41:31 +0000</pubDate>
-=======
-      <pubDate>Sun, 31 Aug 2025 05:50:22 +0000</pubDate>
->>>>>>> 31648a7c
+      <pubDate>Sun, 31 Aug 2025 05:50:22 +0000</pubDate>
     </item>
     <item>
       <title>iPadOS 14.7</title>
       <link>https://support.apple.com/kb/HT212601</link>
       <description>Vulnerabilities Addressed: 38&lt;br&gt;Exploited CVE(s): 0</description>
       <guid isPermaLink="false">iPadOS_OS_14.7</guid>
-<<<<<<< HEAD
-      <pubDate>Sun, 31 Aug 2025 04:41:31 +0000</pubDate>
-=======
-      <pubDate>Sun, 31 Aug 2025 05:50:22 +0000</pubDate>
->>>>>>> 31648a7c
+      <pubDate>Sun, 31 Aug 2025 05:50:22 +0000</pubDate>
     </item>
     <item>
       <title>iPadOS 17.7.3</title>
       <link>https://support.apple.com/en-us/121838</link>
       <description>Vulnerabilities Addressed: 17&lt;br&gt;Exploited CVE(s): 0</description>
       <guid isPermaLink="false">iPadOS_OS_17.7.3</guid>
-<<<<<<< HEAD
-      <pubDate>Sun, 31 Aug 2025 04:41:31 +0000</pubDate>
-=======
-      <pubDate>Sun, 31 Aug 2025 05:50:22 +0000</pubDate>
->>>>>>> 31648a7c
+      <pubDate>Sun, 31 Aug 2025 05:50:22 +0000</pubDate>
     </item>
     <item>
       <title>iPadOS 17.7.4</title>
       <link>https://support.apple.com/en-us/122067</link>
       <description>Vulnerabilities Addressed: 19&lt;br&gt;Exploited CVE(s): 0</description>
       <guid isPermaLink="false">iPadOS_OS_17.7.4</guid>
-<<<<<<< HEAD
-      <pubDate>Sun, 31 Aug 2025 04:41:31 +0000</pubDate>
-=======
-      <pubDate>Sun, 31 Aug 2025 05:50:22 +0000</pubDate>
->>>>>>> 31648a7c
+      <pubDate>Sun, 31 Aug 2025 05:50:22 +0000</pubDate>
     </item>
     <item>
       <title>iPadOS 17.7.5</title>
       <link>https://support.apple.com/en-us/122173</link>
       <description>Vulnerabilities Addressed: 2&lt;br&gt;Exploited CVE(s): 2</description>
       <guid isPermaLink="false">iPadOS_OS_17.7.5</guid>
-<<<<<<< HEAD
-      <pubDate>Sun, 31 Aug 2025 04:41:31 +0000</pubDate>
-=======
-      <pubDate>Sun, 31 Aug 2025 05:50:22 +0000</pubDate>
->>>>>>> 31648a7c
+      <pubDate>Sun, 31 Aug 2025 05:50:22 +0000</pubDate>
     </item>
     <item>
       <title>iPadOS 17.7.6</title>
       <link>https://support.apple.com/en-us/122372</link>
       <description>Vulnerabilities Addressed: 50&lt;br&gt;Exploited CVE(s): 2</description>
       <guid isPermaLink="false">iPadOS_OS_17.7.6</guid>
-<<<<<<< HEAD
-      <pubDate>Sun, 31 Aug 2025 04:41:31 +0000</pubDate>
-=======
-      <pubDate>Sun, 31 Aug 2025 05:50:22 +0000</pubDate>
->>>>>>> 31648a7c
+      <pubDate>Sun, 31 Aug 2025 05:50:22 +0000</pubDate>
     </item>
     <item>
       <title>iPadOS 17.7.7</title>
       <link>https://support.apple.com/en-us/122405</link>
       <description>Vulnerabilities Addressed: 28&lt;br&gt;Exploited CVE(s): 0</description>
       <guid isPermaLink="false">iPadOS_OS_17.7.7</guid>
-<<<<<<< HEAD
-      <pubDate>Sun, 31 Aug 2025 04:41:31 +0000</pubDate>
-=======
-      <pubDate>Sun, 31 Aug 2025 05:50:22 +0000</pubDate>
->>>>>>> 31648a7c
+      <pubDate>Sun, 31 Aug 2025 05:50:22 +0000</pubDate>
     </item>
     <item>
       <title>iPadOS 17.7.8</title>
       <link>https://sofa.macadmins.io/</link>
       <description>Vulnerabilities Addressed: 0&lt;br&gt;Exploited CVE(s): 0</description>
       <guid isPermaLink="false">iPadOS_OS_17.7.8</guid>
-<<<<<<< HEAD
-      <pubDate>Sun, 31 Aug 2025 04:41:31 +0000</pubDate>
-=======
-      <pubDate>Sun, 31 Aug 2025 05:50:22 +0000</pubDate>
->>>>>>> 31648a7c
+      <pubDate>Sun, 31 Aug 2025 05:50:22 +0000</pubDate>
     </item>
     <item>
       <title>iTunes 12.10.4 for Windows</title>
       <link>https://support.apple.com/kb/HT210923</link>
       <description>Vulnerabilities Addressed: 9&lt;br&gt;Exploited CVE(s): 0</description>
       <guid isPermaLink="false">iTunes_OS_12.10.4</guid>
-<<<<<<< HEAD
-      <pubDate>Sun, 31 Aug 2025 04:41:31 +0000</pubDate>
-=======
-      <pubDate>Sun, 31 Aug 2025 05:50:22 +0000</pubDate>
->>>>>>> 31648a7c
+      <pubDate>Sun, 31 Aug 2025 05:50:22 +0000</pubDate>
     </item>
     <item>
       <title>iTunes 12.10.5 for Windows</title>
       <link>https://support.apple.com/kb/HT211105</link>
       <description>Vulnerabilities Addressed: 13&lt;br&gt;Exploited CVE(s): 0</description>
       <guid isPermaLink="false">iTunes_OS_12.10.5</guid>
-<<<<<<< HEAD
-      <pubDate>Sun, 31 Aug 2025 04:41:31 +0000</pubDate>
-=======
-      <pubDate>Sun, 31 Aug 2025 05:50:22 +0000</pubDate>
->>>>>>> 31648a7c
+      <pubDate>Sun, 31 Aug 2025 05:50:22 +0000</pubDate>
     </item>
     <item>
       <title>iTunes 12.10.7 for Windows</title>
       <link>https://support.apple.com/kb/HT211178</link>
       <description>Vulnerabilities Addressed: 12&lt;br&gt;Exploited CVE(s): 0</description>
       <guid isPermaLink="false">iTunes_OS_12.10.7</guid>
-<<<<<<< HEAD
-      <pubDate>Sun, 31 Aug 2025 04:41:31 +0000</pubDate>
-=======
-      <pubDate>Sun, 31 Aug 2025 05:50:22 +0000</pubDate>
->>>>>>> 31648a7c
+      <pubDate>Sun, 31 Aug 2025 05:50:22 +0000</pubDate>
     </item>
     <item>
       <title>iTunes 12.10.8 for Windows</title>
       <link>https://support.apple.com/kb/HT211293</link>
       <description>Vulnerabilities Addressed: 32&lt;br&gt;Exploited CVE(s): 0</description>
       <guid isPermaLink="false">iTunes_OS_12.10.8</guid>
-<<<<<<< HEAD
-      <pubDate>Sun, 31 Aug 2025 04:41:31 +0000</pubDate>
-=======
-      <pubDate>Sun, 31 Aug 2025 05:50:22 +0000</pubDate>
->>>>>>> 31648a7c
+      <pubDate>Sun, 31 Aug 2025 05:50:22 +0000</pubDate>
     </item>
     <item>
       <title>iTunes 12.11 for Windows</title>
       <link>https://support.apple.com/kb/HT211933</link>
       <description>Vulnerabilities Addressed: 6&lt;br&gt;Exploited CVE(s): 0</description>
       <guid isPermaLink="false">iTunes_OS_12.11</guid>
-<<<<<<< HEAD
-      <pubDate>Sun, 31 Aug 2025 04:41:31 +0000</pubDate>
-=======
-      <pubDate>Sun, 31 Aug 2025 05:50:22 +0000</pubDate>
->>>>>>> 31648a7c
+      <pubDate>Sun, 31 Aug 2025 05:50:22 +0000</pubDate>
     </item>
     <item>
       <title>iTunes 12.11.3 for Windows</title>
       <link>https://support.apple.com/kb/HT212319</link>
       <description>Vulnerabilities Addressed: 4&lt;br&gt;Exploited CVE(s): 0</description>
       <guid isPermaLink="false">iTunes_OS_12.11.3</guid>
-<<<<<<< HEAD
-      <pubDate>Sun, 31 Aug 2025 04:41:31 +0000</pubDate>
-=======
-      <pubDate>Sun, 31 Aug 2025 05:50:22 +0000</pubDate>
->>>>>>> 31648a7c
+      <pubDate>Sun, 31 Aug 2025 05:50:22 +0000</pubDate>
     </item>
     <item>
       <title>iTunes 12.11.4 for Windows</title>
       <link>https://support.apple.com/kb/HT212609</link>
       <description>Vulnerabilities Addressed: 2&lt;br&gt;Exploited CVE(s): 0</description>
       <guid isPermaLink="false">iTunes_OS_12.11.4</guid>
-<<<<<<< HEAD
-      <pubDate>Sun, 31 Aug 2025 04:41:31 +0000</pubDate>
-=======
-      <pubDate>Sun, 31 Aug 2025 05:50:22 +0000</pubDate>
->>>>>>> 31648a7c
+      <pubDate>Sun, 31 Aug 2025 05:50:22 +0000</pubDate>
     </item>
     <item>
       <title>iTunes 12.12 for Windows</title>
       <link>https://support.apple.com/en-us/103154</link>
       <description>Vulnerabilities Addressed: 7&lt;br&gt;Exploited CVE(s): 0</description>
       <guid isPermaLink="false">iTunes_OS_12.12</guid>
-<<<<<<< HEAD
-      <pubDate>Sun, 31 Aug 2025 04:41:31 +0000</pubDate>
-=======
-      <pubDate>Sun, 31 Aug 2025 05:50:22 +0000</pubDate>
->>>>>>> 31648a7c
+      <pubDate>Sun, 31 Aug 2025 05:50:22 +0000</pubDate>
     </item>
     <item>
       <title>iTunes 12.12.3 for Windows</title>
       <link>https://support.apple.com/kb/HT213188</link>
       <description>Vulnerabilities Addressed: 4&lt;br&gt;Exploited CVE(s): 0</description>
       <guid isPermaLink="false">iTunes_OS_12.12.3</guid>
-<<<<<<< HEAD
-      <pubDate>Sun, 31 Aug 2025 04:41:31 +0000</pubDate>
-=======
-      <pubDate>Sun, 31 Aug 2025 05:50:22 +0000</pubDate>
->>>>>>> 31648a7c
+      <pubDate>Sun, 31 Aug 2025 05:50:22 +0000</pubDate>
     </item>
     <item>
       <title>iTunes 12.12.4 for Windows</title>
       <link>https://support.apple.com/kb/HT213259</link>
       <description>Vulnerabilities Addressed: 6&lt;br&gt;Exploited CVE(s): 0</description>
       <guid isPermaLink="false">iTunes_OS_12.12.4</guid>
-<<<<<<< HEAD
-      <pubDate>Sun, 31 Aug 2025 04:41:31 +0000</pubDate>
-=======
-      <pubDate>Sun, 31 Aug 2025 05:50:22 +0000</pubDate>
->>>>>>> 31648a7c
+      <pubDate>Sun, 31 Aug 2025 05:50:22 +0000</pubDate>
     </item>
     <item>
       <title>iTunes 12.12.9 for Windows</title>
       <link>https://support.apple.com/kb/HT213763</link>
       <description>Vulnerabilities Addressed: 3&lt;br&gt;Exploited CVE(s): 0</description>
       <guid isPermaLink="false">iTunes_OS_12.12.9</guid>
-<<<<<<< HEAD
-      <pubDate>Sun, 31 Aug 2025 04:41:31 +0000</pubDate>
-=======
-      <pubDate>Sun, 31 Aug 2025 05:50:22 +0000</pubDate>
->>>>>>> 31648a7c
+      <pubDate>Sun, 31 Aug 2025 05:50:22 +0000</pubDate>
     </item>
     <item>
       <title>iTunes 12.13.1 for Windows</title>
       <link>https://support.apple.com/kb/HT214091</link>
       <description>Vulnerabilities Addressed: 1&lt;br&gt;Exploited CVE(s): 0</description>
       <guid isPermaLink="false">iTunes_OS_12.13.1</guid>
-<<<<<<< HEAD
-      <pubDate>Sun, 31 Aug 2025 04:41:31 +0000</pubDate>
-=======
-      <pubDate>Sun, 31 Aug 2025 05:50:22 +0000</pubDate>
->>>>>>> 31648a7c
+      <pubDate>Sun, 31 Aug 2025 05:50:22 +0000</pubDate>
     </item>
     <item>
       <title>iTunes 12.13.2 for Windows</title>
       <link>https://support.apple.com/en-us/120897</link>
       <description>Vulnerabilities Addressed: 1&lt;br&gt;Exploited CVE(s): 0</description>
       <guid isPermaLink="false">iTunes_OS_12.13.2</guid>
-<<<<<<< HEAD
-      <pubDate>Sun, 31 Aug 2025 04:41:31 +0000</pubDate>
-=======
-      <pubDate>Sun, 31 Aug 2025 05:50:22 +0000</pubDate>
->>>>>>> 31648a7c
+      <pubDate>Sun, 31 Aug 2025 05:50:22 +0000</pubDate>
     </item>
     <item>
       <title>iTunes 12.13.3 for Windows</title>
       <link>https://support.apple.com/en-us/121328</link>
       <description>Vulnerabilities Addressed: 2&lt;br&gt;Exploited CVE(s): 0</description>
       <guid isPermaLink="false">iTunes_OS_12.13.3</guid>
-<<<<<<< HEAD
-      <pubDate>Sun, 31 Aug 2025 04:41:31 +0000</pubDate>
-=======
-      <pubDate>Sun, 31 Aug 2025 05:50:22 +0000</pubDate>
->>>>>>> 31648a7c
+      <pubDate>Sun, 31 Aug 2025 05:50:22 +0000</pubDate>
     </item>
     <item>
       <title>iTunes U 3.8.3</title>
       <link>https://support.apple.com/en-us/103152</link>
       <description>Vulnerabilities Addressed: 1&lt;br&gt;Exploited CVE(s): 0</description>
       <guid isPermaLink="false">iTunes_OS_3.8.3</guid>
-<<<<<<< HEAD
-      <pubDate>Sun, 31 Aug 2025 04:41:31 +0000</pubDate>
-=======
-      <pubDate>Sun, 31 Aug 2025 05:50:22 +0000</pubDate>
->>>>>>> 31648a7c
+      <pubDate>Sun, 31 Aug 2025 05:50:22 +0000</pubDate>
     </item>
     <item>
       <title>iTunes for Windows 12.10.9</title>
       <link>https://support.apple.com/kb/HT211952</link>
       <description>Vulnerabilities Addressed: 13&lt;br&gt;Exploited CVE(s): 0</description>
       <guid isPermaLink="false">iTunes_OS_12.10.9</guid>
-<<<<<<< HEAD
-      <pubDate>Sun, 31 Aug 2025 04:41:31 +0000</pubDate>
-=======
-      <pubDate>Sun, 31 Aug 2025 05:50:22 +0000</pubDate>
->>>>>>> 31648a7c
+      <pubDate>Sun, 31 Aug 2025 05:50:22 +0000</pubDate>
     </item>
     <item>
       <title>macOS 10.14.6 Supplemental Update</title>
       <link>https://support.apple.com/kb/HT211872</link>
       <description>Vulnerabilities Addressed: 0&lt;br&gt;Exploited CVE(s): 0</description>
       <guid isPermaLink="false">macOS_OS_10.14.6</guid>
-<<<<<<< HEAD
-      <pubDate>Sun, 31 Aug 2025 04:41:31 +0000</pubDate>
-=======
-      <pubDate>Sun, 31 Aug 2025 05:50:22 +0000</pubDate>
->>>>>>> 31648a7c
+      <pubDate>Sun, 31 Aug 2025 05:50:22 +0000</pubDate>
     </item>
     <item>
       <title>macOS Big Sur 11.0</title>
       <link>https://sofa.macadmins.io/</link>
       <description>Vulnerabilities Addressed: 0&lt;br&gt;Exploited CVE(s): 0</description>
       <guid isPermaLink="false">macOS_OS_11.0</guid>
-<<<<<<< HEAD
-      <pubDate>Sun, 31 Aug 2025 04:41:31 +0000</pubDate>
-=======
-      <pubDate>Sun, 31 Aug 2025 05:50:22 +0000</pubDate>
->>>>>>> 31648a7c
+      <pubDate>Sun, 31 Aug 2025 05:50:22 +0000</pubDate>
     </item>
     <item>
       <title>macOS Big Sur 11.0.1</title>
       <link>https://support.apple.com/kb/HT211982</link>
       <description>Vulnerabilities Addressed: 102&lt;br&gt;Exploited CVE(s): 3</description>
       <guid isPermaLink="false">macOS_OS_11.0.1</guid>
-<<<<<<< HEAD
-      <pubDate>Sun, 31 Aug 2025 04:41:31 +0000</pubDate>
-=======
-      <pubDate>Sun, 31 Aug 2025 05:50:22 +0000</pubDate>
->>>>>>> 31648a7c
+      <pubDate>Sun, 31 Aug 2025 05:50:22 +0000</pubDate>
     </item>
     <item>
       <title>macOS Big Sur 11.1, Security Update 2020-001 Catalina, Security Update 2020-007 Mojave</title>
       <link>https://support.apple.com/kb/HT212011</link>
       <description>Vulnerabilities Addressed: 73&lt;br&gt;Exploited CVE(s): 0</description>
       <guid isPermaLink="false">macOS_OS_11.1</guid>
-<<<<<<< HEAD
-      <pubDate>Sun, 31 Aug 2025 04:41:31 +0000</pubDate>
-=======
-      <pubDate>Sun, 31 Aug 2025 05:50:22 +0000</pubDate>
->>>>>>> 31648a7c
+      <pubDate>Sun, 31 Aug 2025 05:50:22 +0000</pubDate>
     </item>
     <item>
       <title>macOS Big Sur 11.2, Security Update 2021-001 Catalina, Security Update 2021-001 Mojave</title>
       <link>https://support.apple.com/kb/HT212147</link>
       <description>Vulnerabilities Addressed: 67&lt;br&gt;Exploited CVE(s): 5</description>
       <guid isPermaLink="false">macOS_OS_11.2</guid>
-<<<<<<< HEAD
-      <pubDate>Sun, 31 Aug 2025 04:41:31 +0000</pubDate>
-=======
-      <pubDate>Sun, 31 Aug 2025 05:50:22 +0000</pubDate>
->>>>>>> 31648a7c
+      <pubDate>Sun, 31 Aug 2025 05:50:22 +0000</pubDate>
     </item>
     <item>
       <title>macOS Big Sur 11.2.1, macOS Catalina 10.15.7 Supplemental Update, macOS Mojave 10.14.6 Security Update 2021-002</title>
       <link>https://support.apple.com/kb/HT212177</link>
       <description>Vulnerabilities Addressed: 3&lt;br&gt;Exploited CVE(s): 1</description>
       <guid isPermaLink="false">macOS_OS_11.2.1</guid>
-<<<<<<< HEAD
-      <pubDate>Sun, 31 Aug 2025 04:41:31 +0000</pubDate>
-=======
-      <pubDate>Sun, 31 Aug 2025 05:50:22 +0000</pubDate>
->>>>>>> 31648a7c
+      <pubDate>Sun, 31 Aug 2025 05:50:22 +0000</pubDate>
     </item>
     <item>
       <title>macOS Big Sur 11.2.2</title>
       <link>https://sofa.macadmins.io/</link>
       <description>Vulnerabilities Addressed: 0&lt;br&gt;Exploited CVE(s): 0</description>
       <guid isPermaLink="false">macOS_OS_11.2.2</guid>
-<<<<<<< HEAD
-      <pubDate>Sun, 31 Aug 2025 04:41:31 +0000</pubDate>
-=======
-      <pubDate>Sun, 31 Aug 2025 05:50:22 +0000</pubDate>
->>>>>>> 31648a7c
+      <pubDate>Sun, 31 Aug 2025 05:50:22 +0000</pubDate>
     </item>
     <item>
       <title>macOS Big Sur 11.2.3</title>
       <link>https://support.apple.com/kb/HT212220</link>
       <description>Vulnerabilities Addressed: 1&lt;br&gt;Exploited CVE(s): 0</description>
       <guid isPermaLink="false">macOS_OS_11.2.3</guid>
-<<<<<<< HEAD
-      <pubDate>Sun, 31 Aug 2025 04:41:31 +0000</pubDate>
-=======
-      <pubDate>Sun, 31 Aug 2025 05:50:22 +0000</pubDate>
->>>>>>> 31648a7c
+      <pubDate>Sun, 31 Aug 2025 05:50:22 +0000</pubDate>
     </item>
     <item>
       <title>macOS Big Sur 11.3</title>
       <link>https://support.apple.com/kb/HT212325</link>
       <description>Vulnerabilities Addressed: 66&lt;br&gt;Exploited CVE(s): 2</description>
       <guid isPermaLink="false">macOS_OS_11.3</guid>
-<<<<<<< HEAD
-      <pubDate>Sun, 31 Aug 2025 04:41:31 +0000</pubDate>
-=======
-      <pubDate>Sun, 31 Aug 2025 05:50:22 +0000</pubDate>
->>>>>>> 31648a7c
+      <pubDate>Sun, 31 Aug 2025 05:50:22 +0000</pubDate>
     </item>
     <item>
       <title>macOS Big Sur 11.3.1</title>
       <link>https://support.apple.com/kb/HT212335</link>
       <description>Vulnerabilities Addressed: 2&lt;br&gt;Exploited CVE(s): 2</description>
       <guid isPermaLink="false">macOS_OS_11.3.1</guid>
-<<<<<<< HEAD
-      <pubDate>Sun, 31 Aug 2025 04:41:31 +0000</pubDate>
-=======
-      <pubDate>Sun, 31 Aug 2025 05:50:22 +0000</pubDate>
->>>>>>> 31648a7c
+      <pubDate>Sun, 31 Aug 2025 05:50:22 +0000</pubDate>
     </item>
     <item>
       <title>macOS Big Sur 11.4</title>
       <link>https://support.apple.com/kb/HT212529</link>
       <description>Vulnerabilities Addressed: 83&lt;br&gt;Exploited CVE(s): 1</description>
       <guid isPermaLink="false">macOS_OS_11.4</guid>
-<<<<<<< HEAD
-      <pubDate>Sun, 31 Aug 2025 04:41:31 +0000</pubDate>
-=======
-      <pubDate>Sun, 31 Aug 2025 05:50:22 +0000</pubDate>
->>>>>>> 31648a7c
+      <pubDate>Sun, 31 Aug 2025 05:50:22 +0000</pubDate>
     </item>
     <item>
       <title>macOS Big Sur 11.5</title>
       <link>https://support.apple.com/kb/HT212602</link>
       <description>Vulnerabilities Addressed: 43&lt;br&gt;Exploited CVE(s): 0</description>
       <guid isPermaLink="false">macOS_OS_11.5</guid>
-<<<<<<< HEAD
-      <pubDate>Sun, 31 Aug 2025 04:41:31 +0000</pubDate>
-=======
-      <pubDate>Sun, 31 Aug 2025 05:50:22 +0000</pubDate>
->>>>>>> 31648a7c
+      <pubDate>Sun, 31 Aug 2025 05:50:22 +0000</pubDate>
     </item>
     <item>
       <title>macOS Big Sur 11.5.1</title>
       <link>https://support.apple.com/kb/HT212622</link>
       <description>Vulnerabilities Addressed: 1&lt;br&gt;Exploited CVE(s): 1</description>
       <guid isPermaLink="false">macOS_OS_11.5.1</guid>
-<<<<<<< HEAD
-      <pubDate>Sun, 31 Aug 2025 04:41:31 +0000</pubDate>
-=======
-      <pubDate>Sun, 31 Aug 2025 05:50:22 +0000</pubDate>
->>>>>>> 31648a7c
+      <pubDate>Sun, 31 Aug 2025 05:50:22 +0000</pubDate>
     </item>
     <item>
       <title>macOS Big Sur 11.5.2</title>
       <link>https://sofa.macadmins.io/</link>
       <description>Vulnerabilities Addressed: 0&lt;br&gt;Exploited CVE(s): 0</description>
       <guid isPermaLink="false">macOS_OS_11.5.2</guid>
-<<<<<<< HEAD
-      <pubDate>Sun, 31 Aug 2025 04:41:31 +0000</pubDate>
-=======
-      <pubDate>Sun, 31 Aug 2025 05:50:22 +0000</pubDate>
->>>>>>> 31648a7c
+      <pubDate>Sun, 31 Aug 2025 05:50:22 +0000</pubDate>
     </item>
     <item>
       <title>macOS Big Sur 11.6</title>
       <link>https://support.apple.com/en-us/103147</link>
       <description>Vulnerabilities Addressed: 32&lt;br&gt;Exploited CVE(s): 3</description>
       <guid isPermaLink="false">macOS_OS_11.6</guid>
-<<<<<<< HEAD
-      <pubDate>Sun, 31 Aug 2025 04:41:31 +0000</pubDate>
-=======
-      <pubDate>Sun, 31 Aug 2025 05:50:22 +0000</pubDate>
->>>>>>> 31648a7c
+      <pubDate>Sun, 31 Aug 2025 05:50:22 +0000</pubDate>
     </item>
     <item>
       <title>macOS Big Sur 11.6.1</title>
       <link>https://support.apple.com/en-us/103164</link>
       <description>Vulnerabilities Addressed: 31&lt;br&gt;Exploited CVE(s): 2</description>
       <guid isPermaLink="false">macOS_OS_11.6.1</guid>
-<<<<<<< HEAD
-      <pubDate>Sun, 31 Aug 2025 04:41:31 +0000</pubDate>
-=======
-      <pubDate>Sun, 31 Aug 2025 05:50:22 +0000</pubDate>
->>>>>>> 31648a7c
+      <pubDate>Sun, 31 Aug 2025 05:50:22 +0000</pubDate>
     </item>
     <item>
       <title>macOS Big Sur 11.6.2</title>
       <link>https://support.apple.com/en-us/102876</link>
       <description>Vulnerabilities Addressed: 41&lt;br&gt;Exploited CVE(s): 0</description>
       <guid isPermaLink="false">macOS_OS_11.6.2</guid>
-<<<<<<< HEAD
-      <pubDate>Sun, 31 Aug 2025 04:41:31 +0000</pubDate>
-=======
-      <pubDate>Sun, 31 Aug 2025 05:50:22 +0000</pubDate>
->>>>>>> 31648a7c
+      <pubDate>Sun, 31 Aug 2025 05:50:22 +0000</pubDate>
     </item>
     <item>
       <title>macOS Big Sur 11.6.3</title>
       <link>https://support.apple.com/kb/HT213055</link>
       <description>Vulnerabilities Addressed: 7&lt;br&gt;Exploited CVE(s): 1</description>
       <guid isPermaLink="false">macOS_OS_11.6.3</guid>
-<<<<<<< HEAD
-      <pubDate>Sun, 31 Aug 2025 04:41:31 +0000</pubDate>
-=======
-      <pubDate>Sun, 31 Aug 2025 05:50:22 +0000</pubDate>
->>>>>>> 31648a7c
+      <pubDate>Sun, 31 Aug 2025 05:50:22 +0000</pubDate>
     </item>
     <item>
       <title>macOS Big Sur 11.6.4</title>
       <link>https://sofa.macadmins.io/</link>
       <description>Vulnerabilities Addressed: 0&lt;br&gt;Exploited CVE(s): 0</description>
       <guid isPermaLink="false">macOS_OS_11.6.4</guid>
-<<<<<<< HEAD
-      <pubDate>Sun, 31 Aug 2025 04:41:31 +0000</pubDate>
-=======
-      <pubDate>Sun, 31 Aug 2025 05:50:22 +0000</pubDate>
->>>>>>> 31648a7c
+      <pubDate>Sun, 31 Aug 2025 05:50:22 +0000</pubDate>
     </item>
     <item>
       <title>macOS Big Sur 11.6.5</title>
       <link>https://support.apple.com/kb/HT213184</link>
       <description>Vulnerabilities Addressed: 27&lt;br&gt;Exploited CVE(s): 0</description>
       <guid isPermaLink="false">macOS_OS_11.6.5</guid>
-<<<<<<< HEAD
-      <pubDate>Sun, 31 Aug 2025 04:41:31 +0000</pubDate>
-=======
-      <pubDate>Sun, 31 Aug 2025 05:50:22 +0000</pubDate>
->>>>>>> 31648a7c
+      <pubDate>Sun, 31 Aug 2025 05:50:22 +0000</pubDate>
     </item>
     <item>
       <title>macOS Big Sur 11.6.6</title>
       <link>https://support.apple.com/kb/HT213256</link>
       <description>Vulnerabilities Addressed: 57&lt;br&gt;Exploited CVE(s): 2</description>
       <guid isPermaLink="false">macOS_OS_11.6.6</guid>
-<<<<<<< HEAD
-      <pubDate>Sun, 31 Aug 2025 04:41:31 +0000</pubDate>
-=======
-      <pubDate>Sun, 31 Aug 2025 05:50:22 +0000</pubDate>
->>>>>>> 31648a7c
+      <pubDate>Sun, 31 Aug 2025 05:50:22 +0000</pubDate>
     </item>
     <item>
       <title>macOS Big Sur 11.6.7</title>
       <link>https://sofa.macadmins.io/</link>
       <description>Vulnerabilities Addressed: 0&lt;br&gt;Exploited CVE(s): 0</description>
       <guid isPermaLink="false">macOS_OS_11.6.7</guid>
-<<<<<<< HEAD
-      <pubDate>Sun, 31 Aug 2025 04:41:31 +0000</pubDate>
-=======
-      <pubDate>Sun, 31 Aug 2025 05:50:22 +0000</pubDate>
->>>>>>> 31648a7c
+      <pubDate>Sun, 31 Aug 2025 05:50:22 +0000</pubDate>
     </item>
     <item>
       <title>macOS Big Sur 11.6.8</title>
       <link>https://support.apple.com/kb/HT213344</link>
       <description>Vulnerabilities Addressed: 36&lt;br&gt;Exploited CVE(s): 0</description>
       <guid isPermaLink="false">macOS_OS_11.6.8</guid>
-<<<<<<< HEAD
-      <pubDate>Sun, 31 Aug 2025 04:41:31 +0000</pubDate>
-=======
-      <pubDate>Sun, 31 Aug 2025 05:50:22 +0000</pubDate>
->>>>>>> 31648a7c
+      <pubDate>Sun, 31 Aug 2025 05:50:22 +0000</pubDate>
     </item>
     <item>
       <title>macOS Big Sur 11.7</title>
       <link>https://support.apple.com/kb/HT213443</link>
       <description>Vulnerabilities Addressed: 33&lt;br&gt;Exploited CVE(s): 2</description>
       <guid isPermaLink="false">macOS_OS_11.7</guid>
-<<<<<<< HEAD
-      <pubDate>Sun, 31 Aug 2025 04:41:31 +0000</pubDate>
-=======
-      <pubDate>Sun, 31 Aug 2025 05:50:22 +0000</pubDate>
->>>>>>> 31648a7c
+      <pubDate>Sun, 31 Aug 2025 05:50:22 +0000</pubDate>
     </item>
     <item>
       <title>macOS Big Sur 11.7.1</title>
       <link>https://support.apple.com/kb/HT213493</link>
       <description>Vulnerabilities Addressed: 11&lt;br&gt;Exploited CVE(s): 0</description>
       <guid isPermaLink="false">macOS_OS_11.7.1</guid>
-<<<<<<< HEAD
-      <pubDate>Sun, 31 Aug 2025 04:41:31 +0000</pubDate>
-=======
-      <pubDate>Sun, 31 Aug 2025 05:50:22 +0000</pubDate>
->>>>>>> 31648a7c
+      <pubDate>Sun, 31 Aug 2025 05:50:22 +0000</pubDate>
     </item>
     <item>
       <title>macOS Big Sur 11.7.10</title>
       <link>https://support.apple.com/kb/HT213915</link>
       <description>Vulnerabilities Addressed: 1&lt;br&gt;Exploited CVE(s): 1</description>
       <guid isPermaLink="false">macOS_OS_11.7.10</guid>
-<<<<<<< HEAD
-      <pubDate>Sun, 31 Aug 2025 04:41:31 +0000</pubDate>
-=======
-      <pubDate>Sun, 31 Aug 2025 05:50:22 +0000</pubDate>
->>>>>>> 31648a7c
+      <pubDate>Sun, 31 Aug 2025 05:50:22 +0000</pubDate>
     </item>
     <item>
       <title>macOS Big Sur 11.7.2</title>
       <link>https://support.apple.com/kb/HT213534</link>
       <description>Vulnerabilities Addressed: 13&lt;br&gt;Exploited CVE(s): 0</description>
       <guid isPermaLink="false">macOS_OS_11.7.2</guid>
-<<<<<<< HEAD
-      <pubDate>Sun, 31 Aug 2025 04:41:31 +0000</pubDate>
-=======
-      <pubDate>Sun, 31 Aug 2025 05:50:22 +0000</pubDate>
->>>>>>> 31648a7c
+      <pubDate>Sun, 31 Aug 2025 05:50:22 +0000</pubDate>
     </item>
     <item>
       <title>macOS Big Sur 11.7.3</title>
       <link>https://support.apple.com/kb/HT213603</link>
       <description>Vulnerabilities Addressed: 11&lt;br&gt;Exploited CVE(s): 0</description>
       <guid isPermaLink="false">macOS_OS_11.7.3</guid>
-<<<<<<< HEAD
-      <pubDate>Sun, 31 Aug 2025 04:41:31 +0000</pubDate>
-=======
-      <pubDate>Sun, 31 Aug 2025 05:50:22 +0000</pubDate>
->>>>>>> 31648a7c
+      <pubDate>Sun, 31 Aug 2025 05:50:22 +0000</pubDate>
     </item>
     <item>
       <title>macOS Big Sur 11.7.4</title>
       <link>https://sofa.macadmins.io/</link>
       <description>Vulnerabilities Addressed: 0&lt;br&gt;Exploited CVE(s): 0</description>
       <guid isPermaLink="false">macOS_OS_11.7.4</guid>
-<<<<<<< HEAD
-      <pubDate>Sun, 31 Aug 2025 04:41:31 +0000</pubDate>
-=======
-      <pubDate>Sun, 31 Aug 2025 05:50:22 +0000</pubDate>
->>>>>>> 31648a7c
+      <pubDate>Sun, 31 Aug 2025 05:50:22 +0000</pubDate>
     </item>
     <item>
       <title>macOS Big Sur 11.7.5</title>
       <link>https://support.apple.com/kb/HT213675</link>
       <description>Vulnerabilities Addressed: 38&lt;br&gt;Exploited CVE(s): 0</description>
       <guid isPermaLink="false">macOS_OS_11.7.5</guid>
-<<<<<<< HEAD
-      <pubDate>Sun, 31 Aug 2025 04:41:31 +0000</pubDate>
-=======
-      <pubDate>Sun, 31 Aug 2025 05:50:22 +0000</pubDate>
->>>>>>> 31648a7c
+      <pubDate>Sun, 31 Aug 2025 05:50:22 +0000</pubDate>
     </item>
     <item>
       <title>macOS Big Sur 11.7.6</title>
       <link>https://support.apple.com/kb/HT213725</link>
       <description>Vulnerabilities Addressed: 1&lt;br&gt;Exploited CVE(s): 1</description>
       <guid isPermaLink="false">macOS_OS_11.7.6</guid>
-<<<<<<< HEAD
-      <pubDate>Sun, 31 Aug 2025 04:41:31 +0000</pubDate>
-=======
-      <pubDate>Sun, 31 Aug 2025 05:50:22 +0000</pubDate>
->>>>>>> 31648a7c
+      <pubDate>Sun, 31 Aug 2025 05:50:22 +0000</pubDate>
     </item>
     <item>
       <title>macOS Big Sur 11.7.7</title>
       <link>https://support.apple.com/kb/HT213760</link>
       <description>Vulnerabilities Addressed: 27&lt;br&gt;Exploited CVE(s): 0</description>
       <guid isPermaLink="false">macOS_OS_11.7.7</guid>
-<<<<<<< HEAD
-      <pubDate>Sun, 31 Aug 2025 04:41:31 +0000</pubDate>
-=======
-      <pubDate>Sun, 31 Aug 2025 05:50:22 +0000</pubDate>
->>>>>>> 31648a7c
+      <pubDate>Sun, 31 Aug 2025 05:50:22 +0000</pubDate>
     </item>
     <item>
       <title>macOS Big Sur 11.7.8</title>
       <link>https://support.apple.com/kb/HT213809</link>
       <description>Vulnerabilities Addressed: 1&lt;br&gt;Exploited CVE(s): 1</description>
       <guid isPermaLink="false">macOS_OS_11.7.8</guid>
-<<<<<<< HEAD
-      <pubDate>Sun, 31 Aug 2025 04:41:31 +0000</pubDate>
-=======
-      <pubDate>Sun, 31 Aug 2025 05:50:22 +0000</pubDate>
->>>>>>> 31648a7c
+      <pubDate>Sun, 31 Aug 2025 05:50:22 +0000</pubDate>
     </item>
     <item>
       <title>macOS Big Sur 11.7.9</title>
       <link>https://support.apple.com/kb/HT213845</link>
       <description>Vulnerabilities Addressed: 42&lt;br&gt;Exploited CVE(s): 2</description>
       <guid isPermaLink="false">macOS_OS_11.7.9</guid>
-<<<<<<< HEAD
-      <pubDate>Sun, 31 Aug 2025 04:41:31 +0000</pubDate>
-=======
-      <pubDate>Sun, 31 Aug 2025 05:50:22 +0000</pubDate>
->>>>>>> 31648a7c
+      <pubDate>Sun, 31 Aug 2025 05:50:22 +0000</pubDate>
     </item>
     <item>
       <title>macOS Catalina 10.15.3, Security Update 2020-001 Mojave, Security Update 2020-001 High Sierra</title>
       <link>https://support.apple.com/kb/HT210919</link>
       <description>Vulnerabilities Addressed: 36&lt;br&gt;Exploited CVE(s): 2</description>
       <guid isPermaLink="false">macOS_OS_10.15.3</guid>
-<<<<<<< HEAD
-      <pubDate>Sun, 31 Aug 2025 04:41:31 +0000</pubDate>
-=======
-      <pubDate>Sun, 31 Aug 2025 05:50:22 +0000</pubDate>
->>>>>>> 31648a7c
+      <pubDate>Sun, 31 Aug 2025 05:50:22 +0000</pubDate>
     </item>
     <item>
       <title>macOS Catalina 10.15.4 Supplemental Update</title>
       <link>https://sofa.macadmins.io/</link>
       <description>Vulnerabilities Addressed: 0&lt;br&gt;Exploited CVE(s): 0</description>
       <guid isPermaLink="false">macOS_OS_10.15.4</guid>
-<<<<<<< HEAD
-      <pubDate>Sun, 31 Aug 2025 04:41:31 +0000</pubDate>
-=======
-      <pubDate>Sun, 31 Aug 2025 05:50:22 +0000</pubDate>
->>>>>>> 31648a7c
+      <pubDate>Sun, 31 Aug 2025 05:50:22 +0000</pubDate>
     </item>
     <item>
       <title>macOS Catalina 10.15.4, Security Update 2020-002 Mojave, Security Update 2020-002 High Sierra</title>
       <link>https://support.apple.com/kb/HT211100</link>
       <description>Vulnerabilities Addressed: 42&lt;br&gt;Exploited CVE(s): 0</description>
       <guid isPermaLink="false">macOS_OS_10.15.4</guid>
-<<<<<<< HEAD
-      <pubDate>Sun, 31 Aug 2025 04:41:31 +0000</pubDate>
-=======
-      <pubDate>Sun, 31 Aug 2025 05:50:22 +0000</pubDate>
->>>>>>> 31648a7c
+      <pubDate>Sun, 31 Aug 2025 05:50:22 +0000</pubDate>
     </item>
     <item>
       <title>macOS Catalina 10.15.5 Supplemental Update, Security Update 2020-003 High Sierra</title>
       <link>https://support.apple.com/kb/HT211215</link>
       <description>Vulnerabilities Addressed: 1&lt;br&gt;Exploited CVE(s): 1</description>
       <guid isPermaLink="false">macOS_OS_10.15.5</guid>
-<<<<<<< HEAD
-      <pubDate>Sun, 31 Aug 2025 04:41:31 +0000</pubDate>
-=======
-      <pubDate>Sun, 31 Aug 2025 05:50:22 +0000</pubDate>
->>>>>>> 31648a7c
+      <pubDate>Sun, 31 Aug 2025 05:50:22 +0000</pubDate>
     </item>
     <item>
       <title>macOS Catalina 10.15.5, Security Update 2020-003 Mojave, Security Update 2020-003 High Sierra</title>
       <link>https://support.apple.com/kb/HT211170</link>
       <description>Vulnerabilities Addressed: 54&lt;br&gt;Exploited CVE(s): 0</description>
       <guid isPermaLink="false">macOS_OS_10.15.5</guid>
-<<<<<<< HEAD
-      <pubDate>Sun, 31 Aug 2025 04:41:31 +0000</pubDate>
-=======
-      <pubDate>Sun, 31 Aug 2025 05:50:22 +0000</pubDate>
->>>>>>> 31648a7c
+      <pubDate>Sun, 31 Aug 2025 05:50:22 +0000</pubDate>
     </item>
     <item>
       <title>macOS Catalina 10.15.6 Supplemental Update</title>
       <link>https://sofa.macadmins.io/</link>
       <description>Vulnerabilities Addressed: 0&lt;br&gt;Exploited CVE(s): 0</description>
       <guid isPermaLink="false">macOS_OS_10.15.6</guid>
-<<<<<<< HEAD
-      <pubDate>Sun, 31 Aug 2025 04:41:31 +0000</pubDate>
-=======
-      <pubDate>Sun, 31 Aug 2025 05:50:22 +0000</pubDate>
->>>>>>> 31648a7c
+      <pubDate>Sun, 31 Aug 2025 05:50:22 +0000</pubDate>
     </item>
     <item>
       <title>macOS Catalina 10.15.6, Security Update 2020-004 Mojave, Security Update 2020-004 High Sierra</title>
       <link>https://support.apple.com/kb/HT211289</link>
       <description>Vulnerabilities Addressed: 81&lt;br&gt;Exploited CVE(s): 1</description>
       <guid isPermaLink="false">macOS_OS_10.15.6</guid>
-<<<<<<< HEAD
-      <pubDate>Sun, 31 Aug 2025 04:41:31 +0000</pubDate>
-=======
-      <pubDate>Sun, 31 Aug 2025 05:50:22 +0000</pubDate>
->>>>>>> 31648a7c
+      <pubDate>Sun, 31 Aug 2025 05:50:22 +0000</pubDate>
     </item>
     <item>
       <title>macOS Catalina 10.15.7 Supplemental Update, macOS Catalina 10.15.7 Update</title>
       <link>https://support.apple.com/kb/HT211947</link>
       <description>Vulnerabilities Addressed: 3&lt;br&gt;Exploited CVE(s): 3</description>
       <guid isPermaLink="false">macOS_OS_10.15.7</guid>
-<<<<<<< HEAD
-      <pubDate>Sun, 31 Aug 2025 04:41:31 +0000</pubDate>
-=======
-      <pubDate>Sun, 31 Aug 2025 05:50:22 +0000</pubDate>
->>>>>>> 31648a7c
+      <pubDate>Sun, 31 Aug 2025 05:50:22 +0000</pubDate>
     </item>
     <item>
       <title>macOS Catalina 10.15.7, Security Update 2020-005 High Sierra, Security Update 2020-005 Mojave</title>
       <link>https://support.apple.com/kb/HT211849</link>
       <description>Vulnerabilities Addressed: 10&lt;br&gt;Exploited CVE(s): 0</description>
       <guid isPermaLink="false">macOS_OS_10.15.7</guid>
-<<<<<<< HEAD
-      <pubDate>Sun, 31 Aug 2025 04:41:31 +0000</pubDate>
-=======
-      <pubDate>Sun, 31 Aug 2025 05:50:22 +0000</pubDate>
->>>>>>> 31648a7c
+      <pubDate>Sun, 31 Aug 2025 05:50:22 +0000</pubDate>
     </item>
     <item>
       <title>macOS Monterey 12.0</title>
       <link>https://sofa.macadmins.io/</link>
       <description>Vulnerabilities Addressed: 0&lt;br&gt;Exploited CVE(s): 0</description>
       <guid isPermaLink="false">macOS_OS_12.0</guid>
-<<<<<<< HEAD
-      <pubDate>Sun, 31 Aug 2025 04:41:31 +0000</pubDate>
-=======
-      <pubDate>Sun, 31 Aug 2025 05:50:22 +0000</pubDate>
->>>>>>> 31648a7c
+      <pubDate>Sun, 31 Aug 2025 05:50:22 +0000</pubDate>
     </item>
     <item>
       <title>macOS Monterey 12.0.1</title>
       <link>https://support.apple.com/en-us/103236</link>
       <description>Vulnerabilities Addressed: 71&lt;br&gt;Exploited CVE(s): 1</description>
       <guid isPermaLink="false">macOS_OS_12.0.1</guid>
-<<<<<<< HEAD
-      <pubDate>Sun, 31 Aug 2025 04:41:31 +0000</pubDate>
-=======
-      <pubDate>Sun, 31 Aug 2025 05:50:22 +0000</pubDate>
->>>>>>> 31648a7c
+      <pubDate>Sun, 31 Aug 2025 05:50:22 +0000</pubDate>
     </item>
     <item>
       <title>macOS Monterey 12.1</title>
       <link>https://support.apple.com/en-us/102874</link>
       <description>Vulnerabilities Addressed: 54&lt;br&gt;Exploited CVE(s): 0</description>
       <guid isPermaLink="false">macOS_OS_12.1</guid>
-<<<<<<< HEAD
-      <pubDate>Sun, 31 Aug 2025 04:41:31 +0000</pubDate>
-=======
-      <pubDate>Sun, 31 Aug 2025 05:50:22 +0000</pubDate>
->>>>>>> 31648a7c
+      <pubDate>Sun, 31 Aug 2025 05:50:22 +0000</pubDate>
     </item>
     <item>
       <title>macOS Monterey 12.2</title>
       <link>https://support.apple.com/kb/HT213054</link>
       <description>Vulnerabilities Addressed: 15&lt;br&gt;Exploited CVE(s): 1</description>
       <guid isPermaLink="false">macOS_OS_12.2</guid>
-<<<<<<< HEAD
-      <pubDate>Sun, 31 Aug 2025 04:41:31 +0000</pubDate>
-=======
-      <pubDate>Sun, 31 Aug 2025 05:50:22 +0000</pubDate>
->>>>>>> 31648a7c
+      <pubDate>Sun, 31 Aug 2025 05:50:22 +0000</pubDate>
     </item>
     <item>
       <title>macOS Monterey 12.2.1</title>
       <link>https://support.apple.com/kb/HT213092</link>
       <description>Vulnerabilities Addressed: 1&lt;br&gt;Exploited CVE(s): 1</description>
       <guid isPermaLink="false">macOS_OS_12.2.1</guid>
-<<<<<<< HEAD
-      <pubDate>Sun, 31 Aug 2025 04:41:31 +0000</pubDate>
-=======
-      <pubDate>Sun, 31 Aug 2025 05:50:22 +0000</pubDate>
->>>>>>> 31648a7c
+      <pubDate>Sun, 31 Aug 2025 05:50:22 +0000</pubDate>
     </item>
     <item>
       <title>macOS Monterey 12.3</title>
       <link>https://support.apple.com/kb/HT213183</link>
       <description>Vulnerabilities Addressed: 69&lt;br&gt;Exploited CVE(s): 0</description>
       <guid isPermaLink="false">macOS_OS_12.3</guid>
-<<<<<<< HEAD
-      <pubDate>Sun, 31 Aug 2025 04:41:31 +0000</pubDate>
-=======
-      <pubDate>Sun, 31 Aug 2025 05:50:22 +0000</pubDate>
->>>>>>> 31648a7c
+      <pubDate>Sun, 31 Aug 2025 05:50:22 +0000</pubDate>
     </item>
     <item>
       <title>macOS Monterey 12.3.1</title>
       <link>https://support.apple.com/kb/HT213220</link>
       <description>Vulnerabilities Addressed: 2&lt;br&gt;Exploited CVE(s): 2</description>
       <guid isPermaLink="false">macOS_OS_12.3.1</guid>
-<<<<<<< HEAD
-      <pubDate>Sun, 31 Aug 2025 04:41:31 +0000</pubDate>
-=======
-      <pubDate>Sun, 31 Aug 2025 05:50:22 +0000</pubDate>
->>>>>>> 31648a7c
+      <pubDate>Sun, 31 Aug 2025 05:50:22 +0000</pubDate>
     </item>
     <item>
       <title>macOS Monterey 12.4</title>
       <link>https://support.apple.com/kb/HT213257</link>
       <description>Vulnerabilities Addressed: 84&lt;br&gt;Exploited CVE(s): 0</description>
       <guid isPermaLink="false">macOS_OS_12.4</guid>
-<<<<<<< HEAD
-      <pubDate>Sun, 31 Aug 2025 04:41:31 +0000</pubDate>
-=======
-      <pubDate>Sun, 31 Aug 2025 05:50:22 +0000</pubDate>
->>>>>>> 31648a7c
+      <pubDate>Sun, 31 Aug 2025 05:50:22 +0000</pubDate>
     </item>
     <item>
       <title>macOS Monterey 12.5</title>
       <link>https://support.apple.com/kb/HT213345</link>
       <description>Vulnerabilities Addressed: 71&lt;br&gt;Exploited CVE(s): 1</description>
       <guid isPermaLink="false">macOS_OS_12.5</guid>
-<<<<<<< HEAD
-      <pubDate>Sun, 31 Aug 2025 04:41:31 +0000</pubDate>
-=======
-      <pubDate>Sun, 31 Aug 2025 05:50:22 +0000</pubDate>
->>>>>>> 31648a7c
+      <pubDate>Sun, 31 Aug 2025 05:50:22 +0000</pubDate>
     </item>
     <item>
       <title>macOS Monterey 12.5.1</title>
       <link>https://support.apple.com/kb/HT213413</link>
       <description>Vulnerabilities Addressed: 2&lt;br&gt;Exploited CVE(s): 2</description>
       <guid isPermaLink="false">macOS_OS_12.5.1</guid>
-<<<<<<< HEAD
-      <pubDate>Sun, 31 Aug 2025 04:41:31 +0000</pubDate>
-=======
-      <pubDate>Sun, 31 Aug 2025 05:50:22 +0000</pubDate>
->>>>>>> 31648a7c
+      <pubDate>Sun, 31 Aug 2025 05:50:22 +0000</pubDate>
     </item>
     <item>
       <title>macOS Monterey 12.6</title>
       <link>https://support.apple.com/kb/HT213444</link>
       <description>Vulnerabilities Addressed: 40&lt;br&gt;Exploited CVE(s): 1</description>
       <guid isPermaLink="false">macOS_OS_12.6</guid>
-<<<<<<< HEAD
-      <pubDate>Sun, 31 Aug 2025 04:41:31 +0000</pubDate>
-=======
-      <pubDate>Sun, 31 Aug 2025 05:50:22 +0000</pubDate>
->>>>>>> 31648a7c
+      <pubDate>Sun, 31 Aug 2025 05:50:22 +0000</pubDate>
     </item>
     <item>
       <title>macOS Monterey 12.6.1</title>
       <link>https://support.apple.com/kb/HT213494</link>
       <description>Vulnerabilities Addressed: 14&lt;br&gt;Exploited CVE(s): 0</description>
       <guid isPermaLink="false">macOS_OS_12.6.1</guid>
-<<<<<<< HEAD
-      <pubDate>Sun, 31 Aug 2025 04:41:31 +0000</pubDate>
-=======
-      <pubDate>Sun, 31 Aug 2025 05:50:22 +0000</pubDate>
->>>>>>> 31648a7c
+      <pubDate>Sun, 31 Aug 2025 05:50:22 +0000</pubDate>
     </item>
     <item>
       <title>macOS Monterey 12.6.2</title>
       <link>https://support.apple.com/kb/HT213533</link>
       <description>Vulnerabilities Addressed: 17&lt;br&gt;Exploited CVE(s): 0</description>
       <guid isPermaLink="false">macOS_OS_12.6.2</guid>
-<<<<<<< HEAD
-      <pubDate>Sun, 31 Aug 2025 04:41:31 +0000</pubDate>
-=======
-      <pubDate>Sun, 31 Aug 2025 05:50:22 +0000</pubDate>
->>>>>>> 31648a7c
+      <pubDate>Sun, 31 Aug 2025 05:50:22 +0000</pubDate>
     </item>
     <item>
       <title>macOS Monterey 12.6.3</title>
       <link>https://support.apple.com/kb/HT213604</link>
       <description>Vulnerabilities Addressed: 21&lt;br&gt;Exploited CVE(s): 0</description>
       <guid isPermaLink="false">macOS_OS_12.6.3</guid>
-<<<<<<< HEAD
-      <pubDate>Sun, 31 Aug 2025 04:41:31 +0000</pubDate>
-=======
-      <pubDate>Sun, 31 Aug 2025 05:50:22 +0000</pubDate>
->>>>>>> 31648a7c
+      <pubDate>Sun, 31 Aug 2025 05:50:22 +0000</pubDate>
     </item>
     <item>
       <title>macOS Monterey 12.6.4</title>
       <link>https://support.apple.com/kb/HT213677</link>
       <description>Vulnerabilities Addressed: 41&lt;br&gt;Exploited CVE(s): 0</description>
       <guid isPermaLink="false">macOS_OS_12.6.4</guid>
-<<<<<<< HEAD
-      <pubDate>Sun, 31 Aug 2025 04:41:31 +0000</pubDate>
-=======
-      <pubDate>Sun, 31 Aug 2025 05:50:22 +0000</pubDate>
->>>>>>> 31648a7c
+      <pubDate>Sun, 31 Aug 2025 05:50:22 +0000</pubDate>
     </item>
     <item>
       <title>macOS Monterey 12.6.5</title>
       <link>https://support.apple.com/kb/HT213724</link>
       <description>Vulnerabilities Addressed: 1&lt;br&gt;Exploited CVE(s): 1</description>
       <guid isPermaLink="false">macOS_OS_12.6.5</guid>
-<<<<<<< HEAD
-      <pubDate>Sun, 31 Aug 2025 04:41:31 +0000</pubDate>
-=======
-      <pubDate>Sun, 31 Aug 2025 05:50:22 +0000</pubDate>
->>>>>>> 31648a7c
+      <pubDate>Sun, 31 Aug 2025 05:50:22 +0000</pubDate>
     </item>
     <item>
       <title>macOS Monterey 12.6.6</title>
       <link>https://support.apple.com/kb/HT213759</link>
       <description>Vulnerabilities Addressed: 32&lt;br&gt;Exploited CVE(s): 0</description>
       <guid isPermaLink="false">macOS_OS_12.6.6</guid>
-<<<<<<< HEAD
-      <pubDate>Sun, 31 Aug 2025 04:41:31 +0000</pubDate>
-=======
-      <pubDate>Sun, 31 Aug 2025 05:50:22 +0000</pubDate>
->>>>>>> 31648a7c
+      <pubDate>Sun, 31 Aug 2025 05:50:22 +0000</pubDate>
     </item>
     <item>
       <title>macOS Monterey 12.6.7</title>
       <link>https://support.apple.com/kb/HT213810</link>
       <description>Vulnerabilities Addressed: 1&lt;br&gt;Exploited CVE(s): 1</description>
       <guid isPermaLink="false">macOS_OS_12.6.7</guid>
-<<<<<<< HEAD
-      <pubDate>Sun, 31 Aug 2025 04:41:31 +0000</pubDate>
-=======
-      <pubDate>Sun, 31 Aug 2025 05:50:22 +0000</pubDate>
->>>>>>> 31648a7c
+      <pubDate>Sun, 31 Aug 2025 05:50:22 +0000</pubDate>
     </item>
     <item>
       <title>macOS Monterey 12.6.8</title>
       <link>https://support.apple.com/kb/HT213844</link>
       <description>Vulnerabilities Addressed: 50&lt;br&gt;Exploited CVE(s): 2</description>
       <guid isPermaLink="false">macOS_OS_12.6.8</guid>
-<<<<<<< HEAD
-      <pubDate>Sun, 31 Aug 2025 04:41:31 +0000</pubDate>
-=======
-      <pubDate>Sun, 31 Aug 2025 05:50:22 +0000</pubDate>
->>>>>>> 31648a7c
+      <pubDate>Sun, 31 Aug 2025 05:50:22 +0000</pubDate>
     </item>
     <item>
       <title>macOS Monterey 12.6.9</title>
       <link>https://support.apple.com/kb/HT213914</link>
       <description>Vulnerabilities Addressed: 1&lt;br&gt;Exploited CVE(s): 1</description>
       <guid isPermaLink="false">macOS_OS_12.6.9</guid>
-<<<<<<< HEAD
-      <pubDate>Sun, 31 Aug 2025 04:41:31 +0000</pubDate>
-=======
-      <pubDate>Sun, 31 Aug 2025 05:50:22 +0000</pubDate>
->>>>>>> 31648a7c
+      <pubDate>Sun, 31 Aug 2025 05:50:22 +0000</pubDate>
     </item>
     <item>
       <title>macOS Monterey 12.7</title>
       <link>https://support.apple.com/kb/HT213932</link>
       <description>Vulnerabilities Addressed: 18&lt;br&gt;Exploited CVE(s): 1</description>
       <guid isPermaLink="false">macOS_OS_12.7</guid>
-<<<<<<< HEAD
-      <pubDate>Sun, 31 Aug 2025 04:41:31 +0000</pubDate>
-=======
-      <pubDate>Sun, 31 Aug 2025 05:50:22 +0000</pubDate>
->>>>>>> 31648a7c
+      <pubDate>Sun, 31 Aug 2025 05:50:22 +0000</pubDate>
     </item>
     <item>
       <title>macOS Monterey 12.7.1</title>
       <link>https://support.apple.com/kb/HT213983</link>
       <description>Vulnerabilities Addressed: 23&lt;br&gt;Exploited CVE(s): 0</description>
       <guid isPermaLink="false">macOS_OS_12.7.1</guid>
-<<<<<<< HEAD
-      <pubDate>Sun, 31 Aug 2025 04:41:31 +0000</pubDate>
-=======
-      <pubDate>Sun, 31 Aug 2025 05:50:22 +0000</pubDate>
->>>>>>> 31648a7c
+      <pubDate>Sun, 31 Aug 2025 05:50:22 +0000</pubDate>
     </item>
     <item>
       <title>macOS Monterey 12.7.2</title>
       <link>https://support.apple.com/kb/HT214037</link>
       <description>Vulnerabilities Addressed: 28&lt;br&gt;Exploited CVE(s): 0</description>
       <guid isPermaLink="false">macOS_OS_12.7.2</guid>
-<<<<<<< HEAD
-      <pubDate>Sun, 31 Aug 2025 04:41:31 +0000</pubDate>
-=======
-      <pubDate>Sun, 31 Aug 2025 05:50:22 +0000</pubDate>
->>>>>>> 31648a7c
+      <pubDate>Sun, 31 Aug 2025 05:50:22 +0000</pubDate>
     </item>
     <item>
       <title>macOS Monterey 12.7.3</title>
       <link>https://support.apple.com/en-us/120305</link>
       <description>Vulnerabilities Addressed: 9&lt;br&gt;Exploited CVE(s): 1</description>
       <guid isPermaLink="false">macOS_OS_12.7.3</guid>
-<<<<<<< HEAD
-      <pubDate>Sun, 31 Aug 2025 04:41:31 +0000</pubDate>
-=======
-      <pubDate>Sun, 31 Aug 2025 05:50:22 +0000</pubDate>
->>>>>>> 31648a7c
+      <pubDate>Sun, 31 Aug 2025 05:50:22 +0000</pubDate>
     </item>
     <item>
       <title>macOS Monterey 12.7.4</title>
       <link>https://support.apple.com/en-us/120884</link>
       <description>Vulnerabilities Addressed: 28&lt;br&gt;Exploited CVE(s): 1</description>
       <guid isPermaLink="false">macOS_OS_12.7.4</guid>
-<<<<<<< HEAD
-      <pubDate>Sun, 31 Aug 2025 04:41:31 +0000</pubDate>
-=======
-      <pubDate>Sun, 31 Aug 2025 05:50:22 +0000</pubDate>
->>>>>>> 31648a7c
+      <pubDate>Sun, 31 Aug 2025 05:50:22 +0000</pubDate>
     </item>
     <item>
       <title>macOS Monterey 12.7.5</title>
       <link>https://support.apple.com/en-us/120899</link>
       <description>Vulnerabilities Addressed: 19&lt;br&gt;Exploited CVE(s): 0</description>
       <guid isPermaLink="false">macOS_OS_12.7.5</guid>
-<<<<<<< HEAD
-      <pubDate>Sun, 31 Aug 2025 04:41:31 +0000</pubDate>
-=======
-      <pubDate>Sun, 31 Aug 2025 05:50:22 +0000</pubDate>
->>>>>>> 31648a7c
+      <pubDate>Sun, 31 Aug 2025 05:50:22 +0000</pubDate>
     </item>
     <item>
       <title>macOS Monterey 12.7.6</title>
       <link>https://support.apple.com/en-us/120910</link>
       <description>Vulnerabilities Addressed: 42&lt;br&gt;Exploited CVE(s): 1</description>
       <guid isPermaLink="false">macOS_OS_12.7.6</guid>
-<<<<<<< HEAD
-      <pubDate>Sun, 31 Aug 2025 04:41:32 +0000</pubDate>
-=======
-      <pubDate>Sun, 31 Aug 2025 05:50:22 +0000</pubDate>
->>>>>>> 31648a7c
+      <pubDate>Sun, 31 Aug 2025 05:50:22 +0000</pubDate>
     </item>
     <item>
       <title>macOS Sequoia 15.0.1</title>
       <link>https://sofa.macadmins.io/</link>
       <description>Vulnerabilities Addressed: 0&lt;br&gt;Exploited CVE(s): 0</description>
       <guid isPermaLink="false">macOS_OS_15.0.1</guid>
-<<<<<<< HEAD
-      <pubDate>Sun, 31 Aug 2025 04:41:32 +0000</pubDate>
-=======
-      <pubDate>Sun, 31 Aug 2025 05:50:22 +0000</pubDate>
->>>>>>> 31648a7c
+      <pubDate>Sun, 31 Aug 2025 05:50:22 +0000</pubDate>
     </item>
     <item>
       <title>macOS Sequoia 15.1</title>
       <link>https://support.apple.com/en-us/121564</link>
       <description>Vulnerabilities Addressed: 80&lt;br&gt;Exploited CVE(s): 0</description>
       <guid isPermaLink="false">macOS_OS_15.1</guid>
-<<<<<<< HEAD
-      <pubDate>Sun, 31 Aug 2025 04:41:32 +0000</pubDate>
-=======
-      <pubDate>Sun, 31 Aug 2025 05:50:22 +0000</pubDate>
->>>>>>> 31648a7c
+      <pubDate>Sun, 31 Aug 2025 05:50:22 +0000</pubDate>
     </item>
     <item>
       <title>macOS Sequoia 15.1.1</title>
       <link>https://support.apple.com/en-us/121753</link>
       <description>Vulnerabilities Addressed: 2&lt;br&gt;Exploited CVE(s): 2</description>
       <guid isPermaLink="false">macOS_OS_15.1.1</guid>
-<<<<<<< HEAD
-      <pubDate>Sun, 31 Aug 2025 04:41:32 +0000</pubDate>
-=======
-      <pubDate>Sun, 31 Aug 2025 05:50:22 +0000</pubDate>
->>>>>>> 31648a7c
+      <pubDate>Sun, 31 Aug 2025 05:50:22 +0000</pubDate>
     </item>
     <item>
       <title>macOS Sequoia 15.2</title>
       <link>https://support.apple.com/en-us/121839</link>
       <description>Vulnerabilities Addressed: 83&lt;br&gt;Exploited CVE(s): 0</description>
       <guid isPermaLink="false">macOS_OS_15.2</guid>
-<<<<<<< HEAD
-      <pubDate>Sun, 31 Aug 2025 04:41:32 +0000</pubDate>
-=======
-      <pubDate>Sun, 31 Aug 2025 05:50:22 +0000</pubDate>
->>>>>>> 31648a7c
+      <pubDate>Sun, 31 Aug 2025 05:50:22 +0000</pubDate>
     </item>
     <item>
       <title>macOS Sequoia 15.3</title>
       <link>https://support.apple.com/en-us/122068</link>
       <description>Vulnerabilities Addressed: 72&lt;br&gt;Exploited CVE(s): 1</description>
       <guid isPermaLink="false">macOS_OS_15.3</guid>
-<<<<<<< HEAD
-      <pubDate>Sun, 31 Aug 2025 04:41:32 +0000</pubDate>
-=======
-      <pubDate>Sun, 31 Aug 2025 05:50:22 +0000</pubDate>
->>>>>>> 31648a7c
+      <pubDate>Sun, 31 Aug 2025 05:50:22 +0000</pubDate>
     </item>
     <item>
       <title>macOS Sequoia 15.3.1</title>
       <link>https://support.apple.com/en-us/122900</link>
       <description>Vulnerabilities Addressed: 1&lt;br&gt;Exploited CVE(s): 1</description>
       <guid isPermaLink="false">macOS_OS_15.3.1</guid>
-<<<<<<< HEAD
-      <pubDate>Sun, 31 Aug 2025 04:41:32 +0000</pubDate>
-=======
-      <pubDate>Sun, 31 Aug 2025 05:50:22 +0000</pubDate>
->>>>>>> 31648a7c
+      <pubDate>Sun, 31 Aug 2025 05:50:22 +0000</pubDate>
     </item>
     <item>
       <title>macOS Sequoia 15.3.2</title>
       <link>https://support.apple.com/en-us/122283</link>
       <description>Vulnerabilities Addressed: 1&lt;br&gt;Exploited CVE(s): 1</description>
       <guid isPermaLink="false">macOS_OS_15.3.2</guid>
-<<<<<<< HEAD
-      <pubDate>Sun, 31 Aug 2025 04:41:32 +0000</pubDate>
-=======
-      <pubDate>Sun, 31 Aug 2025 05:50:22 +0000</pubDate>
->>>>>>> 31648a7c
+      <pubDate>Sun, 31 Aug 2025 05:50:22 +0000</pubDate>
     </item>
     <item>
       <title>macOS Sequoia 15.4</title>
       <link>https://support.apple.com/en-us/122373</link>
       <description>Vulnerabilities Addressed: 155&lt;br&gt;Exploited CVE(s): 0</description>
       <guid isPermaLink="false">macOS_OS_15.4</guid>
-<<<<<<< HEAD
-      <pubDate>Sun, 31 Aug 2025 04:41:32 +0000</pubDate>
-=======
-      <pubDate>Sun, 31 Aug 2025 05:50:22 +0000</pubDate>
->>>>>>> 31648a7c
+      <pubDate>Sun, 31 Aug 2025 05:50:22 +0000</pubDate>
     </item>
     <item>
       <title>macOS Sequoia 15.4.1</title>
       <link>https://support.apple.com/en-us/122400</link>
       <description>Vulnerabilities Addressed: 2&lt;br&gt;Exploited CVE(s): 2</description>
       <guid isPermaLink="false">macOS_OS_15.4.1</guid>
-<<<<<<< HEAD
-      <pubDate>Sun, 31 Aug 2025 04:41:32 +0000</pubDate>
-=======
-      <pubDate>Sun, 31 Aug 2025 05:50:22 +0000</pubDate>
->>>>>>> 31648a7c
+      <pubDate>Sun, 31 Aug 2025 05:50:22 +0000</pubDate>
     </item>
     <item>
       <title>macOS Sequoia 15.5</title>
       <link>https://support.apple.com/en-us/122716</link>
       <description>Vulnerabilities Addressed: 51&lt;br&gt;Exploited CVE(s): 0</description>
       <guid isPermaLink="false">macOS_OS_15.5</guid>
-<<<<<<< HEAD
-      <pubDate>Sun, 31 Aug 2025 04:41:32 +0000</pubDate>
-=======
-      <pubDate>Sun, 31 Aug 2025 05:50:22 +0000</pubDate>
->>>>>>> 31648a7c
+      <pubDate>Sun, 31 Aug 2025 05:50:22 +0000</pubDate>
     </item>
     <item>
       <title>macOS Sequoia 15.6</title>
       <link>https://support.apple.com/en-us/124149</link>
       <description>Vulnerabilities Addressed: 88&lt;br&gt;Exploited CVE(s): 1</description>
       <guid isPermaLink="false">macOS_OS_15.6</guid>
-<<<<<<< HEAD
-      <pubDate>Sun, 31 Aug 2025 04:41:32 +0000</pubDate>
-=======
-      <pubDate>Sun, 31 Aug 2025 05:50:22 +0000</pubDate>
->>>>>>> 31648a7c
+      <pubDate>Sun, 31 Aug 2025 05:50:22 +0000</pubDate>
     </item>
     <item>
       <title>macOS Server 5.11</title>
       <link>https://support.apple.com/kb/HT211932</link>
       <description>Vulnerabilities Addressed: 1&lt;br&gt;Exploited CVE(s): 0</description>
       <guid isPermaLink="false">macOS_OS_5.11</guid>
-<<<<<<< HEAD
-      <pubDate>Sun, 31 Aug 2025 04:41:32 +0000</pubDate>
-=======
-      <pubDate>Sun, 31 Aug 2025 05:50:22 +0000</pubDate>
->>>>>>> 31648a7c
+      <pubDate>Sun, 31 Aug 2025 05:50:22 +0000</pubDate>
     </item>
     <item>
       <title>macOS Sonoma 14.1</title>
       <link>https://support.apple.com/kb/HT213984</link>
       <description>Vulnerabilities Addressed: 70&lt;br&gt;Exploited CVE(s): 0</description>
       <guid isPermaLink="false">macOS_OS_14.1</guid>
-<<<<<<< HEAD
-      <pubDate>Sun, 31 Aug 2025 04:41:32 +0000</pubDate>
-=======
-      <pubDate>Sun, 31 Aug 2025 05:50:22 +0000</pubDate>
->>>>>>> 31648a7c
+      <pubDate>Sun, 31 Aug 2025 05:50:22 +0000</pubDate>
     </item>
     <item>
       <title>macOS Sonoma 14.1.1</title>
       <link>https://sofa.macadmins.io/</link>
       <description>Vulnerabilities Addressed: 0&lt;br&gt;Exploited CVE(s): 0</description>
       <guid isPermaLink="false">macOS_OS_14.1.1</guid>
-<<<<<<< HEAD
-      <pubDate>Sun, 31 Aug 2025 04:41:32 +0000</pubDate>
-=======
-      <pubDate>Sun, 31 Aug 2025 05:50:22 +0000</pubDate>
->>>>>>> 31648a7c
+      <pubDate>Sun, 31 Aug 2025 05:50:22 +0000</pubDate>
     </item>
     <item>
       <title>macOS Sonoma 14.1.2</title>
       <link>https://support.apple.com/kb/HT214032</link>
       <description>Vulnerabilities Addressed: 2&lt;br&gt;Exploited CVE(s): 2</description>
       <guid isPermaLink="false">macOS_OS_14.1.2</guid>
-<<<<<<< HEAD
-      <pubDate>Sun, 31 Aug 2025 04:41:32 +0000</pubDate>
-=======
-      <pubDate>Sun, 31 Aug 2025 05:50:22 +0000</pubDate>
->>>>>>> 31648a7c
+      <pubDate>Sun, 31 Aug 2025 05:50:22 +0000</pubDate>
     </item>
     <item>
       <title>macOS Sonoma 14.2</title>
       <link>https://support.apple.com/kb/HT214036</link>
       <description>Vulnerabilities Addressed: 59&lt;br&gt;Exploited CVE(s): 0</description>
       <guid isPermaLink="false">macOS_OS_14.2</guid>
-<<<<<<< HEAD
-      <pubDate>Sun, 31 Aug 2025 04:41:32 +0000</pubDate>
-=======
-      <pubDate>Sun, 31 Aug 2025 05:50:22 +0000</pubDate>
->>>>>>> 31648a7c
+      <pubDate>Sun, 31 Aug 2025 05:50:22 +0000</pubDate>
     </item>
     <item>
       <title>macOS Sonoma 14.2.1</title>
       <link>https://support.apple.com/kb/HT214048</link>
       <description>Vulnerabilities Addressed: 1&lt;br&gt;Exploited CVE(s): 0</description>
       <guid isPermaLink="false">macOS_OS_14.2.1</guid>
-<<<<<<< HEAD
-      <pubDate>Sun, 31 Aug 2025 04:41:32 +0000</pubDate>
-=======
-      <pubDate>Sun, 31 Aug 2025 05:50:22 +0000</pubDate>
->>>>>>> 31648a7c
+      <pubDate>Sun, 31 Aug 2025 05:50:22 +0000</pubDate>
     </item>
     <item>
       <title>macOS Sonoma 14.3</title>
       <link>https://support.apple.com/en-us/120309</link>
       <description>Vulnerabilities Addressed: 20&lt;br&gt;Exploited CVE(s): 1</description>
       <guid isPermaLink="false">macOS_OS_14.3</guid>
-<<<<<<< HEAD
-      <pubDate>Sun, 31 Aug 2025 04:41:32 +0000</pubDate>
-=======
-      <pubDate>Sun, 31 Aug 2025 05:50:22 +0000</pubDate>
->>>>>>> 31648a7c
+      <pubDate>Sun, 31 Aug 2025 05:50:22 +0000</pubDate>
     </item>
     <item>
       <title>macOS Sonoma 14.3.1</title>
       <link>https://sofa.macadmins.io/</link>
       <description>Vulnerabilities Addressed: 0&lt;br&gt;Exploited CVE(s): 0</description>
       <guid isPermaLink="false">macOS_OS_14.3.1</guid>
-<<<<<<< HEAD
-      <pubDate>Sun, 31 Aug 2025 04:41:32 +0000</pubDate>
-=======
-      <pubDate>Sun, 31 Aug 2025 05:50:22 +0000</pubDate>
->>>>>>> 31648a7c
+      <pubDate>Sun, 31 Aug 2025 05:50:22 +0000</pubDate>
     </item>
     <item>
       <title>macOS Sonoma 14.4</title>
       <link>https://support.apple.com/en-us/120895</link>
       <description>Vulnerabilities Addressed: 79&lt;br&gt;Exploited CVE(s): 2</description>
       <guid isPermaLink="false">macOS_OS_14.4</guid>
-<<<<<<< HEAD
-      <pubDate>Sun, 31 Aug 2025 04:41:32 +0000</pubDate>
-=======
-      <pubDate>Sun, 31 Aug 2025 05:50:22 +0000</pubDate>
->>>>>>> 31648a7c
+      <pubDate>Sun, 31 Aug 2025 05:50:22 +0000</pubDate>
     </item>
     <item>
       <title>macOS Sonoma 14.4.1</title>
       <link>https://support.apple.com/en-us/120889</link>
       <description>Vulnerabilities Addressed: 1&lt;br&gt;Exploited CVE(s): 0</description>
       <guid isPermaLink="false">macOS_OS_14.4.1</guid>
-<<<<<<< HEAD
-      <pubDate>Sun, 31 Aug 2025 04:41:32 +0000</pubDate>
-=======
-      <pubDate>Sun, 31 Aug 2025 05:50:22 +0000</pubDate>
->>>>>>> 31648a7c
+      <pubDate>Sun, 31 Aug 2025 05:50:22 +0000</pubDate>
     </item>
     <item>
       <title>macOS Sonoma 14.5</title>
       <link>https://support.apple.com/en-us/120903</link>
       <description>Vulnerabilities Addressed: 51&lt;br&gt;Exploited CVE(s): 0</description>
       <guid isPermaLink="false">macOS_OS_14.5</guid>
-<<<<<<< HEAD
-      <pubDate>Sun, 31 Aug 2025 04:41:32 +0000</pubDate>
-=======
-      <pubDate>Sun, 31 Aug 2025 05:50:22 +0000</pubDate>
->>>>>>> 31648a7c
+      <pubDate>Sun, 31 Aug 2025 05:50:22 +0000</pubDate>
     </item>
     <item>
       <title>macOS Sonoma 14.6</title>
       <link>https://support.apple.com/en-us/120911</link>
       <description>Vulnerabilities Addressed: 80&lt;br&gt;Exploited CVE(s): 0</description>
       <guid isPermaLink="false">macOS_OS_14.6</guid>
-<<<<<<< HEAD
-      <pubDate>Sun, 31 Aug 2025 04:41:32 +0000</pubDate>
-=======
-      <pubDate>Sun, 31 Aug 2025 05:50:22 +0000</pubDate>
->>>>>>> 31648a7c
+      <pubDate>Sun, 31 Aug 2025 05:50:22 +0000</pubDate>
     </item>
     <item>
       <title>macOS Sonoma 14.6.1</title>
       <link>https://sofa.macadmins.io/</link>
       <description>Vulnerabilities Addressed: 0&lt;br&gt;Exploited CVE(s): 0</description>
       <guid isPermaLink="false">macOS_OS_14.6.1</guid>
-<<<<<<< HEAD
-      <pubDate>Sun, 31 Aug 2025 04:41:32 +0000</pubDate>
-=======
-      <pubDate>Sun, 31 Aug 2025 05:50:22 +0000</pubDate>
->>>>>>> 31648a7c
+      <pubDate>Sun, 31 Aug 2025 05:50:22 +0000</pubDate>
     </item>
     <item>
       <title>macOS Sonoma 14.7</title>
       <link>https://support.apple.com/en-us/121247</link>
       <description>Vulnerabilities Addressed: 39&lt;br&gt;Exploited CVE(s): 0</description>
       <guid isPermaLink="false">macOS_OS_14.7</guid>
-<<<<<<< HEAD
-      <pubDate>Sun, 31 Aug 2025 04:41:32 +0000</pubDate>
-=======
-      <pubDate>Sun, 31 Aug 2025 05:50:22 +0000</pubDate>
->>>>>>> 31648a7c
+      <pubDate>Sun, 31 Aug 2025 05:50:22 +0000</pubDate>
     </item>
     <item>
       <title>macOS Sonoma 14.7.1</title>
       <link>https://support.apple.com/en-us/121570</link>
       <description>Vulnerabilities Addressed: 52&lt;br&gt;Exploited CVE(s): 0</description>
       <guid isPermaLink="false">macOS_OS_14.7.1</guid>
-<<<<<<< HEAD
-      <pubDate>Sun, 31 Aug 2025 04:41:32 +0000</pubDate>
-=======
-      <pubDate>Sun, 31 Aug 2025 05:50:22 +0000</pubDate>
->>>>>>> 31648a7c
+      <pubDate>Sun, 31 Aug 2025 05:50:22 +0000</pubDate>
     </item>
     <item>
       <title>macOS Sonoma 14.7.2</title>
       <link>https://support.apple.com/en-us/121840</link>
       <description>Vulnerabilities Addressed: 40&lt;br&gt;Exploited CVE(s): 0</description>
       <guid isPermaLink="false">macOS_OS_14.7.2</guid>
-<<<<<<< HEAD
-      <pubDate>Sun, 31 Aug 2025 04:41:32 +0000</pubDate>
-=======
-      <pubDate>Sun, 31 Aug 2025 05:50:22 +0000</pubDate>
->>>>>>> 31648a7c
+      <pubDate>Sun, 31 Aug 2025 05:50:22 +0000</pubDate>
     </item>
     <item>
       <title>macOS Sonoma 14.7.3</title>
       <link>https://support.apple.com/en-us/122069</link>
       <description>Vulnerabilities Addressed: 45&lt;br&gt;Exploited CVE(s): 0</description>
       <guid isPermaLink="false">macOS_OS_14.7.3</guid>
-<<<<<<< HEAD
-      <pubDate>Sun, 31 Aug 2025 04:41:32 +0000</pubDate>
-=======
-      <pubDate>Sun, 31 Aug 2025 05:50:22 +0000</pubDate>
->>>>>>> 31648a7c
+      <pubDate>Sun, 31 Aug 2025 05:50:22 +0000</pubDate>
     </item>
     <item>
       <title>macOS Sonoma 14.7.4</title>
       <link>https://support.apple.com/en-us/122901</link>
       <description>Vulnerabilities Addressed: 1&lt;br&gt;Exploited CVE(s): 1</description>
       <guid isPermaLink="false">macOS_OS_14.7.4</guid>
-<<<<<<< HEAD
-      <pubDate>Sun, 31 Aug 2025 04:41:32 +0000</pubDate>
-=======
-      <pubDate>Sun, 31 Aug 2025 05:50:22 +0000</pubDate>
->>>>>>> 31648a7c
+      <pubDate>Sun, 31 Aug 2025 05:50:22 +0000</pubDate>
     </item>
     <item>
       <title>macOS Sonoma 14.7.5</title>
       <link>https://support.apple.com/en-us/122374</link>
       <description>Vulnerabilities Addressed: 110&lt;br&gt;Exploited CVE(s): 1</description>
       <guid isPermaLink="false">macOS_OS_14.7.5</guid>
-<<<<<<< HEAD
-      <pubDate>Sun, 31 Aug 2025 04:41:32 +0000</pubDate>
-=======
-      <pubDate>Sun, 31 Aug 2025 05:50:22 +0000</pubDate>
->>>>>>> 31648a7c
+      <pubDate>Sun, 31 Aug 2025 05:50:22 +0000</pubDate>
     </item>
     <item>
       <title>macOS Sonoma 14.7.6</title>
       <link>https://support.apple.com/en-us/122717</link>
       <description>Vulnerabilities Addressed: 33&lt;br&gt;Exploited CVE(s): 0</description>
       <guid isPermaLink="false">macOS_OS_14.7.6</guid>
-<<<<<<< HEAD
-      <pubDate>Sun, 31 Aug 2025 04:41:32 +0000</pubDate>
-=======
-      <pubDate>Sun, 31 Aug 2025 05:50:22 +0000</pubDate>
->>>>>>> 31648a7c
+      <pubDate>Sun, 31 Aug 2025 05:50:22 +0000</pubDate>
     </item>
     <item>
       <title>macOS Sonoma 14.7.7</title>
       <link>https://support.apple.com/en-us/124150</link>
       <description>Vulnerabilities Addressed: 50&lt;br&gt;Exploited CVE(s): 0</description>
       <guid isPermaLink="false">macOS_OS_14.7.7</guid>
-<<<<<<< HEAD
-      <pubDate>Sun, 31 Aug 2025 04:41:32 +0000</pubDate>
-=======
-      <pubDate>Sun, 31 Aug 2025 05:50:22 +0000</pubDate>
->>>>>>> 31648a7c
+      <pubDate>Sun, 31 Aug 2025 05:50:22 +0000</pubDate>
     </item>
     <item>
       <title>macOS Ventura 13.0.1</title>
       <link>https://support.apple.com/kb/HT213504</link>
       <description>Vulnerabilities Addressed: 2&lt;br&gt;Exploited CVE(s): 0</description>
       <guid isPermaLink="false">macOS_OS_13.0.1</guid>
-<<<<<<< HEAD
-      <pubDate>Sun, 31 Aug 2025 04:41:32 +0000</pubDate>
-=======
-      <pubDate>Sun, 31 Aug 2025 05:50:22 +0000</pubDate>
->>>>>>> 31648a7c
+      <pubDate>Sun, 31 Aug 2025 05:50:22 +0000</pubDate>
     </item>
     <item>
       <title>macOS Ventura 13.2</title>
       <link>https://support.apple.com/kb/HT213605</link>
       <description>Vulnerabilities Addressed: 36&lt;br&gt;Exploited CVE(s): 1</description>
       <guid isPermaLink="false">macOS_OS_13.2</guid>
-<<<<<<< HEAD
-      <pubDate>Sun, 31 Aug 2025 04:41:32 +0000</pubDate>
-=======
-      <pubDate>Sun, 31 Aug 2025 05:50:22 +0000</pubDate>
->>>>>>> 31648a7c
+      <pubDate>Sun, 31 Aug 2025 05:50:22 +0000</pubDate>
     </item>
     <item>
       <title>macOS Ventura 13.2.1</title>
       <link>https://support.apple.com/kb/HT213633</link>
       <description>Vulnerabilities Addressed: 4&lt;br&gt;Exploited CVE(s): 1</description>
       <guid isPermaLink="false">macOS_OS_13.2.1</guid>
-<<<<<<< HEAD
-      <pubDate>Sun, 31 Aug 2025 04:41:32 +0000</pubDate>
-=======
-      <pubDate>Sun, 31 Aug 2025 05:50:22 +0000</pubDate>
->>>>>>> 31648a7c
+      <pubDate>Sun, 31 Aug 2025 05:50:22 +0000</pubDate>
     </item>
     <item>
       <title>macOS Ventura 13.3</title>
       <link>https://support.apple.com/kb/HT213670</link>
       <description>Vulnerabilities Addressed: 96&lt;br&gt;Exploited CVE(s): 1</description>
       <guid isPermaLink="false">macOS_OS_13.3</guid>
-<<<<<<< HEAD
-      <pubDate>Sun, 31 Aug 2025 04:41:32 +0000</pubDate>
-=======
-      <pubDate>Sun, 31 Aug 2025 05:50:22 +0000</pubDate>
->>>>>>> 31648a7c
+      <pubDate>Sun, 31 Aug 2025 05:50:22 +0000</pubDate>
     </item>
     <item>
       <title>macOS Ventura 13.3.1</title>
       <link>https://support.apple.com/kb/HT213721</link>
       <description>Vulnerabilities Addressed: 2&lt;br&gt;Exploited CVE(s): 2</description>
       <guid isPermaLink="false">macOS_OS_13.3.1</guid>
-<<<<<<< HEAD
-      <pubDate>Sun, 31 Aug 2025 04:41:32 +0000</pubDate>
-=======
-      <pubDate>Sun, 31 Aug 2025 05:50:23 +0000</pubDate>
->>>>>>> 31648a7c
+      <pubDate>Sun, 31 Aug 2025 05:50:23 +0000</pubDate>
     </item>
     <item>
       <title>macOS Ventura 13.4</title>
       <link>https://support.apple.com/kb/HT213758</link>
       <description>Vulnerabilities Addressed: 63&lt;br&gt;Exploited CVE(s): 3</description>
       <guid isPermaLink="false">macOS_OS_13.4</guid>
-<<<<<<< HEAD
-      <pubDate>Sun, 31 Aug 2025 04:41:32 +0000</pubDate>
-=======
-      <pubDate>Sun, 31 Aug 2025 05:50:23 +0000</pubDate>
->>>>>>> 31648a7c
+      <pubDate>Sun, 31 Aug 2025 05:50:23 +0000</pubDate>
     </item>
     <item>
       <title>macOS Ventura 13.4.1</title>
       <link>https://support.apple.com/kb/HT213813</link>
       <description>Vulnerabilities Addressed: 2&lt;br&gt;Exploited CVE(s): 2</description>
       <guid isPermaLink="false">macOS_OS_13.4.1</guid>
-<<<<<<< HEAD
-      <pubDate>Sun, 31 Aug 2025 04:41:32 +0000</pubDate>
-=======
-      <pubDate>Sun, 31 Aug 2025 05:50:23 +0000</pubDate>
->>>>>>> 31648a7c
+      <pubDate>Sun, 31 Aug 2025 05:50:23 +0000</pubDate>
     </item>
     <item>
       <title>macOS Ventura 13.5</title>
       <link>https://support.apple.com/kb/HT213843</link>
       <description>Vulnerabilities Addressed: 77&lt;br&gt;Exploited CVE(s): 2</description>
       <guid isPermaLink="false">macOS_OS_13.5</guid>
-<<<<<<< HEAD
-      <pubDate>Sun, 31 Aug 2025 04:41:32 +0000</pubDate>
-=======
-      <pubDate>Sun, 31 Aug 2025 05:50:23 +0000</pubDate>
->>>>>>> 31648a7c
+      <pubDate>Sun, 31 Aug 2025 05:50:23 +0000</pubDate>
     </item>
     <item>
       <title>macOS Ventura 13.5.1</title>
       <link>https://sofa.macadmins.io/</link>
       <description>Vulnerabilities Addressed: 0&lt;br&gt;Exploited CVE(s): 0</description>
       <guid isPermaLink="false">macOS_OS_13.5.1</guid>
-<<<<<<< HEAD
-      <pubDate>Sun, 31 Aug 2025 04:41:32 +0000</pubDate>
-=======
-      <pubDate>Sun, 31 Aug 2025 05:50:23 +0000</pubDate>
->>>>>>> 31648a7c
+      <pubDate>Sun, 31 Aug 2025 05:50:23 +0000</pubDate>
     </item>
     <item>
       <title>macOS Ventura 13.5.2</title>
       <link>https://support.apple.com/kb/HT213906</link>
       <description>Vulnerabilities Addressed: 1&lt;br&gt;Exploited CVE(s): 1</description>
       <guid isPermaLink="false">macOS_OS_13.5.2</guid>
-<<<<<<< HEAD
-      <pubDate>Sun, 31 Aug 2025 04:41:32 +0000</pubDate>
-=======
-      <pubDate>Sun, 31 Aug 2025 05:50:23 +0000</pubDate>
->>>>>>> 31648a7c
+      <pubDate>Sun, 31 Aug 2025 05:50:23 +0000</pubDate>
     </item>
     <item>
       <title>macOS Ventura 13.6</title>
       <link>https://support.apple.com/kb/HT213931</link>
       <description>Vulnerabilities Addressed: 23&lt;br&gt;Exploited CVE(s): 2</description>
       <guid isPermaLink="false">macOS_OS_13.6</guid>
-<<<<<<< HEAD
-      <pubDate>Sun, 31 Aug 2025 04:41:32 +0000</pubDate>
-=======
-      <pubDate>Sun, 31 Aug 2025 05:50:23 +0000</pubDate>
->>>>>>> 31648a7c
+      <pubDate>Sun, 31 Aug 2025 05:50:23 +0000</pubDate>
     </item>
     <item>
       <title>macOS Ventura 13.6.1</title>
       <link>https://support.apple.com/kb/HT213985</link>
       <description>Vulnerabilities Addressed: 28&lt;br&gt;Exploited CVE(s): 0</description>
       <guid isPermaLink="false">macOS_OS_13.6.1</guid>
-<<<<<<< HEAD
-      <pubDate>Sun, 31 Aug 2025 04:41:32 +0000</pubDate>
-=======
-      <pubDate>Sun, 31 Aug 2025 05:50:23 +0000</pubDate>
->>>>>>> 31648a7c
+      <pubDate>Sun, 31 Aug 2025 05:50:23 +0000</pubDate>
     </item>
     <item>
       <title>macOS Ventura 13.6.2</title>
       <link>https://sofa.macadmins.io/</link>
       <description>Vulnerabilities Addressed: 0&lt;br&gt;Exploited CVE(s): 0</description>
       <guid isPermaLink="false">macOS_OS_13.6.2</guid>
-<<<<<<< HEAD
-      <pubDate>Sun, 31 Aug 2025 04:41:32 +0000</pubDate>
-=======
-      <pubDate>Sun, 31 Aug 2025 05:50:23 +0000</pubDate>
->>>>>>> 31648a7c
+      <pubDate>Sun, 31 Aug 2025 05:50:23 +0000</pubDate>
     </item>
     <item>
       <title>macOS Ventura 13.6.3</title>
       <link>https://support.apple.com/kb/HT214038</link>
       <description>Vulnerabilities Addressed: 31&lt;br&gt;Exploited CVE(s): 0</description>
       <guid isPermaLink="false">macOS_OS_13.6.3</guid>
-<<<<<<< HEAD
-      <pubDate>Sun, 31 Aug 2025 04:41:32 +0000</pubDate>
-=======
-      <pubDate>Sun, 31 Aug 2025 05:50:23 +0000</pubDate>
->>>>>>> 31648a7c
+      <pubDate>Sun, 31 Aug 2025 05:50:23 +0000</pubDate>
     </item>
     <item>
       <title>macOS Ventura 13.6.4</title>
       <link>https://support.apple.com/en-us/120307</link>
       <description>Vulnerabilities Addressed: 13&lt;br&gt;Exploited CVE(s): 1</description>
       <guid isPermaLink="false">macOS_OS_13.6.4</guid>
-<<<<<<< HEAD
-      <pubDate>Sun, 31 Aug 2025 04:41:32 +0000</pubDate>
-=======
-      <pubDate>Sun, 31 Aug 2025 05:50:23 +0000</pubDate>
->>>>>>> 31648a7c
+      <pubDate>Sun, 31 Aug 2025 05:50:23 +0000</pubDate>
     </item>
     <item>
       <title>macOS Ventura 13.6.5</title>
       <link>https://support.apple.com/en-us/120886</link>
       <description>Vulnerabilities Addressed: 32&lt;br&gt;Exploited CVE(s): 1</description>
       <guid isPermaLink="false">macOS_OS_13.6.5</guid>
-<<<<<<< HEAD
-      <pubDate>Sun, 31 Aug 2025 04:41:32 +0000</pubDate>
-=======
-      <pubDate>Sun, 31 Aug 2025 05:50:23 +0000</pubDate>
->>>>>>> 31648a7c
+      <pubDate>Sun, 31 Aug 2025 05:50:23 +0000</pubDate>
     </item>
     <item>
       <title>macOS Ventura 13.6.6</title>
       <link>https://support.apple.com/en-us/120891</link>
       <description>Vulnerabilities Addressed: 1&lt;br&gt;Exploited CVE(s): 0</description>
       <guid isPermaLink="false">macOS_OS_13.6.6</guid>
-<<<<<<< HEAD
-      <pubDate>Sun, 31 Aug 2025 04:41:32 +0000</pubDate>
-=======
-      <pubDate>Sun, 31 Aug 2025 05:50:23 +0000</pubDate>
->>>>>>> 31648a7c
+      <pubDate>Sun, 31 Aug 2025 05:50:23 +0000</pubDate>
     </item>
     <item>
       <title>macOS Ventura 13.6.7</title>
       <link>https://support.apple.com/en-us/120900</link>
       <description>Vulnerabilities Addressed: 22&lt;br&gt;Exploited CVE(s): 1</description>
       <guid isPermaLink="false">macOS_OS_13.6.7</guid>
-<<<<<<< HEAD
-      <pubDate>Sun, 31 Aug 2025 04:41:32 +0000</pubDate>
-=======
-      <pubDate>Sun, 31 Aug 2025 05:50:23 +0000</pubDate>
->>>>>>> 31648a7c
+      <pubDate>Sun, 31 Aug 2025 05:50:23 +0000</pubDate>
     </item>
     <item>
       <title>macOS Ventura 13.6.8</title>
       <link>https://support.apple.com/en-us/120912</link>
       <description>Vulnerabilities Addressed: 46&lt;br&gt;Exploited CVE(s): 0</description>
       <guid isPermaLink="false">macOS_OS_13.6.8</guid>
-<<<<<<< HEAD
-      <pubDate>Sun, 31 Aug 2025 04:41:32 +0000</pubDate>
-=======
-      <pubDate>Sun, 31 Aug 2025 05:50:23 +0000</pubDate>
->>>>>>> 31648a7c
+      <pubDate>Sun, 31 Aug 2025 05:50:23 +0000</pubDate>
     </item>
     <item>
       <title>macOS Ventura 13.6.9</title>
       <link>https://sofa.macadmins.io/</link>
       <description>Vulnerabilities Addressed: 0&lt;br&gt;Exploited CVE(s): 0</description>
       <guid isPermaLink="false">macOS_OS_13.6.9</guid>
-<<<<<<< HEAD
-      <pubDate>Sun, 31 Aug 2025 04:41:32 +0000</pubDate>
-=======
-      <pubDate>Sun, 31 Aug 2025 05:50:23 +0000</pubDate>
->>>>>>> 31648a7c
+      <pubDate>Sun, 31 Aug 2025 05:50:23 +0000</pubDate>
     </item>
     <item>
       <title>macOS Ventura 13.7</title>
       <link>https://support.apple.com/en-us/121234</link>
       <description>Vulnerabilities Addressed: 31&lt;br&gt;Exploited CVE(s): 0</description>
       <guid isPermaLink="false">macOS_OS_13.7</guid>
-<<<<<<< HEAD
-      <pubDate>Sun, 31 Aug 2025 04:41:32 +0000</pubDate>
-=======
-      <pubDate>Sun, 31 Aug 2025 05:50:23 +0000</pubDate>
->>>>>>> 31648a7c
+      <pubDate>Sun, 31 Aug 2025 05:50:23 +0000</pubDate>
     </item>
     <item>
       <title>macOS Ventura 13.7.1</title>
       <link>https://support.apple.com/en-us/121568</link>
       <description>Vulnerabilities Addressed: 49&lt;br&gt;Exploited CVE(s): 0</description>
       <guid isPermaLink="false">macOS_OS_13.7.1</guid>
-<<<<<<< HEAD
-      <pubDate>Sun, 31 Aug 2025 04:41:32 +0000</pubDate>
-=======
-      <pubDate>Sun, 31 Aug 2025 05:50:23 +0000</pubDate>
->>>>>>> 31648a7c
+      <pubDate>Sun, 31 Aug 2025 05:50:23 +0000</pubDate>
     </item>
     <item>
       <title>macOS Ventura 13.7.2</title>
       <link>https://support.apple.com/en-us/121842</link>
       <description>Vulnerabilities Addressed: 33&lt;br&gt;Exploited CVE(s): 0</description>
       <guid isPermaLink="false">macOS_OS_13.7.2</guid>
-<<<<<<< HEAD
-      <pubDate>Sun, 31 Aug 2025 04:41:32 +0000</pubDate>
-=======
-      <pubDate>Sun, 31 Aug 2025 05:50:23 +0000</pubDate>
->>>>>>> 31648a7c
+      <pubDate>Sun, 31 Aug 2025 05:50:23 +0000</pubDate>
     </item>
     <item>
       <title>macOS Ventura 13.7.3</title>
       <link>https://support.apple.com/en-us/122070</link>
       <description>Vulnerabilities Addressed: 35&lt;br&gt;Exploited CVE(s): 0</description>
       <guid isPermaLink="false">macOS_OS_13.7.3</guid>
-<<<<<<< HEAD
-      <pubDate>Sun, 31 Aug 2025 04:41:32 +0000</pubDate>
-=======
-      <pubDate>Sun, 31 Aug 2025 05:50:23 +0000</pubDate>
->>>>>>> 31648a7c
+      <pubDate>Sun, 31 Aug 2025 05:50:23 +0000</pubDate>
     </item>
     <item>
       <title>macOS Ventura 13.7.4</title>
       <link>https://support.apple.com/en-us/122902</link>
       <description>Vulnerabilities Addressed: 1&lt;br&gt;Exploited CVE(s): 1</description>
       <guid isPermaLink="false">macOS_OS_13.7.4</guid>
-<<<<<<< HEAD
-      <pubDate>Sun, 31 Aug 2025 04:41:32 +0000</pubDate>
-=======
-      <pubDate>Sun, 31 Aug 2025 05:50:23 +0000</pubDate>
->>>>>>> 31648a7c
+      <pubDate>Sun, 31 Aug 2025 05:50:23 +0000</pubDate>
     </item>
     <item>
       <title>macOS Ventura 13.7.5</title>
       <link>https://support.apple.com/en-us/122375</link>
       <description>Vulnerabilities Addressed: 103&lt;br&gt;Exploited CVE(s): 1</description>
       <guid isPermaLink="false">macOS_OS_13.7.5</guid>
-<<<<<<< HEAD
-      <pubDate>Sun, 31 Aug 2025 04:41:32 +0000</pubDate>
-=======
-      <pubDate>Sun, 31 Aug 2025 05:50:23 +0000</pubDate>
->>>>>>> 31648a7c
+      <pubDate>Sun, 31 Aug 2025 05:50:23 +0000</pubDate>
     </item>
     <item>
       <title>macOS Ventura 13.7.6</title>
       <link>https://support.apple.com/en-us/122718</link>
       <description>Vulnerabilities Addressed: 30&lt;br&gt;Exploited CVE(s): 0</description>
       <guid isPermaLink="false">macOS_OS_13.7.6</guid>
-<<<<<<< HEAD
-      <pubDate>Sun, 31 Aug 2025 04:41:32 +0000</pubDate>
-=======
-      <pubDate>Sun, 31 Aug 2025 05:50:23 +0000</pubDate>
->>>>>>> 31648a7c
+      <pubDate>Sun, 31 Aug 2025 05:50:23 +0000</pubDate>
     </item>
     <item>
       <title>macOS Ventura 13.7.7</title>
       <link>https://support.apple.com/en-us/124151</link>
       <description>Vulnerabilities Addressed: 41&lt;br&gt;Exploited CVE(s): 0</description>
       <guid isPermaLink="false">macOS_OS_13.7.7</guid>
-<<<<<<< HEAD
-      <pubDate>Sun, 31 Aug 2025 04:41:32 +0000</pubDate>
-=======
-      <pubDate>Sun, 31 Aug 2025 05:50:23 +0000</pubDate>
->>>>>>> 31648a7c
+      <pubDate>Sun, 31 Aug 2025 05:50:23 +0000</pubDate>
     </item>
     <item>
       <title>macOS Ventura 13.1</title>
       <link>https://support.apple.com/kb/HT213532</link>
       <description>Vulnerabilities Addressed: 51&lt;br&gt;Exploited CVE(s): 2</description>
       <guid isPermaLink="false">macOS_OS_13.1</guid>
-<<<<<<< HEAD
-      <pubDate>Sun, 31 Aug 2025 04:41:32 +0000</pubDate>
-=======
-      <pubDate>Sun, 31 Aug 2025 05:50:23 +0000</pubDate>
->>>>>>> 31648a7c
+      <pubDate>Sun, 31 Aug 2025 05:50:23 +0000</pubDate>
     </item>
     <item>
       <title>tvOS 13.3.1</title>
       <link>https://support.apple.com/kb/HT210920</link>
       <description>Vulnerabilities Addressed: 24&lt;br&gt;Exploited CVE(s): 1</description>
       <guid isPermaLink="false">tvOS_OS_13.3.1</guid>
-<<<<<<< HEAD
-      <pubDate>Sun, 31 Aug 2025 04:41:32 +0000</pubDate>
-=======
-      <pubDate>Sun, 31 Aug 2025 05:50:23 +0000</pubDate>
->>>>>>> 31648a7c
+      <pubDate>Sun, 31 Aug 2025 05:50:23 +0000</pubDate>
     </item>
     <item>
       <title>tvOS 13.4</title>
       <link>https://support.apple.com/kb/HT211101</link>
       <description>Vulnerabilities Addressed: 22&lt;br&gt;Exploited CVE(s): 0</description>
       <guid isPermaLink="false">tvOS_OS_13.4</guid>
-<<<<<<< HEAD
-      <pubDate>Sun, 31 Aug 2025 04:41:32 +0000</pubDate>
-=======
-      <pubDate>Sun, 31 Aug 2025 05:50:23 +0000</pubDate>
->>>>>>> 31648a7c
+      <pubDate>Sun, 31 Aug 2025 05:50:23 +0000</pubDate>
     </item>
     <item>
       <title>tvOS 13.4.5</title>
       <link>https://support.apple.com/kb/HT211171</link>
       <description>Vulnerabilities Addressed: 34&lt;br&gt;Exploited CVE(s): 0</description>
       <guid isPermaLink="false">tvOS_OS_13.4.5</guid>
-<<<<<<< HEAD
-      <pubDate>Sun, 31 Aug 2025 04:41:32 +0000</pubDate>
-=======
-      <pubDate>Sun, 31 Aug 2025 05:50:23 +0000</pubDate>
->>>>>>> 31648a7c
+      <pubDate>Sun, 31 Aug 2025 05:50:23 +0000</pubDate>
     </item>
     <item>
       <title>tvOS 13.4.6</title>
       <link>https://support.apple.com/kb/HT211216</link>
       <description>Vulnerabilities Addressed: 1&lt;br&gt;Exploited CVE(s): 1</description>
       <guid isPermaLink="false">tvOS_OS_13.4.6</guid>
-<<<<<<< HEAD
-      <pubDate>Sun, 31 Aug 2025 04:41:32 +0000</pubDate>
-=======
-      <pubDate>Sun, 31 Aug 2025 05:50:23 +0000</pubDate>
->>>>>>> 31648a7c
+      <pubDate>Sun, 31 Aug 2025 05:50:23 +0000</pubDate>
     </item>
     <item>
       <title>tvOS 13.4.8</title>
       <link>https://support.apple.com/kb/HT211290</link>
       <description>Vulnerabilities Addressed: 57&lt;br&gt;Exploited CVE(s): 1</description>
       <guid isPermaLink="false">tvOS_OS_13.4.8</guid>
-<<<<<<< HEAD
-      <pubDate>Sun, 31 Aug 2025 04:41:32 +0000</pubDate>
-=======
-      <pubDate>Sun, 31 Aug 2025 05:50:23 +0000</pubDate>
->>>>>>> 31648a7c
+      <pubDate>Sun, 31 Aug 2025 05:50:23 +0000</pubDate>
     </item>
     <item>
       <title>tvOS 14.0</title>
       <link>https://support.apple.com/kb/HT211843</link>
       <description>Vulnerabilities Addressed: 39&lt;br&gt;Exploited CVE(s): 0</description>
       <guid isPermaLink="false">tvOS_OS_14.0</guid>
-<<<<<<< HEAD
-      <pubDate>Sun, 31 Aug 2025 04:41:32 +0000</pubDate>
-=======
-      <pubDate>Sun, 31 Aug 2025 05:50:23 +0000</pubDate>
->>>>>>> 31648a7c
+      <pubDate>Sun, 31 Aug 2025 05:50:23 +0000</pubDate>
     </item>
     <item>
       <title>tvOS 14.0.1</title>
       <link>https://sofa.macadmins.io/</link>
       <description>Vulnerabilities Addressed: 0&lt;br&gt;Exploited CVE(s): 0</description>
       <guid isPermaLink="false">tvOS_OS_14.0.1</guid>
-<<<<<<< HEAD
-      <pubDate>Sun, 31 Aug 2025 04:41:32 +0000</pubDate>
-=======
-      <pubDate>Sun, 31 Aug 2025 05:50:23 +0000</pubDate>
->>>>>>> 31648a7c
+      <pubDate>Sun, 31 Aug 2025 05:50:23 +0000</pubDate>
     </item>
     <item>
       <title>tvOS 14.0.2</title>
       <link>https://sofa.macadmins.io/</link>
       <description>Vulnerabilities Addressed: 0&lt;br&gt;Exploited CVE(s): 0</description>
       <guid isPermaLink="false">tvOS_OS_14.0.2</guid>
-<<<<<<< HEAD
-      <pubDate>Sun, 31 Aug 2025 04:41:32 +0000</pubDate>
-=======
-      <pubDate>Sun, 31 Aug 2025 05:50:23 +0000</pubDate>
->>>>>>> 31648a7c
+      <pubDate>Sun, 31 Aug 2025 05:50:23 +0000</pubDate>
     </item>
     <item>
       <title>tvOS 14.2</title>
       <link>https://support.apple.com/kb/HT211930</link>
       <description>Vulnerabilities Addressed: 24&lt;br&gt;Exploited CVE(s): 0</description>
       <guid isPermaLink="false">tvOS_OS_14.2</guid>
-<<<<<<< HEAD
-      <pubDate>Sun, 31 Aug 2025 04:41:32 +0000</pubDate>
-=======
-      <pubDate>Sun, 31 Aug 2025 05:50:23 +0000</pubDate>
->>>>>>> 31648a7c
+      <pubDate>Sun, 31 Aug 2025 05:50:23 +0000</pubDate>
     </item>
     <item>
       <title>tvOS 14.3</title>
       <link>https://support.apple.com/kb/HT212005</link>
       <description>Vulnerabilities Addressed: 17&lt;br&gt;Exploited CVE(s): 0</description>
       <guid isPermaLink="false">tvOS_OS_14.3</guid>
-<<<<<<< HEAD
-      <pubDate>Sun, 31 Aug 2025 04:41:32 +0000</pubDate>
-=======
-      <pubDate>Sun, 31 Aug 2025 05:50:23 +0000</pubDate>
->>>>>>> 31648a7c
+      <pubDate>Sun, 31 Aug 2025 05:50:23 +0000</pubDate>
     </item>
     <item>
       <title>tvOS 14.4</title>
       <link>https://support.apple.com/kb/HT212149</link>
       <description>Vulnerabilities Addressed: 37&lt;br&gt;Exploited CVE(s): 2</description>
       <guid isPermaLink="false">tvOS_OS_14.4</guid>
-<<<<<<< HEAD
-      <pubDate>Sun, 31 Aug 2025 04:41:32 +0000</pubDate>
-=======
-      <pubDate>Sun, 31 Aug 2025 05:50:23 +0000</pubDate>
->>>>>>> 31648a7c
+      <pubDate>Sun, 31 Aug 2025 05:50:23 +0000</pubDate>
     </item>
     <item>
       <title>tvOS 14.5</title>
       <link>https://support.apple.com/kb/HT212323</link>
       <description>Vulnerabilities Addressed: 41&lt;br&gt;Exploited CVE(s): 1</description>
       <guid isPermaLink="false">tvOS_OS_14.5</guid>
-<<<<<<< HEAD
-      <pubDate>Sun, 31 Aug 2025 04:41:32 +0000</pubDate>
-=======
-      <pubDate>Sun, 31 Aug 2025 05:50:23 +0000</pubDate>
->>>>>>> 31648a7c
+      <pubDate>Sun, 31 Aug 2025 05:50:23 +0000</pubDate>
     </item>
     <item>
       <title>tvOS 14.6</title>
       <link>https://support.apple.com/kb/HT212532</link>
       <description>Vulnerabilities Addressed: 32&lt;br&gt;Exploited CVE(s): 2</description>
       <guid isPermaLink="false">tvOS_OS_14.6</guid>
-<<<<<<< HEAD
-      <pubDate>Sun, 31 Aug 2025 04:41:32 +0000</pubDate>
-=======
-      <pubDate>Sun, 31 Aug 2025 05:50:23 +0000</pubDate>
->>>>>>> 31648a7c
+      <pubDate>Sun, 31 Aug 2025 05:50:23 +0000</pubDate>
     </item>
     <item>
       <title>tvOS 14.7</title>
       <link>https://support.apple.com/kb/HT212604</link>
       <description>Vulnerabilities Addressed: 23&lt;br&gt;Exploited CVE(s): 0</description>
       <guid isPermaLink="false">tvOS_OS_14.7</guid>
-<<<<<<< HEAD
-      <pubDate>Sun, 31 Aug 2025 04:41:32 +0000</pubDate>
-=======
-      <pubDate>Sun, 31 Aug 2025 05:50:23 +0000</pubDate>
->>>>>>> 31648a7c
+      <pubDate>Sun, 31 Aug 2025 05:50:23 +0000</pubDate>
     </item>
     <item>
       <title>tvOS 15.1</title>
       <link>https://support.apple.com/en-us/103167</link>
       <description>Vulnerabilities Addressed: 22&lt;br&gt;Exploited CVE(s): 1</description>
       <guid isPermaLink="false">tvOS_OS_15.1</guid>
-<<<<<<< HEAD
-      <pubDate>Sun, 31 Aug 2025 04:41:32 +0000</pubDate>
-=======
-      <pubDate>Sun, 31 Aug 2025 05:50:23 +0000</pubDate>
->>>>>>> 31648a7c
+      <pubDate>Sun, 31 Aug 2025 05:50:23 +0000</pubDate>
     </item>
     <item>
       <title>tvOS 15.1.1</title>
       <link>https://sofa.macadmins.io/</link>
       <description>Vulnerabilities Addressed: 0&lt;br&gt;Exploited CVE(s): 0</description>
       <guid isPermaLink="false">tvOS_OS_15.1.1</guid>
-<<<<<<< HEAD
-      <pubDate>Sun, 31 Aug 2025 04:41:32 +0000</pubDate>
-=======
-      <pubDate>Sun, 31 Aug 2025 05:50:23 +0000</pubDate>
->>>>>>> 31648a7c
+      <pubDate>Sun, 31 Aug 2025 05:50:23 +0000</pubDate>
     </item>
     <item>
       <title>tvOS 15.2</title>
       <link>https://support.apple.com/en-us/102885</link>
       <description>Vulnerabilities Addressed: 29&lt;br&gt;Exploited CVE(s): 0</description>
       <guid isPermaLink="false">tvOS_OS_15.2</guid>
-<<<<<<< HEAD
-      <pubDate>Sun, 31 Aug 2025 04:41:32 +0000</pubDate>
-=======
-      <pubDate>Sun, 31 Aug 2025 05:50:23 +0000</pubDate>
->>>>>>> 31648a7c
+      <pubDate>Sun, 31 Aug 2025 05:50:23 +0000</pubDate>
     </item>
     <item>
       <title>tvOS 15.3</title>
       <link>https://support.apple.com/kb/HT213057</link>
       <description>Vulnerabilities Addressed: 9&lt;br&gt;Exploited CVE(s): 0</description>
       <guid isPermaLink="false">tvOS_OS_15.3</guid>
-<<<<<<< HEAD
-      <pubDate>Sun, 31 Aug 2025 04:41:32 +0000</pubDate>
-=======
-      <pubDate>Sun, 31 Aug 2025 05:50:23 +0000</pubDate>
->>>>>>> 31648a7c
+      <pubDate>Sun, 31 Aug 2025 05:50:23 +0000</pubDate>
     </item>
     <item>
       <title>tvOS 15.4</title>
       <link>https://support.apple.com/kb/HT213186</link>
       <description>Vulnerabilities Addressed: 25&lt;br&gt;Exploited CVE(s): 0</description>
       <guid isPermaLink="false">tvOS_OS_15.4</guid>
-<<<<<<< HEAD
-      <pubDate>Sun, 31 Aug 2025 04:41:32 +0000</pubDate>
-=======
-      <pubDate>Sun, 31 Aug 2025 05:50:23 +0000</pubDate>
->>>>>>> 31648a7c
+      <pubDate>Sun, 31 Aug 2025 05:50:23 +0000</pubDate>
     </item>
     <item>
       <title>tvOS 15.4.1</title>
       <link>https://sofa.macadmins.io/</link>
       <description>Vulnerabilities Addressed: 0&lt;br&gt;Exploited CVE(s): 0</description>
       <guid isPermaLink="false">tvOS_OS_15.4.1</guid>
-<<<<<<< HEAD
-      <pubDate>Sun, 31 Aug 2025 04:41:32 +0000</pubDate>
-=======
-      <pubDate>Sun, 31 Aug 2025 05:50:23 +0000</pubDate>
->>>>>>> 31648a7c
+      <pubDate>Sun, 31 Aug 2025 05:50:23 +0000</pubDate>
     </item>
     <item>
       <title>tvOS 15.5</title>
       <link>https://support.apple.com/kb/HT213254</link>
       <description>Vulnerabilities Addressed: 31&lt;br&gt;Exploited CVE(s): 1</description>
       <guid isPermaLink="false">tvOS_OS_15.5</guid>
-<<<<<<< HEAD
-      <pubDate>Sun, 31 Aug 2025 04:41:32 +0000</pubDate>
-=======
-      <pubDate>Sun, 31 Aug 2025 05:50:23 +0000</pubDate>
->>>>>>> 31648a7c
+      <pubDate>Sun, 31 Aug 2025 05:50:23 +0000</pubDate>
     </item>
     <item>
       <title>tvOS 15.5.1</title>
       <link>https://sofa.macadmins.io/</link>
       <description>Vulnerabilities Addressed: 0&lt;br&gt;Exploited CVE(s): 0</description>
       <guid isPermaLink="false">tvOS_OS_15.5.1</guid>
-<<<<<<< HEAD
-      <pubDate>Sun, 31 Aug 2025 04:41:32 +0000</pubDate>
-=======
-      <pubDate>Sun, 31 Aug 2025 05:50:23 +0000</pubDate>
->>>>>>> 31648a7c
+      <pubDate>Sun, 31 Aug 2025 05:50:23 +0000</pubDate>
     </item>
     <item>
       <title>tvOS 15.6</title>
       <link>https://support.apple.com/kb/HT213342</link>
       <description>Vulnerabilities Addressed: 30&lt;br&gt;Exploited CVE(s): 0</description>
       <guid isPermaLink="false">tvOS_OS_15.6</guid>
-<<<<<<< HEAD
-      <pubDate>Sun, 31 Aug 2025 04:41:32 +0000</pubDate>
-=======
-      <pubDate>Sun, 31 Aug 2025 05:50:23 +0000</pubDate>
->>>>>>> 31648a7c
+      <pubDate>Sun, 31 Aug 2025 05:50:23 +0000</pubDate>
     </item>
     <item>
       <title>tvOS 16.1</title>
       <link>https://support.apple.com/kb/HT213492</link>
       <description>Vulnerabilities Addressed: 17&lt;br&gt;Exploited CVE(s): 0</description>
       <guid isPermaLink="false">tvOS_OS_16.1</guid>
-<<<<<<< HEAD
-      <pubDate>Sun, 31 Aug 2025 04:41:32 +0000</pubDate>
-=======
-      <pubDate>Sun, 31 Aug 2025 05:50:23 +0000</pubDate>
->>>>>>> 31648a7c
+      <pubDate>Sun, 31 Aug 2025 05:50:23 +0000</pubDate>
     </item>
     <item>
       <title>tvOS 16.1.1</title>
       <link>https://sofa.macadmins.io/</link>
       <description>Vulnerabilities Addressed: 0&lt;br&gt;Exploited CVE(s): 0</description>
       <guid isPermaLink="false">tvOS_OS_16.1.1</guid>
-<<<<<<< HEAD
-      <pubDate>Sun, 31 Aug 2025 04:41:32 +0000</pubDate>
-=======
-      <pubDate>Sun, 31 Aug 2025 05:50:23 +0000</pubDate>
->>>>>>> 31648a7c
+      <pubDate>Sun, 31 Aug 2025 05:50:23 +0000</pubDate>
     </item>
     <item>
       <title>tvOS 16.2</title>
       <link>https://support.apple.com/kb/HT213535</link>
       <description>Vulnerabilities Addressed: 32&lt;br&gt;Exploited CVE(s): 2</description>
       <guid isPermaLink="false">tvOS_OS_16.2</guid>
-<<<<<<< HEAD
-      <pubDate>Sun, 31 Aug 2025 04:41:32 +0000</pubDate>
-=======
-      <pubDate>Sun, 31 Aug 2025 05:50:23 +0000</pubDate>
->>>>>>> 31648a7c
+      <pubDate>Sun, 31 Aug 2025 05:50:23 +0000</pubDate>
     </item>
     <item>
       <title>tvOS 16.3</title>
       <link>https://support.apple.com/kb/HT213601</link>
       <description>Vulnerabilities Addressed: 16&lt;br&gt;Exploited CVE(s): 1</description>
       <guid isPermaLink="false">tvOS_OS_16.3</guid>
-<<<<<<< HEAD
-      <pubDate>Sun, 31 Aug 2025 04:41:32 +0000</pubDate>
-=======
-      <pubDate>Sun, 31 Aug 2025 05:50:23 +0000</pubDate>
->>>>>>> 31648a7c
+      <pubDate>Sun, 31 Aug 2025 05:50:23 +0000</pubDate>
     </item>
     <item>
       <title>tvOS 16.3.1</title>
       <link>https://sofa.macadmins.io/</link>
       <description>Vulnerabilities Addressed: 0&lt;br&gt;Exploited CVE(s): 0</description>
       <guid isPermaLink="false">tvOS_OS_16.3.1</guid>
-<<<<<<< HEAD
-      <pubDate>Sun, 31 Aug 2025 04:41:32 +0000</pubDate>
-=======
-      <pubDate>Sun, 31 Aug 2025 05:50:23 +0000</pubDate>
->>>>>>> 31648a7c
+      <pubDate>Sun, 31 Aug 2025 05:50:23 +0000</pubDate>
     </item>
     <item>
       <title>tvOS 16.3.2</title>
       <link>https://support.apple.com/kb/HT213632</link>
       <description>Vulnerabilities Addressed: 1&lt;br&gt;Exploited CVE(s): 0</description>
       <guid isPermaLink="false">tvOS_OS_16.3.2</guid>
-<<<<<<< HEAD
-      <pubDate>Sun, 31 Aug 2025 04:41:32 +0000</pubDate>
-=======
-      <pubDate>Sun, 31 Aug 2025 05:50:23 +0000</pubDate>
->>>>>>> 31648a7c
+      <pubDate>Sun, 31 Aug 2025 05:50:23 +0000</pubDate>
     </item>
     <item>
       <title>tvOS 16.3.3</title>
       <link>https://sofa.macadmins.io/</link>
       <description>Vulnerabilities Addressed: 0&lt;br&gt;Exploited CVE(s): 0</description>
       <guid isPermaLink="false">tvOS_OS_16.3.3</guid>
-<<<<<<< HEAD
-      <pubDate>Sun, 31 Aug 2025 04:41:32 +0000</pubDate>
-=======
-      <pubDate>Sun, 31 Aug 2025 05:50:23 +0000</pubDate>
->>>>>>> 31648a7c
+      <pubDate>Sun, 31 Aug 2025 05:50:23 +0000</pubDate>
     </item>
     <item>
       <title>tvOS 16.4</title>
       <link>https://support.apple.com/kb/HT213674</link>
       <description>Vulnerabilities Addressed: 22&lt;br&gt;Exploited CVE(s): 0</description>
       <guid isPermaLink="false">tvOS_OS_16.4</guid>
-<<<<<<< HEAD
-      <pubDate>Sun, 31 Aug 2025 04:41:32 +0000</pubDate>
-=======
-      <pubDate>Sun, 31 Aug 2025 05:50:23 +0000</pubDate>
->>>>>>> 31648a7c
+      <pubDate>Sun, 31 Aug 2025 05:50:23 +0000</pubDate>
     </item>
     <item>
       <title>tvOS 16.4.1</title>
       <link>https://sofa.macadmins.io/</link>
       <description>Vulnerabilities Addressed: 0&lt;br&gt;Exploited CVE(s): 0</description>
       <guid isPermaLink="false">tvOS_OS_16.4.1</guid>
-<<<<<<< HEAD
-      <pubDate>Sun, 31 Aug 2025 04:41:32 +0000</pubDate>
-=======
-      <pubDate>Sun, 31 Aug 2025 05:50:23 +0000</pubDate>
->>>>>>> 31648a7c
+      <pubDate>Sun, 31 Aug 2025 05:50:23 +0000</pubDate>
     </item>
     <item>
       <title>tvOS 16.5</title>
       <link>https://support.apple.com/kb/HT213761</link>
       <description>Vulnerabilities Addressed: 37&lt;br&gt;Exploited CVE(s): 3</description>
       <guid isPermaLink="false">tvOS_OS_16.5</guid>
-<<<<<<< HEAD
-      <pubDate>Sun, 31 Aug 2025 04:41:32 +0000</pubDate>
-=======
-      <pubDate>Sun, 31 Aug 2025 05:50:23 +0000</pubDate>
->>>>>>> 31648a7c
+      <pubDate>Sun, 31 Aug 2025 05:50:23 +0000</pubDate>
     </item>
     <item>
       <title>tvOS 16.6</title>
       <link>https://support.apple.com/kb/HT213846</link>
       <description>Vulnerabilities Addressed: 23&lt;br&gt;Exploited CVE(s): 2</description>
       <guid isPermaLink="false">tvOS_OS_16.6</guid>
-<<<<<<< HEAD
-      <pubDate>Sun, 31 Aug 2025 04:41:32 +0000</pubDate>
-=======
-      <pubDate>Sun, 31 Aug 2025 05:50:23 +0000</pubDate>
->>>>>>> 31648a7c
+      <pubDate>Sun, 31 Aug 2025 05:50:23 +0000</pubDate>
     </item>
     <item>
       <title>tvOS 17.1</title>
       <link>https://support.apple.com/kb/HT213987</link>
       <description>Vulnerabilities Addressed: 11&lt;br&gt;Exploited CVE(s): 0</description>
       <guid isPermaLink="false">tvOS_OS_17.1</guid>
-<<<<<<< HEAD
-      <pubDate>Sun, 31 Aug 2025 04:41:32 +0000</pubDate>
-=======
-      <pubDate>Sun, 31 Aug 2025 05:50:23 +0000</pubDate>
->>>>>>> 31648a7c
+      <pubDate>Sun, 31 Aug 2025 05:50:23 +0000</pubDate>
     </item>
     <item>
       <title>tvOS 17.2</title>
       <link>https://support.apple.com/kb/HT214040</link>
       <description>Vulnerabilities Addressed: 13&lt;br&gt;Exploited CVE(s): 2</description>
       <guid isPermaLink="false">tvOS_OS_17.2</guid>
-<<<<<<< HEAD
-      <pubDate>Sun, 31 Aug 2025 04:41:32 +0000</pubDate>
-=======
-      <pubDate>Sun, 31 Aug 2025 05:50:23 +0000</pubDate>
->>>>>>> 31648a7c
+      <pubDate>Sun, 31 Aug 2025 05:50:23 +0000</pubDate>
     </item>
     <item>
       <title>tvOS 17.3</title>
       <link>https://support.apple.com/en-us/120311</link>
       <description>Vulnerabilities Addressed: 12&lt;br&gt;Exploited CVE(s): 1</description>
       <guid isPermaLink="false">tvOS_OS_17.3</guid>
-<<<<<<< HEAD
-      <pubDate>Sun, 31 Aug 2025 04:41:32 +0000</pubDate>
-=======
-      <pubDate>Sun, 31 Aug 2025 05:50:23 +0000</pubDate>
->>>>>>> 31648a7c
+      <pubDate>Sun, 31 Aug 2025 05:50:23 +0000</pubDate>
     </item>
     <item>
       <title>tvOS 17.4</title>
       <link>https://support.apple.com/en-us/120882</link>
       <description>Vulnerabilities Addressed: 26&lt;br&gt;Exploited CVE(s): 2</description>
       <guid isPermaLink="false">tvOS_OS_17.4</guid>
-<<<<<<< HEAD
-      <pubDate>Sun, 31 Aug 2025 04:41:32 +0000</pubDate>
-=======
-      <pubDate>Sun, 31 Aug 2025 05:50:23 +0000</pubDate>
->>>>>>> 31648a7c
+      <pubDate>Sun, 31 Aug 2025 05:50:23 +0000</pubDate>
     </item>
     <item>
       <title>tvOS 17.5</title>
       <link>https://support.apple.com/en-us/120901</link>
       <description>Vulnerabilities Addressed: 28&lt;br&gt;Exploited CVE(s): 0</description>
       <guid isPermaLink="false">tvOS_OS_17.5</guid>
-<<<<<<< HEAD
-      <pubDate>Sun, 31 Aug 2025 04:41:32 +0000</pubDate>
-=======
-      <pubDate>Sun, 31 Aug 2025 05:50:23 +0000</pubDate>
->>>>>>> 31648a7c
+      <pubDate>Sun, 31 Aug 2025 05:50:23 +0000</pubDate>
     </item>
     <item>
       <title>tvOS 17.5.1</title>
       <link>https://sofa.macadmins.io/</link>
       <description>Vulnerabilities Addressed: 0&lt;br&gt;Exploited CVE(s): 0</description>
       <guid isPermaLink="false">tvOS_OS_17.5.1</guid>
-<<<<<<< HEAD
-      <pubDate>Sun, 31 Aug 2025 04:41:32 +0000</pubDate>
-=======
-      <pubDate>Sun, 31 Aug 2025 05:50:23 +0000</pubDate>
->>>>>>> 31648a7c
+      <pubDate>Sun, 31 Aug 2025 05:50:23 +0000</pubDate>
     </item>
     <item>
       <title>tvOS 17.6</title>
       <link>https://support.apple.com/en-us/120914</link>
       <description>Vulnerabilities Addressed: 22&lt;br&gt;Exploited CVE(s): 0</description>
       <guid isPermaLink="false">tvOS_OS_17.6</guid>
-<<<<<<< HEAD
-      <pubDate>Sun, 31 Aug 2025 04:41:32 +0000</pubDate>
-=======
-      <pubDate>Sun, 31 Aug 2025 05:50:23 +0000</pubDate>
->>>>>>> 31648a7c
+      <pubDate>Sun, 31 Aug 2025 05:50:23 +0000</pubDate>
     </item>
     <item>
       <title>tvOS 17.6.1</title>
       <link>https://sofa.macadmins.io/</link>
       <description>Vulnerabilities Addressed: 0&lt;br&gt;Exploited CVE(s): 0</description>
       <guid isPermaLink="false">tvOS_OS_17.6.1</guid>
-<<<<<<< HEAD
-      <pubDate>Sun, 31 Aug 2025 04:41:32 +0000</pubDate>
-=======
-      <pubDate>Sun, 31 Aug 2025 05:50:23 +0000</pubDate>
->>>>>>> 31648a7c
+      <pubDate>Sun, 31 Aug 2025 05:50:23 +0000</pubDate>
     </item>
     <item>
       <title>tvOS 18.1</title>
       <link>https://support.apple.com/en-us/121569</link>
       <description>Vulnerabilities Addressed: 19&lt;br&gt;Exploited CVE(s): 0</description>
       <guid isPermaLink="false">tvOS_OS_18.1</guid>
-<<<<<<< HEAD
-      <pubDate>Sun, 31 Aug 2025 04:41:32 +0000</pubDate>
-=======
-      <pubDate>Sun, 31 Aug 2025 05:50:23 +0000</pubDate>
->>>>>>> 31648a7c
+      <pubDate>Sun, 31 Aug 2025 05:50:23 +0000</pubDate>
     </item>
     <item>
       <title>tvOS 18.2</title>
       <link>https://support.apple.com/en-us/121844</link>
       <description>Vulnerabilities Addressed: 29&lt;br&gt;Exploited CVE(s): 0</description>
       <guid isPermaLink="false">tvOS_OS_18.2</guid>
-<<<<<<< HEAD
-      <pubDate>Sun, 31 Aug 2025 04:41:32 +0000</pubDate>
-=======
-      <pubDate>Sun, 31 Aug 2025 05:50:23 +0000</pubDate>
->>>>>>> 31648a7c
+      <pubDate>Sun, 31 Aug 2025 05:50:23 +0000</pubDate>
     </item>
     <item>
       <title>tvOS 18.2.1</title>
       <link>https://sofa.macadmins.io/</link>
       <description>Vulnerabilities Addressed: 0&lt;br&gt;Exploited CVE(s): 0</description>
       <guid isPermaLink="false">tvOS_OS_18.2.1</guid>
-<<<<<<< HEAD
-      <pubDate>Sun, 31 Aug 2025 04:41:32 +0000</pubDate>
-=======
-      <pubDate>Sun, 31 Aug 2025 05:50:23 +0000</pubDate>
->>>>>>> 31648a7c
+      <pubDate>Sun, 31 Aug 2025 05:50:23 +0000</pubDate>
     </item>
     <item>
       <title>tvOS 18.3</title>
       <link>https://support.apple.com/en-us/122072</link>
       <description>Vulnerabilities Addressed: 25&lt;br&gt;Exploited CVE(s): 1</description>
       <guid isPermaLink="false">tvOS_OS_18.3</guid>
-<<<<<<< HEAD
-      <pubDate>Sun, 31 Aug 2025 04:41:32 +0000</pubDate>
-=======
-      <pubDate>Sun, 31 Aug 2025 05:50:23 +0000</pubDate>
->>>>>>> 31648a7c
+      <pubDate>Sun, 31 Aug 2025 05:50:23 +0000</pubDate>
     </item>
     <item>
       <title>tvOS 18.3.1</title>
       <link>https://sofa.macadmins.io/</link>
       <description>Vulnerabilities Addressed: 0&lt;br&gt;Exploited CVE(s): 0</description>
       <guid isPermaLink="false">tvOS_OS_18.3.1</guid>
-<<<<<<< HEAD
-      <pubDate>Sun, 31 Aug 2025 04:41:32 +0000</pubDate>
-=======
-      <pubDate>Sun, 31 Aug 2025 05:50:23 +0000</pubDate>
->>>>>>> 31648a7c
+      <pubDate>Sun, 31 Aug 2025 05:50:23 +0000</pubDate>
     </item>
     <item>
       <title>tvOS 18.4</title>
       <link>https://support.apple.com/en-us/122377</link>
       <description>Vulnerabilities Addressed: 46&lt;br&gt;Exploited CVE(s): 0</description>
       <guid isPermaLink="false">tvOS_OS_18.4</guid>
-<<<<<<< HEAD
-      <pubDate>Sun, 31 Aug 2025 04:41:32 +0000</pubDate>
-=======
-      <pubDate>Sun, 31 Aug 2025 05:50:23 +0000</pubDate>
->>>>>>> 31648a7c
+      <pubDate>Sun, 31 Aug 2025 05:50:23 +0000</pubDate>
     </item>
     <item>
       <title>tvOS 18.4.1</title>
       <link>https://support.apple.com/en-us/122401</link>
       <description>Vulnerabilities Addressed: 2&lt;br&gt;Exploited CVE(s): 2</description>
       <guid isPermaLink="false">tvOS_OS_18.4.1</guid>
-<<<<<<< HEAD
-      <pubDate>Sun, 31 Aug 2025 04:41:32 +0000</pubDate>
-=======
-      <pubDate>Sun, 31 Aug 2025 05:50:23 +0000</pubDate>
->>>>>>> 31648a7c
+      <pubDate>Sun, 31 Aug 2025 05:50:23 +0000</pubDate>
     </item>
     <item>
       <title>tvOS 18.5</title>
       <link>https://support.apple.com/en-us/122720</link>
       <description>Vulnerabilities Addressed: 25&lt;br&gt;Exploited CVE(s): 0</description>
       <guid isPermaLink="false">tvOS_OS_18.5</guid>
-<<<<<<< HEAD
-      <pubDate>Sun, 31 Aug 2025 04:41:32 +0000</pubDate>
-=======
-      <pubDate>Sun, 31 Aug 2025 05:50:23 +0000</pubDate>
->>>>>>> 31648a7c
+      <pubDate>Sun, 31 Aug 2025 05:50:23 +0000</pubDate>
     </item>
     <item>
       <title>tvOS 18.6</title>
       <link>https://support.apple.com/en-us/124153</link>
       <description>Vulnerabilities Addressed: 24&lt;br&gt;Exploited CVE(s): 1</description>
       <guid isPermaLink="false">tvOS_OS_18.6</guid>
-<<<<<<< HEAD
-      <pubDate>Sun, 31 Aug 2025 04:41:32 +0000</pubDate>
-=======
-      <pubDate>Sun, 31 Aug 2025 05:50:23 +0000</pubDate>
->>>>>>> 31648a7c
+      <pubDate>Sun, 31 Aug 2025 05:50:23 +0000</pubDate>
     </item>
     <item>
       <title>visionOS 1.0.2</title>
       <link>https://support.apple.com/en-us/118479</link>
       <description>Vulnerabilities Addressed: 1&lt;br&gt;Exploited CVE(s): 1</description>
       <guid isPermaLink="false">visionOS_OS_1.0.2</guid>
-<<<<<<< HEAD
-      <pubDate>Sun, 31 Aug 2025 04:41:32 +0000</pubDate>
-=======
-      <pubDate>Sun, 31 Aug 2025 05:50:23 +0000</pubDate>
->>>>>>> 31648a7c
+      <pubDate>Sun, 31 Aug 2025 05:50:23 +0000</pubDate>
     </item>
     <item>
       <title>visionOS 1.0.3</title>
       <link>https://sofa.macadmins.io/</link>
       <description>Vulnerabilities Addressed: 0&lt;br&gt;Exploited CVE(s): 0</description>
       <guid isPermaLink="false">visionOS_OS_1.0.3</guid>
-<<<<<<< HEAD
-      <pubDate>Sun, 31 Aug 2025 04:41:32 +0000</pubDate>
-=======
-      <pubDate>Sun, 31 Aug 2025 05:50:23 +0000</pubDate>
->>>>>>> 31648a7c
+      <pubDate>Sun, 31 Aug 2025 05:50:23 +0000</pubDate>
     </item>
     <item>
       <title>visionOS 1.1</title>
       <link>https://support.apple.com/en-us/120883</link>
       <description>Vulnerabilities Addressed: 18&lt;br&gt;Exploited CVE(s): 2</description>
       <guid isPermaLink="false">visionOS_OS_1.1</guid>
-<<<<<<< HEAD
-      <pubDate>Sun, 31 Aug 2025 04:41:32 +0000</pubDate>
-=======
-      <pubDate>Sun, 31 Aug 2025 05:50:23 +0000</pubDate>
->>>>>>> 31648a7c
+      <pubDate>Sun, 31 Aug 2025 05:50:23 +0000</pubDate>
     </item>
     <item>
       <title>visionOS 1.1.1</title>
       <link>https://support.apple.com/en-us/120312</link>
       <description>Vulnerabilities Addressed: 1&lt;br&gt;Exploited CVE(s): 0</description>
       <guid isPermaLink="false">visionOS_OS_1.1.1</guid>
-<<<<<<< HEAD
-      <pubDate>Sun, 31 Aug 2025 04:41:32 +0000</pubDate>
-=======
-      <pubDate>Sun, 31 Aug 2025 05:50:23 +0000</pubDate>
->>>>>>> 31648a7c
+      <pubDate>Sun, 31 Aug 2025 05:50:23 +0000</pubDate>
     </item>
     <item>
       <title>visionOS 1.1.2</title>
       <link>https://sofa.macadmins.io/</link>
       <description>Vulnerabilities Addressed: 0&lt;br&gt;Exploited CVE(s): 0</description>
       <guid isPermaLink="false">visionOS_OS_1.1.2</guid>
-<<<<<<< HEAD
-      <pubDate>Sun, 31 Aug 2025 04:41:32 +0000</pubDate>
-=======
-      <pubDate>Sun, 31 Aug 2025 05:50:23 +0000</pubDate>
->>>>>>> 31648a7c
+      <pubDate>Sun, 31 Aug 2025 05:50:23 +0000</pubDate>
     </item>
     <item>
       <title>visionOS 1.2</title>
       <link>https://support.apple.com/en-us/120906</link>
       <description>Vulnerabilities Addressed: 24&lt;br&gt;Exploited CVE(s): 0</description>
       <guid isPermaLink="false">visionOS_OS_1.2</guid>
-<<<<<<< HEAD
-      <pubDate>Sun, 31 Aug 2025 04:41:32 +0000</pubDate>
-=======
-      <pubDate>Sun, 31 Aug 2025 05:50:23 +0000</pubDate>
->>>>>>> 31648a7c
+      <pubDate>Sun, 31 Aug 2025 05:50:23 +0000</pubDate>
     </item>
     <item>
       <title>visionOS 1.3</title>
       <link>https://support.apple.com/en-us/120915</link>
       <description>Vulnerabilities Addressed: 24&lt;br&gt;Exploited CVE(s): 0</description>
       <guid isPermaLink="false">visionOS_OS_1.3</guid>
-<<<<<<< HEAD
-      <pubDate>Sun, 31 Aug 2025 04:41:32 +0000</pubDate>
-=======
-      <pubDate>Sun, 31 Aug 2025 05:50:23 +0000</pubDate>
->>>>>>> 31648a7c
+      <pubDate>Sun, 31 Aug 2025 05:50:23 +0000</pubDate>
     </item>
     <item>
       <title>visionOS 2.0.1</title>
       <link>https://sofa.macadmins.io/</link>
       <description>Vulnerabilities Addressed: 0&lt;br&gt;Exploited CVE(s): 0</description>
       <guid isPermaLink="false">visionOS_OS_2.0.1</guid>
-<<<<<<< HEAD
-      <pubDate>Sun, 31 Aug 2025 04:41:32 +0000</pubDate>
-=======
-      <pubDate>Sun, 31 Aug 2025 05:50:23 +0000</pubDate>
->>>>>>> 31648a7c
+      <pubDate>Sun, 31 Aug 2025 05:50:23 +0000</pubDate>
     </item>
     <item>
       <title>visionOS 2.1</title>
       <link>https://support.apple.com/en-us/121566</link>
       <description>Vulnerabilities Addressed: 26&lt;br&gt;Exploited CVE(s): 0</description>
       <guid isPermaLink="false">visionOS_OS_2.1</guid>
-<<<<<<< HEAD
-      <pubDate>Sun, 31 Aug 2025 04:41:32 +0000</pubDate>
-=======
-      <pubDate>Sun, 31 Aug 2025 05:50:23 +0000</pubDate>
->>>>>>> 31648a7c
+      <pubDate>Sun, 31 Aug 2025 05:50:23 +0000</pubDate>
     </item>
     <item>
       <title>visionOS 2.1.1</title>
       <link>https://support.apple.com/en-us/121755</link>
       <description>Vulnerabilities Addressed: 2&lt;br&gt;Exploited CVE(s): 2</description>
       <guid isPermaLink="false">visionOS_OS_2.1.1</guid>
-<<<<<<< HEAD
-      <pubDate>Sun, 31 Aug 2025 04:41:32 +0000</pubDate>
-=======
-      <pubDate>Sun, 31 Aug 2025 05:50:23 +0000</pubDate>
->>>>>>> 31648a7c
+      <pubDate>Sun, 31 Aug 2025 05:50:23 +0000</pubDate>
     </item>
     <item>
       <title>visionOS 2.2</title>
       <link>https://support.apple.com/en-us/121845</link>
       <description>Vulnerabilities Addressed: 21&lt;br&gt;Exploited CVE(s): 0</description>
       <guid isPermaLink="false">visionOS_OS_2.2</guid>
-<<<<<<< HEAD
-      <pubDate>Sun, 31 Aug 2025 04:41:32 +0000</pubDate>
-=======
-      <pubDate>Sun, 31 Aug 2025 05:50:23 +0000</pubDate>
->>>>>>> 31648a7c
+      <pubDate>Sun, 31 Aug 2025 05:50:23 +0000</pubDate>
     </item>
     <item>
       <title>visionOS 2.3</title>
       <link>https://support.apple.com/en-us/122073</link>
       <description>Vulnerabilities Addressed: 28&lt;br&gt;Exploited CVE(s): 1</description>
       <guid isPermaLink="false">visionOS_OS_2.3</guid>
-<<<<<<< HEAD
-      <pubDate>Sun, 31 Aug 2025 04:41:32 +0000</pubDate>
-=======
-      <pubDate>Sun, 31 Aug 2025 05:50:23 +0000</pubDate>
->>>>>>> 31648a7c
+      <pubDate>Sun, 31 Aug 2025 05:50:23 +0000</pubDate>
     </item>
     <item>
       <title>visionOS 2.3.1</title>
       <link>https://support.apple.com/en-us/122904</link>
       <description>Vulnerabilities Addressed: 1&lt;br&gt;Exploited CVE(s): 1</description>
       <guid isPermaLink="false">visionOS_OS_2.3.1</guid>
-<<<<<<< HEAD
-      <pubDate>Sun, 31 Aug 2025 04:41:32 +0000</pubDate>
-=======
-      <pubDate>Sun, 31 Aug 2025 05:50:23 +0000</pubDate>
->>>>>>> 31648a7c
+      <pubDate>Sun, 31 Aug 2025 05:50:23 +0000</pubDate>
     </item>
     <item>
       <title>visionOS 2.3.2</title>
       <link>https://support.apple.com/en-us/122284</link>
       <description>Vulnerabilities Addressed: 1&lt;br&gt;Exploited CVE(s): 1</description>
       <guid isPermaLink="false">visionOS_OS_2.3.2</guid>
-<<<<<<< HEAD
-      <pubDate>Sun, 31 Aug 2025 04:41:32 +0000</pubDate>
-=======
-      <pubDate>Sun, 31 Aug 2025 05:50:23 +0000</pubDate>
->>>>>>> 31648a7c
+      <pubDate>Sun, 31 Aug 2025 05:50:23 +0000</pubDate>
     </item>
     <item>
       <title>visionOS 2.4</title>
       <link>https://support.apple.com/en-us/122378</link>
       <description>Vulnerabilities Addressed: 51&lt;br&gt;Exploited CVE(s): 0</description>
       <guid isPermaLink="false">visionOS_OS_2.4</guid>
-<<<<<<< HEAD
-      <pubDate>Sun, 31 Aug 2025 04:41:32 +0000</pubDate>
-=======
-      <pubDate>Sun, 31 Aug 2025 05:50:23 +0000</pubDate>
->>>>>>> 31648a7c
+      <pubDate>Sun, 31 Aug 2025 05:50:23 +0000</pubDate>
     </item>
     <item>
       <title>visionOS 2.4.1</title>
       <link>https://support.apple.com/en-us/122402</link>
       <description>Vulnerabilities Addressed: 2&lt;br&gt;Exploited CVE(s): 2</description>
       <guid isPermaLink="false">visionOS_OS_2.4.1</guid>
-<<<<<<< HEAD
-      <pubDate>Sun, 31 Aug 2025 04:41:32 +0000</pubDate>
-=======
-      <pubDate>Sun, 31 Aug 2025 05:50:23 +0000</pubDate>
->>>>>>> 31648a7c
+      <pubDate>Sun, 31 Aug 2025 05:50:23 +0000</pubDate>
     </item>
     <item>
       <title>visionOS 2.5</title>
       <link>https://support.apple.com/en-us/122721</link>
       <description>Vulnerabilities Addressed: 26&lt;br&gt;Exploited CVE(s): 0</description>
       <guid isPermaLink="false">visionOS_OS_2.5</guid>
-<<<<<<< HEAD
-      <pubDate>Sun, 31 Aug 2025 04:41:32 +0000</pubDate>
-=======
-      <pubDate>Sun, 31 Aug 2025 05:50:23 +0000</pubDate>
->>>>>>> 31648a7c
+      <pubDate>Sun, 31 Aug 2025 05:50:23 +0000</pubDate>
     </item>
     <item>
       <title>visionOS 2.6</title>
       <link>https://support.apple.com/en-us/124154</link>
       <description>Vulnerabilities Addressed: 24&lt;br&gt;Exploited CVE(s): 1</description>
       <guid isPermaLink="false">visionOS_OS_2.6</guid>
-<<<<<<< HEAD
-      <pubDate>Sun, 31 Aug 2025 04:41:32 +0000</pubDate>
-=======
-      <pubDate>Sun, 31 Aug 2025 05:50:23 +0000</pubDate>
->>>>>>> 31648a7c
+      <pubDate>Sun, 31 Aug 2025 05:50:23 +0000</pubDate>
     </item>
     <item>
       <title>watchOS 10.0.1</title>
       <link>https://support.apple.com/kb/HT213928</link>
       <description>Vulnerabilities Addressed: 2&lt;br&gt;Exploited CVE(s): 2</description>
       <guid isPermaLink="false">watchOS_OS_10.0.1</guid>
-<<<<<<< HEAD
-      <pubDate>Sun, 31 Aug 2025 04:41:32 +0000</pubDate>
-=======
-      <pubDate>Sun, 31 Aug 2025 05:50:23 +0000</pubDate>
->>>>>>> 31648a7c
+      <pubDate>Sun, 31 Aug 2025 05:50:23 +0000</pubDate>
     </item>
     <item>
       <title>watchOS 10.0.2</title>
       <link>https://sofa.macadmins.io/</link>
       <description>Vulnerabilities Addressed: 0&lt;br&gt;Exploited CVE(s): 0</description>
       <guid isPermaLink="false">watchOS_OS_10.0.2</guid>
-<<<<<<< HEAD
-      <pubDate>Sun, 31 Aug 2025 04:41:32 +0000</pubDate>
-=======
-      <pubDate>Sun, 31 Aug 2025 05:50:23 +0000</pubDate>
->>>>>>> 31648a7c
+      <pubDate>Sun, 31 Aug 2025 05:50:23 +0000</pubDate>
     </item>
     <item>
       <title>watchOS 10.1</title>
       <link>https://support.apple.com/kb/HT213988</link>
       <description>Vulnerabilities Addressed: 19&lt;br&gt;Exploited CVE(s): 0</description>
       <guid isPermaLink="false">watchOS_OS_10.1</guid>
-<<<<<<< HEAD
-      <pubDate>Sun, 31 Aug 2025 04:41:32 +0000</pubDate>
-=======
-      <pubDate>Sun, 31 Aug 2025 05:50:23 +0000</pubDate>
->>>>>>> 31648a7c
+      <pubDate>Sun, 31 Aug 2025 05:50:23 +0000</pubDate>
     </item>
     <item>
       <title>watchOS 10.1.1</title>
       <link>https://sofa.macadmins.io/</link>
       <description>Vulnerabilities Addressed: 0&lt;br&gt;Exploited CVE(s): 0</description>
       <guid isPermaLink="false">watchOS_OS_10.1.1</guid>
-<<<<<<< HEAD
-      <pubDate>Sun, 31 Aug 2025 04:41:32 +0000</pubDate>
-=======
-      <pubDate>Sun, 31 Aug 2025 05:50:23 +0000</pubDate>
->>>>>>> 31648a7c
+      <pubDate>Sun, 31 Aug 2025 05:50:23 +0000</pubDate>
     </item>
     <item>
       <title>watchOS 10.2</title>
       <link>https://support.apple.com/kb/HT214041</link>
       <description>Vulnerabilities Addressed: 15&lt;br&gt;Exploited CVE(s): 2</description>
       <guid isPermaLink="false">watchOS_OS_10.2</guid>
-<<<<<<< HEAD
-      <pubDate>Sun, 31 Aug 2025 04:41:32 +0000</pubDate>
-=======
-      <pubDate>Sun, 31 Aug 2025 05:50:23 +0000</pubDate>
->>>>>>> 31648a7c
+      <pubDate>Sun, 31 Aug 2025 05:50:23 +0000</pubDate>
     </item>
     <item>
       <title>watchOS 10.3</title>
       <link>https://support.apple.com/en-us/120306</link>
       <description>Vulnerabilities Addressed: 14&lt;br&gt;Exploited CVE(s): 0</description>
       <guid isPermaLink="false">watchOS_OS_10.3</guid>
-<<<<<<< HEAD
-      <pubDate>Sun, 31 Aug 2025 04:41:32 +0000</pubDate>
-=======
-      <pubDate>Sun, 31 Aug 2025 05:50:23 +0000</pubDate>
->>>>>>> 31648a7c
+      <pubDate>Sun, 31 Aug 2025 05:50:23 +0000</pubDate>
     </item>
     <item>
       <title>watchOS 10.3.1</title>
       <link>https://sofa.macadmins.io/</link>
       <description>Vulnerabilities Addressed: 0&lt;br&gt;Exploited CVE(s): 0</description>
       <guid isPermaLink="false">watchOS_OS_10.3.1</guid>
-<<<<<<< HEAD
-      <pubDate>Sun, 31 Aug 2025 04:41:32 +0000</pubDate>
-=======
-      <pubDate>Sun, 31 Aug 2025 05:50:23 +0000</pubDate>
->>>>>>> 31648a7c
+      <pubDate>Sun, 31 Aug 2025 05:50:23 +0000</pubDate>
     </item>
     <item>
       <title>watchOS 10.4</title>
       <link>https://support.apple.com/en-us/120881</link>
       <description>Vulnerabilities Addressed: 26&lt;br&gt;Exploited CVE(s): 2</description>
       <guid isPermaLink="false">watchOS_OS_10.4</guid>
-<<<<<<< HEAD
-      <pubDate>Sun, 31 Aug 2025 04:41:32 +0000</pubDate>
-=======
-      <pubDate>Sun, 31 Aug 2025 05:50:23 +0000</pubDate>
->>>>>>> 31648a7c
+      <pubDate>Sun, 31 Aug 2025 05:50:23 +0000</pubDate>
     </item>
     <item>
       <title>watchOS 10.5</title>
       <link>https://support.apple.com/en-us/120902</link>
       <description>Vulnerabilities Addressed: 27&lt;br&gt;Exploited CVE(s): 0</description>
       <guid isPermaLink="false">watchOS_OS_10.5</guid>
-<<<<<<< HEAD
-      <pubDate>Sun, 31 Aug 2025 04:41:32 +0000</pubDate>
-=======
-      <pubDate>Sun, 31 Aug 2025 05:50:23 +0000</pubDate>
->>>>>>> 31648a7c
+      <pubDate>Sun, 31 Aug 2025 05:50:23 +0000</pubDate>
     </item>
     <item>
       <title>watchOS 10.6</title>
       <link>https://support.apple.com/en-us/120916</link>
       <description>Vulnerabilities Addressed: 32&lt;br&gt;Exploited CVE(s): 0</description>
       <guid isPermaLink="false">watchOS_OS_10.6</guid>
-<<<<<<< HEAD
-      <pubDate>Sun, 31 Aug 2025 04:41:32 +0000</pubDate>
-=======
-      <pubDate>Sun, 31 Aug 2025 05:50:23 +0000</pubDate>
->>>>>>> 31648a7c
+      <pubDate>Sun, 31 Aug 2025 05:50:23 +0000</pubDate>
     </item>
     <item>
       <title>watchOS 10.6.1</title>
       <link>https://sofa.macadmins.io/</link>
       <description>Vulnerabilities Addressed: 0&lt;br&gt;Exploited CVE(s): 0</description>
       <guid isPermaLink="false">watchOS_OS_10.6.1</guid>
-<<<<<<< HEAD
-      <pubDate>Sun, 31 Aug 2025 04:41:32 +0000</pubDate>
-=======
-      <pubDate>Sun, 31 Aug 2025 05:50:23 +0000</pubDate>
->>>>>>> 31648a7c
+      <pubDate>Sun, 31 Aug 2025 05:50:23 +0000</pubDate>
     </item>
     <item>
       <title>watchOS 11.0.1</title>
       <link>https://sofa.macadmins.io/</link>
       <description>Vulnerabilities Addressed: 0&lt;br&gt;Exploited CVE(s): 0</description>
       <guid isPermaLink="false">watchOS_OS_11.0.1</guid>
-<<<<<<< HEAD
-      <pubDate>Sun, 31 Aug 2025 04:41:32 +0000</pubDate>
-=======
-      <pubDate>Sun, 31 Aug 2025 05:50:23 +0000</pubDate>
->>>>>>> 31648a7c
+      <pubDate>Sun, 31 Aug 2025 05:50:23 +0000</pubDate>
     </item>
     <item>
       <title>watchOS 11.1</title>
       <link>https://support.apple.com/en-us/121565</link>
       <description>Vulnerabilities Addressed: 23&lt;br&gt;Exploited CVE(s): 0</description>
       <guid isPermaLink="false">watchOS_OS_11.1</guid>
-<<<<<<< HEAD
-      <pubDate>Sun, 31 Aug 2025 04:41:32 +0000</pubDate>
-=======
-      <pubDate>Sun, 31 Aug 2025 05:50:23 +0000</pubDate>
->>>>>>> 31648a7c
+      <pubDate>Sun, 31 Aug 2025 05:50:23 +0000</pubDate>
     </item>
     <item>
       <title>watchOS 11.2</title>
       <link>https://support.apple.com/en-us/121843</link>
       <description>Vulnerabilities Addressed: 32&lt;br&gt;Exploited CVE(s): 0</description>
       <guid isPermaLink="false">watchOS_OS_11.2</guid>
-<<<<<<< HEAD
-      <pubDate>Sun, 31 Aug 2025 04:41:32 +0000</pubDate>
-=======
-      <pubDate>Sun, 31 Aug 2025 05:50:23 +0000</pubDate>
->>>>>>> 31648a7c
+      <pubDate>Sun, 31 Aug 2025 05:50:23 +0000</pubDate>
     </item>
     <item>
       <title>watchOS 11.3</title>
       <link>https://support.apple.com/en-us/122071</link>
       <description>Vulnerabilities Addressed: 20&lt;br&gt;Exploited CVE(s): 1</description>
       <guid isPermaLink="false">watchOS_OS_11.3</guid>
-<<<<<<< HEAD
-      <pubDate>Sun, 31 Aug 2025 04:41:32 +0000</pubDate>
-=======
-      <pubDate>Sun, 31 Aug 2025 05:50:23 +0000</pubDate>
->>>>>>> 31648a7c
+      <pubDate>Sun, 31 Aug 2025 05:50:23 +0000</pubDate>
     </item>
     <item>
       <title>watchOS 11.3.1</title>
       <link>https://support.apple.com/en-us/122903</link>
       <description>Vulnerabilities Addressed: 1&lt;br&gt;Exploited CVE(s): 1</description>
       <guid isPermaLink="false">watchOS_OS_11.3.1</guid>
-<<<<<<< HEAD
-      <pubDate>Sun, 31 Aug 2025 04:41:32 +0000</pubDate>
-=======
-      <pubDate>Sun, 31 Aug 2025 05:50:23 +0000</pubDate>
->>>>>>> 31648a7c
+      <pubDate>Sun, 31 Aug 2025 05:50:23 +0000</pubDate>
     </item>
     <item>
       <title>watchOS 11.4</title>
       <link>https://support.apple.com/en-us/122376</link>
       <description>Vulnerabilities Addressed: 50&lt;br&gt;Exploited CVE(s): 1</description>
       <guid isPermaLink="false">watchOS_OS_11.4</guid>
-<<<<<<< HEAD
-      <pubDate>Sun, 31 Aug 2025 04:41:32 +0000</pubDate>
-=======
-      <pubDate>Sun, 31 Aug 2025 05:50:23 +0000</pubDate>
->>>>>>> 31648a7c
+      <pubDate>Sun, 31 Aug 2025 05:50:23 +0000</pubDate>
     </item>
     <item>
       <title>watchOS 11.5</title>
       <link>https://support.apple.com/en-us/122722</link>
       <description>Vulnerabilities Addressed: 24&lt;br&gt;Exploited CVE(s): 1</description>
       <guid isPermaLink="false">watchOS_OS_11.5</guid>
-<<<<<<< HEAD
-      <pubDate>Sun, 31 Aug 2025 04:41:32 +0000</pubDate>
-=======
-      <pubDate>Sun, 31 Aug 2025 05:50:23 +0000</pubDate>
->>>>>>> 31648a7c
+      <pubDate>Sun, 31 Aug 2025 05:50:23 +0000</pubDate>
     </item>
     <item>
       <title>watchOS 11.6</title>
       <link>https://support.apple.com/en-us/124155</link>
       <description>Vulnerabilities Addressed: 21&lt;br&gt;Exploited CVE(s): 1</description>
       <guid isPermaLink="false">watchOS_OS_11.6</guid>
-<<<<<<< HEAD
-      <pubDate>Sun, 31 Aug 2025 04:41:32 +0000</pubDate>
-=======
-      <pubDate>Sun, 31 Aug 2025 05:50:23 +0000</pubDate>
->>>>>>> 31648a7c
+      <pubDate>Sun, 31 Aug 2025 05:50:23 +0000</pubDate>
     </item>
     <item>
       <title>watchOS 5.3.5</title>
       <link>https://sofa.macadmins.io/</link>
       <description>Vulnerabilities Addressed: 0&lt;br&gt;Exploited CVE(s): 0</description>
       <guid isPermaLink="false">watchOS_OS_5.3.5</guid>
-<<<<<<< HEAD
-      <pubDate>Sun, 31 Aug 2025 04:41:32 +0000</pubDate>
-=======
-      <pubDate>Sun, 31 Aug 2025 05:50:23 +0000</pubDate>
->>>>>>> 31648a7c
+      <pubDate>Sun, 31 Aug 2025 05:50:23 +0000</pubDate>
     </item>
     <item>
       <title>watchOS 5.3.6</title>
       <link>https://sofa.macadmins.io/</link>
       <description>Vulnerabilities Addressed: 0&lt;br&gt;Exploited CVE(s): 0</description>
       <guid isPermaLink="false">watchOS_OS_5.3.6</guid>
-<<<<<<< HEAD
-      <pubDate>Sun, 31 Aug 2025 04:41:32 +0000</pubDate>
-=======
-      <pubDate>Sun, 31 Aug 2025 05:50:23 +0000</pubDate>
->>>>>>> 31648a7c
+      <pubDate>Sun, 31 Aug 2025 05:50:23 +0000</pubDate>
     </item>
     <item>
       <title>watchOS 5.3.7</title>
       <link>https://support.apple.com/kb/HT211176</link>
       <description>Vulnerabilities Addressed: 2&lt;br&gt;Exploited CVE(s): 1</description>
       <guid isPermaLink="false">watchOS_OS_5.3.7</guid>
-<<<<<<< HEAD
-      <pubDate>Sun, 31 Aug 2025 04:41:32 +0000</pubDate>
-=======
-      <pubDate>Sun, 31 Aug 2025 05:50:23 +0000</pubDate>
->>>>>>> 31648a7c
+      <pubDate>Sun, 31 Aug 2025 05:50:23 +0000</pubDate>
     </item>
     <item>
       <title>watchOS 5.3.8</title>
       <link>https://sofa.macadmins.io/</link>
       <description>Vulnerabilities Addressed: 0&lt;br&gt;Exploited CVE(s): 0</description>
       <guid isPermaLink="false">watchOS_OS_5.3.8</guid>
-<<<<<<< HEAD
-      <pubDate>Sun, 31 Aug 2025 04:41:32 +0000</pubDate>
-=======
-      <pubDate>Sun, 31 Aug 2025 05:50:23 +0000</pubDate>
->>>>>>> 31648a7c
+      <pubDate>Sun, 31 Aug 2025 05:50:23 +0000</pubDate>
     </item>
     <item>
       <title>watchOS 5.3.9</title>
       <link>https://support.apple.com/kb/HT211945</link>
       <description>Vulnerabilities Addressed: 3&lt;br&gt;Exploited CVE(s): 3</description>
       <guid isPermaLink="false">watchOS_OS_5.3.9</guid>
-<<<<<<< HEAD
-      <pubDate>Sun, 31 Aug 2025 04:41:32 +0000</pubDate>
-=======
-      <pubDate>Sun, 31 Aug 2025 05:50:23 +0000</pubDate>
->>>>>>> 31648a7c
+      <pubDate>Sun, 31 Aug 2025 05:50:23 +0000</pubDate>
     </item>
     <item>
       <title>watchOS 6.1.2</title>
       <link>https://support.apple.com/kb/HT210921</link>
       <description>Vulnerabilities Addressed: 20&lt;br&gt;Exploited CVE(s): 1</description>
       <guid isPermaLink="false">watchOS_OS_6.1.2</guid>
-<<<<<<< HEAD
-      <pubDate>Sun, 31 Aug 2025 04:41:32 +0000</pubDate>
-=======
-      <pubDate>Sun, 31 Aug 2025 05:50:23 +0000</pubDate>
->>>>>>> 31648a7c
+      <pubDate>Sun, 31 Aug 2025 05:50:23 +0000</pubDate>
     </item>
     <item>
       <title>watchOS 6.1.3</title>
       <link>https://sofa.macadmins.io/</link>
       <description>Vulnerabilities Addressed: 0&lt;br&gt;Exploited CVE(s): 0</description>
       <guid isPermaLink="false">watchOS_OS_6.1.3</guid>
-<<<<<<< HEAD
-      <pubDate>Sun, 31 Aug 2025 04:41:32 +0000</pubDate>
-=======
-      <pubDate>Sun, 31 Aug 2025 05:50:23 +0000</pubDate>
->>>>>>> 31648a7c
+      <pubDate>Sun, 31 Aug 2025 05:50:23 +0000</pubDate>
     </item>
     <item>
       <title>watchOS 6.2</title>
       <link>https://support.apple.com/kb/HT211103</link>
       <description>Vulnerabilities Addressed: 20&lt;br&gt;Exploited CVE(s): 0</description>
       <guid isPermaLink="false">watchOS_OS_6.2</guid>
-<<<<<<< HEAD
-      <pubDate>Sun, 31 Aug 2025 04:41:32 +0000</pubDate>
-=======
-      <pubDate>Sun, 31 Aug 2025 05:50:23 +0000</pubDate>
->>>>>>> 31648a7c
+      <pubDate>Sun, 31 Aug 2025 05:50:23 +0000</pubDate>
     </item>
     <item>
       <title>watchOS 6.2.1</title>
       <link>https://sofa.macadmins.io/</link>
       <description>Vulnerabilities Addressed: 0&lt;br&gt;Exploited CVE(s): 0</description>
       <guid isPermaLink="false">watchOS_OS_6.2.1</guid>
-<<<<<<< HEAD
-      <pubDate>Sun, 31 Aug 2025 04:41:32 +0000</pubDate>
-=======
-      <pubDate>Sun, 31 Aug 2025 05:50:23 +0000</pubDate>
->>>>>>> 31648a7c
+      <pubDate>Sun, 31 Aug 2025 05:50:23 +0000</pubDate>
     </item>
     <item>
       <title>watchOS 6.2.5</title>
       <link>https://support.apple.com/kb/HT211175</link>
       <description>Vulnerabilities Addressed: 34&lt;br&gt;Exploited CVE(s): 2</description>
       <guid isPermaLink="false">watchOS_OS_6.2.5</guid>
-<<<<<<< HEAD
-      <pubDate>Sun, 31 Aug 2025 04:41:32 +0000</pubDate>
-=======
-      <pubDate>Sun, 31 Aug 2025 05:50:23 +0000</pubDate>
->>>>>>> 31648a7c
+      <pubDate>Sun, 31 Aug 2025 05:50:23 +0000</pubDate>
     </item>
     <item>
       <title>watchOS 6.2.6</title>
       <link>https://support.apple.com/kb/HT211217</link>
       <description>Vulnerabilities Addressed: 1&lt;br&gt;Exploited CVE(s): 1</description>
       <guid isPermaLink="false">watchOS_OS_6.2.6</guid>
-<<<<<<< HEAD
-      <pubDate>Sun, 31 Aug 2025 04:41:32 +0000</pubDate>
-=======
-      <pubDate>Sun, 31 Aug 2025 05:50:23 +0000</pubDate>
->>>>>>> 31648a7c
+      <pubDate>Sun, 31 Aug 2025 05:50:23 +0000</pubDate>
     </item>
     <item>
       <title>watchOS 6.2.8</title>
       <link>https://support.apple.com/kb/HT211291</link>
       <description>Vulnerabilities Addressed: 59&lt;br&gt;Exploited CVE(s): 0</description>
       <guid isPermaLink="false">watchOS_OS_6.2.8</guid>
-<<<<<<< HEAD
-      <pubDate>Sun, 31 Aug 2025 04:41:32 +0000</pubDate>
-=======
-      <pubDate>Sun, 31 Aug 2025 05:50:23 +0000</pubDate>
->>>>>>> 31648a7c
+      <pubDate>Sun, 31 Aug 2025 05:50:23 +0000</pubDate>
     </item>
     <item>
       <title>watchOS 6.2.9</title>
       <link>https://support.apple.com/kb/HT211944</link>
       <description>Vulnerabilities Addressed: 3&lt;br&gt;Exploited CVE(s): 3</description>
       <guid isPermaLink="false">watchOS_OS_6.2.9</guid>
-<<<<<<< HEAD
-      <pubDate>Sun, 31 Aug 2025 04:41:32 +0000</pubDate>
-=======
-      <pubDate>Sun, 31 Aug 2025 05:50:23 +0000</pubDate>
->>>>>>> 31648a7c
+      <pubDate>Sun, 31 Aug 2025 05:50:23 +0000</pubDate>
     </item>
     <item>
       <title>watchOS 6.3</title>
       <link>https://support.apple.com/kb/HT212006</link>
       <description>Vulnerabilities Addressed: 1&lt;br&gt;Exploited CVE(s): 0</description>
       <guid isPermaLink="false">watchOS_OS_6.3</guid>
-<<<<<<< HEAD
-      <pubDate>Sun, 31 Aug 2025 04:41:32 +0000</pubDate>
-=======
-      <pubDate>Sun, 31 Aug 2025 05:50:23 +0000</pubDate>
->>>>>>> 31648a7c
+      <pubDate>Sun, 31 Aug 2025 05:50:23 +0000</pubDate>
     </item>
     <item>
       <title>watchOS 7.0</title>
       <link>https://support.apple.com/kb/HT211844</link>
       <description>Vulnerabilities Addressed: 41&lt;br&gt;Exploited CVE(s): 0</description>
       <guid isPermaLink="false">watchOS_OS_7.0</guid>
-<<<<<<< HEAD
-      <pubDate>Sun, 31 Aug 2025 04:41:32 +0000</pubDate>
-=======
-      <pubDate>Sun, 31 Aug 2025 05:50:23 +0000</pubDate>
->>>>>>> 31648a7c
+      <pubDate>Sun, 31 Aug 2025 05:50:23 +0000</pubDate>
     </item>
     <item>
       <title>watchOS 7.0.1</title>
       <link>https://sofa.macadmins.io/</link>
       <description>Vulnerabilities Addressed: 0&lt;br&gt;Exploited CVE(s): 0</description>
       <guid isPermaLink="false">watchOS_OS_7.0.1</guid>
-<<<<<<< HEAD
-      <pubDate>Sun, 31 Aug 2025 04:41:32 +0000</pubDate>
-=======
-      <pubDate>Sun, 31 Aug 2025 05:50:23 +0000</pubDate>
->>>>>>> 31648a7c
+      <pubDate>Sun, 31 Aug 2025 05:50:23 +0000</pubDate>
     </item>
     <item>
       <title>watchOS 7.0.2</title>
       <link>https://sofa.macadmins.io/</link>
       <description>Vulnerabilities Addressed: 0&lt;br&gt;Exploited CVE(s): 0</description>
       <guid isPermaLink="false">watchOS_OS_7.0.2</guid>
-<<<<<<< HEAD
-      <pubDate>Sun, 31 Aug 2025 04:41:32 +0000</pubDate>
-=======
-      <pubDate>Sun, 31 Aug 2025 05:50:23 +0000</pubDate>
->>>>>>> 31648a7c
+      <pubDate>Sun, 31 Aug 2025 05:50:23 +0000</pubDate>
     </item>
     <item>
       <title>watchOS 7.0.3</title>
       <link>https://sofa.macadmins.io/</link>
       <description>Vulnerabilities Addressed: 0&lt;br&gt;Exploited CVE(s): 0</description>
       <guid isPermaLink="false">watchOS_OS_7.0.3</guid>
-<<<<<<< HEAD
-      <pubDate>Sun, 31 Aug 2025 04:41:32 +0000</pubDate>
-=======
-      <pubDate>Sun, 31 Aug 2025 05:50:23 +0000</pubDate>
->>>>>>> 31648a7c
+      <pubDate>Sun, 31 Aug 2025 05:50:23 +0000</pubDate>
     </item>
     <item>
       <title>watchOS 7.1</title>
       <link>https://support.apple.com/kb/HT211928</link>
       <description>Vulnerabilities Addressed: 25&lt;br&gt;Exploited CVE(s): 3</description>
       <guid isPermaLink="false">watchOS_OS_7.1</guid>
-<<<<<<< HEAD
-      <pubDate>Sun, 31 Aug 2025 04:41:32 +0000</pubDate>
-=======
-      <pubDate>Sun, 31 Aug 2025 05:50:23 +0000</pubDate>
->>>>>>> 31648a7c
+      <pubDate>Sun, 31 Aug 2025 05:50:23 +0000</pubDate>
     </item>
     <item>
       <title>watchOS 7.2</title>
       <link>https://support.apple.com/kb/HT212009</link>
       <description>Vulnerabilities Addressed: 15&lt;br&gt;Exploited CVE(s): 0</description>
       <guid isPermaLink="false">watchOS_OS_7.2</guid>
-<<<<<<< HEAD
-      <pubDate>Sun, 31 Aug 2025 04:41:32 +0000</pubDate>
-=======
-      <pubDate>Sun, 31 Aug 2025 05:50:23 +0000</pubDate>
->>>>>>> 31648a7c
+      <pubDate>Sun, 31 Aug 2025 05:50:23 +0000</pubDate>
     </item>
     <item>
       <title>watchOS 7.3</title>
       <link>https://support.apple.com/kb/HT212148</link>
       <description>Vulnerabilities Addressed: 36&lt;br&gt;Exploited CVE(s): 2</description>
       <guid isPermaLink="false">watchOS_OS_7.3</guid>
-<<<<<<< HEAD
-      <pubDate>Sun, 31 Aug 2025 04:41:32 +0000</pubDate>
-=======
-      <pubDate>Sun, 31 Aug 2025 05:50:23 +0000</pubDate>
->>>>>>> 31648a7c
+      <pubDate>Sun, 31 Aug 2025 05:50:23 +0000</pubDate>
     </item>
     <item>
       <title>watchOS 7.3.1</title>
       <link>https://sofa.macadmins.io/</link>
       <description>Vulnerabilities Addressed: 0&lt;br&gt;Exploited CVE(s): 0</description>
       <guid isPermaLink="false">watchOS_OS_7.3.1</guid>
-<<<<<<< HEAD
-      <pubDate>Sun, 31 Aug 2025 04:41:32 +0000</pubDate>
-=======
-      <pubDate>Sun, 31 Aug 2025 05:50:23 +0000</pubDate>
->>>>>>> 31648a7c
+      <pubDate>Sun, 31 Aug 2025 05:50:23 +0000</pubDate>
     </item>
     <item>
       <title>watchOS 7.3.2</title>
       <link>https://support.apple.com/kb/HT212222</link>
       <description>Vulnerabilities Addressed: 1&lt;br&gt;Exploited CVE(s): 0</description>
       <guid isPermaLink="false">watchOS_OS_7.3.2</guid>
-<<<<<<< HEAD
-      <pubDate>Sun, 31 Aug 2025 04:41:32 +0000</pubDate>
-=======
-      <pubDate>Sun, 31 Aug 2025 05:50:23 +0000</pubDate>
->>>>>>> 31648a7c
+      <pubDate>Sun, 31 Aug 2025 05:50:23 +0000</pubDate>
     </item>
     <item>
       <title>watchOS 7.3.3</title>
       <link>https://support.apple.com/kb/HT212258</link>
       <description>Vulnerabilities Addressed: 1&lt;br&gt;Exploited CVE(s): 1</description>
       <guid isPermaLink="false">watchOS_OS_7.3.3</guid>
-<<<<<<< HEAD
-      <pubDate>Sun, 31 Aug 2025 04:41:32 +0000</pubDate>
-=======
-      <pubDate>Sun, 31 Aug 2025 05:50:23 +0000</pubDate>
->>>>>>> 31648a7c
+      <pubDate>Sun, 31 Aug 2025 05:50:23 +0000</pubDate>
     </item>
     <item>
       <title>watchOS 7.4</title>
       <link>https://support.apple.com/kb/HT212324</link>
       <description>Vulnerabilities Addressed: 44&lt;br&gt;Exploited CVE(s): 1</description>
       <guid isPermaLink="false">watchOS_OS_7.4</guid>
-<<<<<<< HEAD
-      <pubDate>Sun, 31 Aug 2025 04:41:32 +0000</pubDate>
-=======
-      <pubDate>Sun, 31 Aug 2025 05:50:23 +0000</pubDate>
->>>>>>> 31648a7c
+      <pubDate>Sun, 31 Aug 2025 05:50:23 +0000</pubDate>
     </item>
     <item>
       <title>watchOS 7.4.1</title>
       <link>https://support.apple.com/kb/HT212339</link>
       <description>Vulnerabilities Addressed: 1&lt;br&gt;Exploited CVE(s): 1</description>
       <guid isPermaLink="false">watchOS_OS_7.4.1</guid>
-<<<<<<< HEAD
-      <pubDate>Sun, 31 Aug 2025 04:41:32 +0000</pubDate>
-=======
-      <pubDate>Sun, 31 Aug 2025 05:50:23 +0000</pubDate>
->>>>>>> 31648a7c
+      <pubDate>Sun, 31 Aug 2025 05:50:23 +0000</pubDate>
     </item>
     <item>
       <title>watchOS 7.5</title>
       <link>https://support.apple.com/kb/HT212533</link>
       <description>Vulnerabilities Addressed: 31&lt;br&gt;Exploited CVE(s): 0</description>
       <guid isPermaLink="false">watchOS_OS_7.5</guid>
-<<<<<<< HEAD
-      <pubDate>Sun, 31 Aug 2025 04:41:32 +0000</pubDate>
-=======
-      <pubDate>Sun, 31 Aug 2025 05:50:23 +0000</pubDate>
->>>>>>> 31648a7c
+      <pubDate>Sun, 31 Aug 2025 05:50:23 +0000</pubDate>
     </item>
     <item>
       <title>watchOS 7.6</title>
       <link>https://support.apple.com/kb/HT212605</link>
       <description>Vulnerabilities Addressed: 24&lt;br&gt;Exploited CVE(s): 0</description>
       <guid isPermaLink="false">watchOS_OS_7.6</guid>
-<<<<<<< HEAD
-      <pubDate>Sun, 31 Aug 2025 04:41:32 +0000</pubDate>
-=======
-      <pubDate>Sun, 31 Aug 2025 05:50:23 +0000</pubDate>
->>>>>>> 31648a7c
+      <pubDate>Sun, 31 Aug 2025 05:50:23 +0000</pubDate>
     </item>
     <item>
       <title>watchOS 7.6.1</title>
       <link>https://support.apple.com/kb/HT212713</link>
       <description>Vulnerabilities Addressed: 1&lt;br&gt;Exploited CVE(s): 1</description>
       <guid isPermaLink="false">watchOS_OS_7.6.1</guid>
-<<<<<<< HEAD
-      <pubDate>Sun, 31 Aug 2025 04:41:32 +0000</pubDate>
-=======
-      <pubDate>Sun, 31 Aug 2025 05:50:23 +0000</pubDate>
->>>>>>> 31648a7c
+      <pubDate>Sun, 31 Aug 2025 05:50:23 +0000</pubDate>
     </item>
     <item>
       <title>watchOS 7.6.2</title>
       <link>https://support.apple.com/kb/HT212806</link>
       <description>Vulnerabilities Addressed: 2&lt;br&gt;Exploited CVE(s): 2</description>
       <guid isPermaLink="false">watchOS_OS_7.6.2</guid>
-<<<<<<< HEAD
-      <pubDate>Sun, 31 Aug 2025 04:41:32 +0000</pubDate>
-=======
-      <pubDate>Sun, 31 Aug 2025 05:50:23 +0000</pubDate>
->>>>>>> 31648a7c
+      <pubDate>Sun, 31 Aug 2025 05:50:23 +0000</pubDate>
     </item>
     <item>
       <title>watchOS 8.0.1</title>
       <link>https://sofa.macadmins.io/</link>
       <description>Vulnerabilities Addressed: 0&lt;br&gt;Exploited CVE(s): 0</description>
       <guid isPermaLink="false">watchOS_OS_8.0.1</guid>
-<<<<<<< HEAD
-      <pubDate>Sun, 31 Aug 2025 04:41:32 +0000</pubDate>
-=======
-      <pubDate>Sun, 31 Aug 2025 05:50:23 +0000</pubDate>
->>>>>>> 31648a7c
+      <pubDate>Sun, 31 Aug 2025 05:50:23 +0000</pubDate>
     </item>
     <item>
       <title>watchOS 8.1</title>
       <link>https://support.apple.com/en-us/103165</link>
       <description>Vulnerabilities Addressed: 20&lt;br&gt;Exploited CVE(s): 1</description>
       <guid isPermaLink="false">watchOS_OS_8.1</guid>
-<<<<<<< HEAD
-      <pubDate>Sun, 31 Aug 2025 04:41:32 +0000</pubDate>
-=======
-      <pubDate>Sun, 31 Aug 2025 05:50:23 +0000</pubDate>
->>>>>>> 31648a7c
+      <pubDate>Sun, 31 Aug 2025 05:50:23 +0000</pubDate>
     </item>
     <item>
       <title>watchOS 8.1.1</title>
       <link>https://sofa.macadmins.io/</link>
       <description>Vulnerabilities Addressed: 0&lt;br&gt;Exploited CVE(s): 0</description>
       <guid isPermaLink="false">watchOS_OS_8.1.1</guid>
-<<<<<<< HEAD
-      <pubDate>Sun, 31 Aug 2025 04:41:32 +0000</pubDate>
-=======
-      <pubDate>Sun, 31 Aug 2025 05:50:23 +0000</pubDate>
->>>>>>> 31648a7c
+      <pubDate>Sun, 31 Aug 2025 05:50:23 +0000</pubDate>
     </item>
     <item>
       <title>watchOS 8.3</title>
       <link>https://support.apple.com/en-us/102761</link>
       <description>Vulnerabilities Addressed: 32&lt;br&gt;Exploited CVE(s): 0</description>
       <guid isPermaLink="false">watchOS_OS_8.3</guid>
-<<<<<<< HEAD
-      <pubDate>Sun, 31 Aug 2025 04:41:32 +0000</pubDate>
-=======
-      <pubDate>Sun, 31 Aug 2025 05:50:23 +0000</pubDate>
->>>>>>> 31648a7c
+      <pubDate>Sun, 31 Aug 2025 05:50:23 +0000</pubDate>
     </item>
     <item>
       <title>watchOS 8.4</title>
       <link>https://support.apple.com/kb/HT213059</link>
       <description>Vulnerabilities Addressed: 8&lt;br&gt;Exploited CVE(s): 0</description>
       <guid isPermaLink="false">watchOS_OS_8.4</guid>
-<<<<<<< HEAD
-      <pubDate>Sun, 31 Aug 2025 04:41:32 +0000</pubDate>
-=======
-      <pubDate>Sun, 31 Aug 2025 05:50:23 +0000</pubDate>
->>>>>>> 31648a7c
+      <pubDate>Sun, 31 Aug 2025 05:50:23 +0000</pubDate>
     </item>
     <item>
       <title>watchOS 8.4.1</title>
       <link>https://sofa.macadmins.io/</link>
       <description>Vulnerabilities Addressed: 0&lt;br&gt;Exploited CVE(s): 0</description>
       <guid isPermaLink="false">watchOS_OS_8.4.1</guid>
-<<<<<<< HEAD
-      <pubDate>Sun, 31 Aug 2025 04:41:32 +0000</pubDate>
-=======
-      <pubDate>Sun, 31 Aug 2025 05:50:23 +0000</pubDate>
->>>>>>> 31648a7c
+      <pubDate>Sun, 31 Aug 2025 05:50:23 +0000</pubDate>
     </item>
     <item>
       <title>watchOS 8.4.2</title>
       <link>https://sofa.macadmins.io/</link>
       <description>Vulnerabilities Addressed: 0&lt;br&gt;Exploited CVE(s): 0</description>
       <guid isPermaLink="false">watchOS_OS_8.4.2</guid>
-<<<<<<< HEAD
-      <pubDate>Sun, 31 Aug 2025 04:41:33 +0000</pubDate>
-=======
-      <pubDate>Sun, 31 Aug 2025 05:50:23 +0000</pubDate>
->>>>>>> 31648a7c
+      <pubDate>Sun, 31 Aug 2025 05:50:23 +0000</pubDate>
     </item>
     <item>
       <title>watchOS 8.5</title>
       <link>https://support.apple.com/kb/HT213193</link>
       <description>Vulnerabilities Addressed: 27&lt;br&gt;Exploited CVE(s): 0</description>
       <guid isPermaLink="false">watchOS_OS_8.5</guid>
-<<<<<<< HEAD
-      <pubDate>Sun, 31 Aug 2025 04:41:33 +0000</pubDate>
-=======
-      <pubDate>Sun, 31 Aug 2025 05:50:23 +0000</pubDate>
->>>>>>> 31648a7c
+      <pubDate>Sun, 31 Aug 2025 05:50:23 +0000</pubDate>
     </item>
     <item>
       <title>watchOS 8.5.1</title>
       <link>https://sofa.macadmins.io/</link>
       <description>Vulnerabilities Addressed: 0&lt;br&gt;Exploited CVE(s): 0</description>
       <guid isPermaLink="false">watchOS_OS_8.5.1</guid>
-<<<<<<< HEAD
-      <pubDate>Sun, 31 Aug 2025 04:41:33 +0000</pubDate>
-=======
-      <pubDate>Sun, 31 Aug 2025 05:50:23 +0000</pubDate>
->>>>>>> 31648a7c
+      <pubDate>Sun, 31 Aug 2025 05:50:23 +0000</pubDate>
     </item>
     <item>
       <title>watchOS 8.6</title>
       <link>https://support.apple.com/kb/HT213253</link>
       <description>Vulnerabilities Addressed: 25&lt;br&gt;Exploited CVE(s): 1</description>
       <guid isPermaLink="false">watchOS_OS_8.6</guid>
-<<<<<<< HEAD
-      <pubDate>Sun, 31 Aug 2025 04:41:33 +0000</pubDate>
-=======
-      <pubDate>Sun, 31 Aug 2025 05:50:23 +0000</pubDate>
->>>>>>> 31648a7c
+      <pubDate>Sun, 31 Aug 2025 05:50:23 +0000</pubDate>
     </item>
     <item>
       <title>watchOS 8.7</title>
       <link>https://support.apple.com/kb/HT213340</link>
       <description>Vulnerabilities Addressed: 28&lt;br&gt;Exploited CVE(s): 0</description>
       <guid isPermaLink="false">watchOS_OS_8.7</guid>
-<<<<<<< HEAD
-      <pubDate>Sun, 31 Aug 2025 04:41:33 +0000</pubDate>
-=======
-      <pubDate>Sun, 31 Aug 2025 05:50:23 +0000</pubDate>
->>>>>>> 31648a7c
+      <pubDate>Sun, 31 Aug 2025 05:50:23 +0000</pubDate>
     </item>
     <item>
       <title>watchOS 8.7.1</title>
       <link>https://sofa.macadmins.io/</link>
       <description>Vulnerabilities Addressed: 0&lt;br&gt;Exploited CVE(s): 0</description>
       <guid isPermaLink="false">watchOS_OS_8.7.1</guid>
-<<<<<<< HEAD
-      <pubDate>Sun, 31 Aug 2025 04:41:33 +0000</pubDate>
-=======
-      <pubDate>Sun, 31 Aug 2025 05:50:23 +0000</pubDate>
->>>>>>> 31648a7c
+      <pubDate>Sun, 31 Aug 2025 05:50:23 +0000</pubDate>
     </item>
     <item>
       <title>watchOS 8.8.1</title>
       <link>https://support.apple.com/kb/HT213808</link>
       <description>Vulnerabilities Addressed: 1&lt;br&gt;Exploited CVE(s): 1</description>
       <guid isPermaLink="false">watchOS_OS_8.8.1</guid>
-<<<<<<< HEAD
-      <pubDate>Sun, 31 Aug 2025 04:41:33 +0000</pubDate>
-=======
-      <pubDate>Sun, 31 Aug 2025 05:50:23 +0000</pubDate>
->>>>>>> 31648a7c
+      <pubDate>Sun, 31 Aug 2025 05:50:23 +0000</pubDate>
     </item>
     <item>
       <title>watchOS 9.0.1</title>
       <link>https://sofa.macadmins.io/</link>
       <description>Vulnerabilities Addressed: 0&lt;br&gt;Exploited CVE(s): 0</description>
       <guid isPermaLink="false">watchOS_OS_9.0.1</guid>
-<<<<<<< HEAD
-      <pubDate>Sun, 31 Aug 2025 04:41:33 +0000</pubDate>
-=======
-      <pubDate>Sun, 31 Aug 2025 05:50:23 +0000</pubDate>
->>>>>>> 31648a7c
+      <pubDate>Sun, 31 Aug 2025 05:50:23 +0000</pubDate>
     </item>
     <item>
       <title>watchOS 9.0.2</title>
       <link>https://sofa.macadmins.io/</link>
       <description>Vulnerabilities Addressed: 0&lt;br&gt;Exploited CVE(s): 0</description>
       <guid isPermaLink="false">watchOS_OS_9.0.2</guid>
-<<<<<<< HEAD
-      <pubDate>Sun, 31 Aug 2025 04:41:33 +0000</pubDate>
-=======
-      <pubDate>Sun, 31 Aug 2025 05:50:23 +0000</pubDate>
->>>>>>> 31648a7c
+      <pubDate>Sun, 31 Aug 2025 05:50:23 +0000</pubDate>
     </item>
     <item>
       <title>watchOS 9.1</title>
       <link>https://support.apple.com/kb/HT213491</link>
       <description>Vulnerabilities Addressed: 21&lt;br&gt;Exploited CVE(s): 0</description>
       <guid isPermaLink="false">watchOS_OS_9.1</guid>
-<<<<<<< HEAD
-      <pubDate>Sun, 31 Aug 2025 04:41:33 +0000</pubDate>
-=======
-      <pubDate>Sun, 31 Aug 2025 05:50:23 +0000</pubDate>
->>>>>>> 31648a7c
+      <pubDate>Sun, 31 Aug 2025 05:50:23 +0000</pubDate>
     </item>
     <item>
       <title>watchOS 9.2</title>
       <link>https://support.apple.com/kb/HT213536</link>
       <description>Vulnerabilities Addressed: 32&lt;br&gt;Exploited CVE(s): 1</description>
       <guid isPermaLink="false">watchOS_OS_9.2</guid>
-<<<<<<< HEAD
-      <pubDate>Sun, 31 Aug 2025 04:41:33 +0000</pubDate>
-=======
-      <pubDate>Sun, 31 Aug 2025 05:50:23 +0000</pubDate>
->>>>>>> 31648a7c
+      <pubDate>Sun, 31 Aug 2025 05:50:23 +0000</pubDate>
     </item>
     <item>
       <title>watchOS 9.3</title>
       <link>https://support.apple.com/kb/HT213599</link>
       <description>Vulnerabilities Addressed: 17&lt;br&gt;Exploited CVE(s): 1</description>
       <guid isPermaLink="false">watchOS_OS_9.3</guid>
-<<<<<<< HEAD
-      <pubDate>Sun, 31 Aug 2025 04:41:33 +0000</pubDate>
-=======
-      <pubDate>Sun, 31 Aug 2025 05:50:23 +0000</pubDate>
->>>>>>> 31648a7c
+      <pubDate>Sun, 31 Aug 2025 05:50:23 +0000</pubDate>
     </item>
     <item>
       <title>watchOS 9.3.1</title>
       <link>https://support.apple.com/kb/HT213634</link>
       <description>Vulnerabilities Addressed: 1&lt;br&gt;Exploited CVE(s): 0</description>
       <guid isPermaLink="false">watchOS_OS_9.3.1</guid>
-<<<<<<< HEAD
-      <pubDate>Sun, 31 Aug 2025 04:41:33 +0000</pubDate>
-=======
-      <pubDate>Sun, 31 Aug 2025 05:50:23 +0000</pubDate>
->>>>>>> 31648a7c
+      <pubDate>Sun, 31 Aug 2025 05:50:23 +0000</pubDate>
     </item>
     <item>
       <title>watchOS 9.4</title>
       <link>https://support.apple.com/kb/HT213678</link>
       <description>Vulnerabilities Addressed: 24&lt;br&gt;Exploited CVE(s): 0</description>
       <guid isPermaLink="false">watchOS_OS_9.4</guid>
-<<<<<<< HEAD
-      <pubDate>Sun, 31 Aug 2025 04:41:33 +0000</pubDate>
-=======
-      <pubDate>Sun, 31 Aug 2025 05:50:23 +0000</pubDate>
->>>>>>> 31648a7c
+      <pubDate>Sun, 31 Aug 2025 05:50:23 +0000</pubDate>
     </item>
     <item>
       <title>watchOS 9.5</title>
       <link>https://support.apple.com/kb/HT213764</link>
       <description>Vulnerabilities Addressed: 38&lt;br&gt;Exploited CVE(s): 3</description>
       <guid isPermaLink="false">watchOS_OS_9.5</guid>
-<<<<<<< HEAD
-      <pubDate>Sun, 31 Aug 2025 04:41:33 +0000</pubDate>
-=======
-      <pubDate>Sun, 31 Aug 2025 05:50:23 +0000</pubDate>
->>>>>>> 31648a7c
+      <pubDate>Sun, 31 Aug 2025 05:50:23 +0000</pubDate>
     </item>
     <item>
       <title>watchOS 9.5.1</title>
       <link>https://sofa.macadmins.io/</link>
       <description>Vulnerabilities Addressed: 0&lt;br&gt;Exploited CVE(s): 0</description>
       <guid isPermaLink="false">watchOS_OS_9.5.1</guid>
-<<<<<<< HEAD
-      <pubDate>Sun, 31 Aug 2025 04:41:33 +0000</pubDate>
-=======
-      <pubDate>Sun, 31 Aug 2025 05:50:23 +0000</pubDate>
->>>>>>> 31648a7c
+      <pubDate>Sun, 31 Aug 2025 05:50:23 +0000</pubDate>
     </item>
     <item>
       <title>watchOS 9.5.2</title>
       <link>https://support.apple.com/kb/HT213812</link>
       <description>Vulnerabilities Addressed: 1&lt;br&gt;Exploited CVE(s): 1</description>
       <guid isPermaLink="false">watchOS_OS_9.5.2</guid>
-<<<<<<< HEAD
-      <pubDate>Sun, 31 Aug 2025 04:41:33 +0000</pubDate>
-=======
-      <pubDate>Sun, 31 Aug 2025 05:50:23 +0000</pubDate>
->>>>>>> 31648a7c
+      <pubDate>Sun, 31 Aug 2025 05:50:23 +0000</pubDate>
     </item>
     <item>
       <title>watchOS 9.6</title>
       <link>https://support.apple.com/kb/HT213848</link>
       <description>Vulnerabilities Addressed: 27&lt;br&gt;Exploited CVE(s): 2</description>
       <guid isPermaLink="false">watchOS_OS_9.6</guid>
-<<<<<<< HEAD
-      <pubDate>Sun, 31 Aug 2025 04:41:33 +0000</pubDate>
-=======
-      <pubDate>Sun, 31 Aug 2025 05:50:23 +0000</pubDate>
->>>>>>> 31648a7c
+      <pubDate>Sun, 31 Aug 2025 05:50:23 +0000</pubDate>
     </item>
     <item>
       <title>watchOS 9.6.1</title>
       <link>https://sofa.macadmins.io/</link>
       <description>Vulnerabilities Addressed: 0&lt;br&gt;Exploited CVE(s): 0</description>
       <guid isPermaLink="false">watchOS_OS_9.6.1</guid>
-<<<<<<< HEAD
-      <pubDate>Sun, 31 Aug 2025 04:41:33 +0000</pubDate>
-=======
-      <pubDate>Sun, 31 Aug 2025 05:50:23 +0000</pubDate>
->>>>>>> 31648a7c
+      <pubDate>Sun, 31 Aug 2025 05:50:23 +0000</pubDate>
     </item>
     <item>
       <title>watchOS 9.6.2</title>
       <link>https://support.apple.com/kb/HT213907</link>
       <description>Vulnerabilities Addressed: 1&lt;br&gt;Exploited CVE(s): 1</description>
       <guid isPermaLink="false">watchOS_OS_9.6.2</guid>
-<<<<<<< HEAD
-      <pubDate>Sun, 31 Aug 2025 04:41:33 +0000</pubDate>
-=======
-      <pubDate>Sun, 31 Aug 2025 05:50:23 +0000</pubDate>
->>>>>>> 31648a7c
+      <pubDate>Sun, 31 Aug 2025 05:50:23 +0000</pubDate>
     </item>
     <item>
       <title>watchOS 9.6.3</title>
       <link>https://support.apple.com/kb/HT213929</link>
       <description>Vulnerabilities Addressed: 2&lt;br&gt;Exploited CVE(s): 2</description>
       <guid isPermaLink="false">watchOS_OS_9.6.3</guid>
-<<<<<<< HEAD
-      <pubDate>Sun, 31 Aug 2025 04:41:33 +0000</pubDate>
-=======
-      <pubDate>Sun, 31 Aug 2025 05:50:23 +0000</pubDate>
->>>>>>> 31648a7c
+      <pubDate>Sun, 31 Aug 2025 05:50:23 +0000</pubDate>
     </item>
   </channel>
 </rss>