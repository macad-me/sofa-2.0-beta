--- conflicted
+++ resolved
@@ -1,9 +1,5 @@
 {
-<<<<<<< HEAD
-  "generated_at": "2025-09-07T04:41:29.969529742Z",
-=======
   "generated_at": "2025-09-07T05:50:20.763716743Z",
->>>>>>> 31648a7c
   "latest_releases": {
     "macos": {
       "version": "15.6.1",
@@ -162,8 +158,8 @@
     "kev_matches": 2,
     "latest_wave_date": "2025-08-20T00:00:00Z",
     "kev_cve_list": [
-      "CVE-2025-6558",
-      "CVE-2025-43300"
+      "CVE-2025-43300",
+      "CVE-2025-6558"
     ]
   },
   "beta_releases": {
